--- conflicted
+++ resolved
@@ -169,15 +169,12 @@
         iterateOverBytecodes();
         addExceptionEdges();
         computeBlockOrder();
-<<<<<<< HEAD
-=======
 
         initializeBlockIds();
 
         // Discard big arrays so that they can be GCed
         blockMap = null;
         canTrap = null;
->>>>>>> 07d44e30
     }
 
     private void initializeBlockIds() {
