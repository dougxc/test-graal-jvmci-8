--- conflicted
+++ resolved
@@ -151,11 +151,6 @@
             }
             params[argCount] = (Variable) returnObject;
         }
-<<<<<<< HEAD
-=======
-        // Add the return value as the last parameter.
-        params[argCount] = (Variable) incomingArguments.getReturn();
->>>>>>> cbda5318
 
         append(new PTXParameterOp(params));
         for (LocalNode local : graph.getNodes(LocalNode.class)) {
@@ -234,13 +229,7 @@
             baseRegister = asAllocatable(base);
         }
 
-<<<<<<< HEAD
         if (!index.equals(Value.ILLEGAL)) {
-=======
-        @SuppressWarnings("unused")
-        Value indexRegister;
-        if (!index.equals(Value.ILLEGAL) && scale != 0) {
->>>>>>> cbda5318
             if (isConstant(index)) {
                 finalDisp += asConstant(index).asLong() * scale;
             } else {
@@ -351,6 +340,7 @@
         throw GraalInternalError.unimplemented("PTXLIRGenerator.emitConditionalMove()");
     }
 
+
     @Override
     public Variable emitIntegerTestMove(Value left, Value right, Value trueValue, Value falseValue) {
         throw new InternalError("NYI");
