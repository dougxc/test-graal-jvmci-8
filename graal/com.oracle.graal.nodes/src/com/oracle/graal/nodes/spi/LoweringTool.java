/*
 * Copyright (c) 2011, 2011, Oracle and/or its affiliates. All rights reserved.
 * DO NOT ALTER OR REMOVE COPYRIGHT NOTICES OR THIS FILE HEADER.
 *
 * This code is free software; you can redistribute it and/or modify it
 * under the terms of the GNU General Public License version 2 only, as
 * published by the Free Software Foundation.
 *
 * This code is distributed in the hope that it will be useful, but WITHOUT
 * ANY WARRANTY; without even the implied warranty of MERCHANTABILITY or
 * FITNESS FOR A PARTICULAR PURPOSE.  See the GNU General Public License
 * version 2 for more details (a copy is included in the LICENSE file that
 * accompanied this code).
 *
 * You should have received a copy of the GNU General Public License version
 * 2 along with this work; if not, write to the Free Software Foundation,
 * Inc., 51 Franklin St, Fifth Floor, Boston, MA 02110-1301 USA.
 *
 * Please contact Oracle, 500 Oracle Parkway, Redwood Shores, CA 94065 USA
 * or visit www.oracle.com if you need additional information or have any
 * questions.
 */
package com.oracle.graal.nodes.spi;

import com.oracle.graal.api.code.*;
import com.oracle.graal.api.meta.*;
import com.oracle.graal.graph.*;
import com.oracle.graal.nodes.*;
import com.oracle.graal.nodes.cfg.*;

public interface LoweringTool {
<<<<<<< HEAD
    TargetDescription getTarget();
=======

>>>>>>> c5c12ef3
    GraalCodeCacheProvider getRuntime();

    ValueNode createNullCheckGuard(ValueNode object, long leafGraphId);

    ValueNode createGuard(BooleanNode condition, DeoptimizationReason deoptReason, DeoptimizationAction action, long leafGraphId);

    ValueNode createGuard(BooleanNode condition, DeoptimizationReason deoptReason, DeoptimizationAction action, boolean negated, long leafGraphId);

    Assumptions assumptions();

    Block getBlockFor(Node node);

    /**
     * Gets the closest fixed node preceding the node currently being lowered.
     */
    FixedWithNextNode lastFixedNode();
}<|MERGE_RESOLUTION|>--- conflicted
+++ resolved
@@ -29,11 +29,9 @@
 import com.oracle.graal.nodes.cfg.*;
 
 public interface LoweringTool {
-<<<<<<< HEAD
+
     TargetDescription getTarget();
-=======
 
->>>>>>> c5c12ef3
     GraalCodeCacheProvider getRuntime();
 
     ValueNode createNullCheckGuard(ValueNode object, long leafGraphId);
