--- conflicted
+++ resolved
@@ -213,16 +213,10 @@
         InitTimer(Boolean.class, false, "Specifies if initialization timing is enabled."),
         PrintConfig(Boolean.class, false, "Prints VM configuration available via JVMCI."),
         TraceMethodDataFilter(String.class, null,
-<<<<<<< HEAD
                 "Enables tracing of profiling info when read by JVMCI.",
                 "Empty value: trace all methods",
-                "Non-empty value: trace methods whose fully qualified name contains the value.");
-=======
-                        "Enables tracing of profiling info when read by JVMCI.",
-                        "Empty value: trace all methods",
                         "Non-empty value: trace methods whose fully qualified name contains the value."),
         UseProfilingInformation(Boolean.class, true, "");
->>>>>>> 452657c6
         // @formatter:on
 
         /**
