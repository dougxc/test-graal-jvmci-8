--- conflicted
+++ resolved
@@ -903,17 +903,9 @@
     public String toString() {
         return "HotSpotType<" + getName() + ", resolved>";
     }
-<<<<<<< HEAD
-=======
-
-    @Override
-    public boolean isTrustedInterfaceType() {
-        return TrustedInterface.class.isAssignableFrom(mirror());
-    }
 
     @Override
     public boolean isAllocationCloneable() {
         return (getAccessFlags() & config().jvmAccIsCloneable) != 0;
     }
->>>>>>> 8e7d8d5a
 }