#
# Copyright (c) 1999, 2011, Oracle and/or its affiliates. All rights reserved.
# DO NOT ALTER OR REMOVE COPYRIGHT NOTICES OR THIS FILE HEADER.
#
# This code is free software; you can redistribute it and/or modify it
# under the terms of the GNU General Public License version 2 only, as
# published by the Free Software Foundation.
#
# This code is distributed in the hope that it will be useful, but WITHOUT
# ANY WARRANTY; without even the implied warranty of MERCHANTABILITY or
# FITNESS FOR A PARTICULAR PURPOSE.  See the GNU General Public License
# version 2 for more details (a copy is included in the LICENSE file that
# accompanied this code).
#
# You should have received a copy of the GNU General Public License version
# 2 along with this work; if not, write to the Free Software Foundation,
# Inc., 51 Franklin St, Fifth Floor, Boston, MA 02110-1301 USA.
#
# Please contact Oracle, 500 Oracle Parkway, Redwood Shores, CA 94065 USA
# or visit www.oracle.com if you need additional information or have any
# questions.
#
#

# This makefile creates a build tree and lights off a build.
# You can go back into the build tree and perform rebuilds or
# incremental builds as desired. Be sure to reestablish
# environment variable settings for LD_LIBRARY_PATH and JAVA_HOME.

# The make process now relies on java and javac. These can be
# specified either implicitly on the PATH, by setting the
# (JDK-inherited) ALT_BOOTDIR environment variable to full path to a
# JDK in which bin/java and bin/javac are present and working (e.g.,
# /usr/local/java/jdk1.3/solaris), or via the (JDK-inherited)
# default BOOTDIR path value. Note that one of ALT_BOOTDIR
# or BOOTDIR has to be set. We do *not* search javac, javah, rmic etc.
# from the PATH.
#
# One can set ALT_BOOTDIR or BOOTDIR to point to a jdk that runs on
# an architecture that differs from the target architecture, as long
# as the bootstrap jdk runs under the same flavor of OS as the target
# (i.e., if the target is linux, point to a jdk that runs on a linux
# box).  In order to use such a bootstrap jdk, set the make variable
# REMOTE to the desired remote command mechanism, e.g.,
#
#    make REMOTE="rsh -l me myotherlinuxbox"

# Along with VM, Serviceability Agent (SA) is built for SA/JDI binding.
# JDI binding on SA produces two binaries:
#  1. sa-jdi.jar       - This is build before building libjvm[_g].so
#                        Please refer to ./makefiles/sa.make
#  2. libsa[_g].so     - Native library for SA - This is built after
#                        libjsig[_g].so (signal interposition library)
#                        Please refer to ./makefiles/vm.make
# If $(GAMMADIR)/agent dir is not present, SA components are not built.

ifeq ($(GAMMADIR),)
include ../../make/defs.make
else
include $(GAMMADIR)/make/defs.make
endif
include $(GAMMADIR)/make/$(OSNAME)/makefiles/rules.make

ifndef CC_INTERP
  ifndef FORCE_TIERED
    FORCE_TIERED=1
  endif
endif

ifdef LP64
  ifeq ("$(filter $(LP64_ARCH),$(BUILDARCH))","")
    _JUNK_ := $(shell echo >&2 \
       $(OSNAME) $(ARCH) "*** ERROR: this platform does not support 64-bit compilers!")
	@exit 1
  endif
endif

# we need to set up LP64 correctly to satisfy sanity checks in adlc
ifneq ("$(filter $(LP64_ARCH),$(BUILDARCH))","")
  MFLAGS += " LP64=1 "
endif

# pass USE_SUNCC further, through MFLAGS
ifdef USE_SUNCC
  MFLAGS += " USE_SUNCC=1 "
endif

# The following renders pathnames in generated Makefiles valid on
# machines other than the machine containing the build tree.
#
# For example, let's say my build tree lives on /files12 on
# exact.east.sun.com.  This logic will cause GAMMADIR to begin with
# /net/exact/files12/...
#
# We only do this on SunOS variants, for a couple of reasons:
#  * It is extremely rare that source trees exist on other systems
#  * It has been claimed that the Linux automounter is flakey, so
#    changing GAMMADIR in a way that exercises the automounter could
#    prove to be a source of unreliability in the build process.
# Obviously, this Makefile is only relevant on SunOS boxes to begin
# with, but the SunOS conditionalization will make it easier to
# combine Makefiles in the future (assuming we ever do that).

ifeq ($(OSNAME),solaris)

  #   prepend current directory to relative pathnames.
  NEW_GAMMADIR :=                                    \
    $(shell echo $(GAMMADIR) |                       \
      sed -e "s=^\([^/].*\)=$(shell pwd)/\1="        \
     )
  unexport NEW_GAMMADIR

  # If NEW_GAMMADIR doesn't already start with "/net/":
  ifeq ($(strip $(filter /net/%,$(NEW_GAMMADIR))),)
    #   prepend /net/$(HOST)
    #   remove /net/$(HOST) if name already began with /home/
    #   remove /net/$(HOST) if name already began with /java/
    #   remove /net/$(HOST) if name already began with /lab/
    NEW_GAMMADIR :=                                     \
         $(shell echo $(NEW_GAMMADIR) |                 \
                 sed -e "s=^\(.*\)=/net/$(HOST)\1="     \
                     -e "s=^/net/$(HOST)/home/=/home/=" \
                     -e "s=^/net/$(HOST)/java/=/java/=" \
                     -e "s=^/net/$(HOST)/lab/=/lab/="   \
          )
    # Don't use the new value for GAMMADIR unless a file with the new
    # name actually exists.
    ifneq ($(wildcard $(NEW_GAMMADIR)),)
      GAMMADIR := $(NEW_GAMMADIR)
    endif
  endif

endif

# BUILDARCH is set to "zero" for Zero builds.  VARIANTARCH
# is used to give the build directories meaningful names.
VARIANTARCH = $(subst i386,i486,$(ZERO_LIBARCH))

# There is a (semi-) regular correspondence between make targets and actions:
#
#       Target          Tree Type       Build Dir
#
#       debug           compiler2       <os>_<arch>_compiler2/debug
#       fastdebug       compiler2       <os>_<arch>_compiler2/fastdebug
#       jvmg            compiler2       <os>_<arch>_compiler2/jvmg
#       optimized       compiler2       <os>_<arch>_compiler2/optimized
#       profiled        compiler2       <os>_<arch>_compiler2/profiled
#       product         compiler2       <os>_<arch>_compiler2/product
#
#       debug1          compiler1       <os>_<arch>_compiler1/debug
#       fastdebug1      compiler1       <os>_<arch>_compiler1/fastdebug
#       jvmg1           compiler1       <os>_<arch>_compiler1/jvmg
#       optimized1      compiler1       <os>_<arch>_compiler1/optimized
#       profiled1       compiler1       <os>_<arch>_compiler1/profiled
#       product1        compiler1       <os>_<arch>_compiler1/product
#
#       debugcore       core            <os>_<arch>_core/debug
#       fastdebugcore   core            <os>_<arch>_core/fastdebug
#       jvmgcore        core            <os>_<arch>_core/jvmg
#       optimizedcore   core            <os>_<arch>_core/optimized
#       profiledcore    core            <os>_<arch>_core/profiled
#       productcore     core            <os>_<arch>_core/product
#
#       debugzero       zero            <os>_<arch>_zero/debug
#       fastdebugzero   zero            <os>_<arch>_zero/fastdebug
#       jvmgzero        zero            <os>_<arch>_zero/jvmg
#       optimizedzero   zero            <os>_<arch>_zero/optimized
#       profiledzero    zero            <os>_<arch>_zero/profiled
#       productzero     zero            <os>_<arch>_zero/product
#
#       debugshark      shark           <os>_<arch>_shark/debug
#       fastdebugshark  shark           <os>_<arch>_shark/fastdebug
#       jvmgshark       shark           <os>_<arch>_shark/jvmg
#       optimizedshark  shark           <os>_<arch>_shark/optimized
#       profiledshark   shark           <os>_<arch>_shark/profiled
#       productshark    shark           <os>_<arch>_shark/product
#
# What you get with each target:
#
# debug*     - "thin" libjvm_g - debug info linked into the gamma_g launcher
# fastdebug* - optimized compile, but with asserts enabled
# jvmg*      - "fat" libjvm_g - debug info linked into libjvm_g.so
# optimized* - optimized compile, no asserts
# profiled*  - gprof
# product*   - the shippable thing:  optimized compile, no asserts, -DPRODUCT

# This target list needs to be coordinated with the usage message
# in the build.sh script:
TARGETS           = debug jvmg fastdebug optimized profiled product

ifeq ($(ZERO_BUILD), true)
  SUBDIR_DOCS     = $(OSNAME)_$(VARIANTARCH)_docs
else
  SUBDIR_DOCS     = $(OSNAME)_$(BUILDARCH)_docs
endif
SUBDIRS_C1        = $(addprefix $(OSNAME)_$(BUILDARCH)_compiler1/,$(TARGETS))
SUBDIRS_C2        = $(addprefix $(OSNAME)_$(BUILDARCH)_compiler2/,$(TARGETS))
SUBDIRS_TIERED    = $(addprefix $(OSNAME)_$(BUILDARCH)_tiered/,$(TARGETS))
SUBDIRS_CORE      = $(addprefix $(OSNAME)_$(BUILDARCH)_core/,$(TARGETS))
SUBDIRS_ZERO      = $(addprefix $(OSNAME)_$(VARIANTARCH)_zero/,$(TARGETS))
SUBDIRS_SHARK     = $(addprefix $(OSNAME)_$(VARIANTARCH)_shark/,$(TARGETS))
SUBDIRS_GRAAL     = $(addprefix $(OSNAME)_$(BUILDARCH)_graal/,$(TARGETS))

TARGETS_C2        = $(TARGETS)
TARGETS_C1        = $(addsuffix 1,$(TARGETS))
TARGETS_TIERED    = $(addsuffix tiered,$(TARGETS))
TARGETS_CORE      = $(addsuffix core,$(TARGETS))
TARGETS_ZERO      = $(addsuffix zero,$(TARGETS))
TARGETS_SHARK     = $(addsuffix shark,$(TARGETS))
TARGETS_GRAAL     = $(addsuffix graal,$(TARGETS))

BUILDTREE_MAKE    = $(GAMMADIR)/make/$(OSNAME)/makefiles/buildtree.make
BUILDTREE_VARS    = GAMMADIR=$(GAMMADIR) OS_FAMILY=$(OSNAME) SRCARCH=$(SRCARCH) BUILDARCH=$(BUILDARCH) LIBARCH=$(LIBARCH)
BUILDTREE_VARS   += HOTSPOT_RELEASE_VERSION=$(HOTSPOT_RELEASE_VERSION) HOTSPOT_BUILD_VERSION=$(HOTSPOT_BUILD_VERSION) JRE_RELEASE_VERSION=$(JRE_RELEASE_VERSION)
BUILDTREE_VARS   += OBJCOPY=$(OBJCOPY) STRIP_POLICY=$(STRIP_POLICY)

BUILDTREE         = $(MAKE) -f $(BUILDTREE_MAKE) $(BUILDTREE_VARS)

#-------------------------------------------------------------------------------

# Could make everything by default, but that would take a while.
all:
	@echo "Try '$(MAKE) <target> ...'  where <target> is one or more of"
	@echo "  $(TARGETS_C2)"
	@echo "  $(TARGETS_C1)"
	@echo "  $(TARGETS_CORE)"
	@echo "  $(TARGETS_ZERO)"
	@echo "  $(TARGETS_SHARK)"
	@echo "  $(TARGETS_GRAAL)"

checks: check_os_version check_j2se_version

# We do not want people accidentally building on old systems (e.g. Linux 2.2.x,
# Solaris 2.5.1, 2.6).
# Disable this check by setting DISABLE_HOTSPOT_OS_VERSION_CHECK=ok.

<<<<<<< HEAD
SUPPORTED_OS_VERSION = 2.4% 2.5% 2.6% 2.7% 3.0%
=======
SUPPORTED_OS_VERSION = 2.4% 2.5% 2.6% 3%
>>>>>>> 7173c5cf
OS_VERSION := $(shell uname -r)
EMPTY_IF_NOT_SUPPORTED = $(filter $(SUPPORTED_OS_VERSION),$(OS_VERSION))

check_os_version:
ifeq ($(DISABLE_HOTSPOT_OS_VERSION_CHECK)$(EMPTY_IF_NOT_SUPPORTED),)
	$(QUIETLY) >&2 echo "*** This OS is not supported:" `uname -a`; exit 1;
endif

# jvmti.make requires XSLT (J2SE 1.4.x or newer):
XSLT_CHECK	= $(REMOTE) $(RUN.JAVAP) javax.xml.transform.TransformerFactory
# If not found then fail fast.
check_j2se_version:
	$(QUIETLY) $(XSLT_CHECK) > /dev/null 2>&1; \
	if [ $$? -ne 0 ]; then \
	  $(REMOTE) $(RUN.JAVA) -version; \
	  echo "*** An XSLT processor (J2SE 1.4.x or newer) is required" \
	  "to bootstrap this build" 1>&2; \
	  exit 1; \
	fi

$(SUBDIRS_TIERED): $(BUILDTREE_MAKE)
	$(QUIETLY) $(MAKE) -f $(GAMMADIR)/make/$(OSNAME)/Makefile checks
	$(BUILDTREE) VARIANT=tiered

$(SUBDIRS_C2): $(BUILDTREE_MAKE)
ifeq ($(FORCE_TIERED),1)
	$(QUIETLY) $(MAKE) -f $(GAMMADIR)/make/$(OSNAME)/Makefile checks
		$(BUILDTREE) VARIANT=tiered FORCE_TIERED=1
else
	$(QUIETLY) $(MAKE) -f $(GAMMADIR)/make/$(OSNAME)/Makefile checks
		$(BUILDTREE) VARIANT=compiler2
endif

$(SUBDIRS_C1): $(BUILDTREE_MAKE)
	$(QUIETLY) $(MAKE) -f $(GAMMADIR)/make/$(OSNAME)/Makefile checks
	$(BUILDTREE) VARIANT=compiler1

$(SUBDIRS_CORE): $(BUILDTREE_MAKE)
	$(QUIETLY) $(MAKE) -f $(GAMMADIR)/make/$(OSNAME)/Makefile checks
	$(BUILDTREE) VARIANT=core

$(SUBDIRS_ZERO): $(BUILDTREE_MAKE) platform_zero
	$(QUIETLY) $(MAKE) -f $(GAMMADIR)/make/$(OSNAME)/Makefile checks
	$(BUILDTREE) VARIANT=zero VARIANTARCH=$(VARIANTARCH)

$(SUBDIRS_SHARK): $(BUILDTREE_MAKE) platform_zero
	$(QUIETLY) $(MAKE) -f $(GAMMADIR)/make/$(OSNAME)/Makefile checks
	$(BUILDTREE) VARIANT=shark VARIANTARCH=$(VARIANTARCH)

$(SUBDIRS_GRAAL): $(BUILDTREE_MAKE)
	$(QUIETLY) $(MAKE) -f $(GAMMADIR)/make/$(OSNAME)/Makefile checks
	$(BUILDTREE) VARIANT=graal

platform_zero: $(GAMMADIR)/make/$(OSNAME)/platform_zero.in
	$(SED) 's/@ZERO_ARCHDEF@/$(ZERO_ARCHDEF)/g;s/@ZERO_LIBARCH@/$(ZERO_LIBARCH)/g;' < $< > $@

# Define INSTALL=y at command line to automatically copy JVM into JAVA_HOME

$(TARGETS_C2):  $(SUBDIRS_C2)
	cd $(OSNAME)_$(BUILDARCH)_compiler2/$@ && $(MAKE) $(MFLAGS)
	cd $(OSNAME)_$(BUILDARCH)_compiler2/$@ && ./test_gamma
ifdef INSTALL
	cd $(OSNAME)_$(BUILDARCH)_compiler2/$@ && $(MAKE) $(MFLAGS) install
endif

$(TARGETS_TIERED):  $(SUBDIRS_TIERED)
	cd $(OSNAME)_$(BUILDARCH)_tiered/$(patsubst %tiered,%,$@) && $(MAKE) $(MFLAGS)
	cd $(OSNAME)_$(BUILDARCH)_tiered/$(patsubst %tiered,%,$@) && ./test_gamma
ifdef INSTALL
	cd $(OSNAME)_$(BUILDARCH)_tiered/$(patsubst %tiered,%,$@) && $(MAKE) $(MFLAGS) install
endif

$(TARGETS_C1):  $(SUBDIRS_C1)
	cd $(OSNAME)_$(BUILDARCH)_compiler1/$(patsubst %1,%,$@) && $(MAKE) $(MFLAGS)
	cd $(OSNAME)_$(BUILDARCH)_compiler1/$(patsubst %1,%,$@) && ./test_gamma
ifdef INSTALL
	cd $(OSNAME)_$(BUILDARCH)_compiler1/$(patsubst %1,%,$@) && $(MAKE) $(MFLAGS) install
endif

$(TARGETS_CORE):  $(SUBDIRS_CORE)
	cd $(OSNAME)_$(BUILDARCH)_core/$(patsubst %core,%,$@) && $(MAKE) $(MFLAGS)
	cd $(OSNAME)_$(BUILDARCH)_core/$(patsubst %core,%,$@) && ./test_gamma
ifdef INSTALL
	cd $(OSNAME)_$(BUILDARCH)_core/$(patsubst %core,%,$@) && $(MAKE) $(MFLAGS) install
endif

$(TARGETS_ZERO):  $(SUBDIRS_ZERO)
	cd $(OSNAME)_$(VARIANTARCH)_zero/$(patsubst %zero,%,$@) && $(MAKE) $(MFLAGS)
	cd $(OSNAME)_$(VARIANTARCH)_zero/$(patsubst %zero,%,$@) && ./test_gamma
ifdef INSTALL
	cd $(OSNAME)_$(VARIANTARCH)_zero/$(patsubst %zero,%,$@) && $(MAKE) $(MFLAGS) install
endif

$(TARGETS_SHARK):  $(SUBDIRS_SHARK)
	cd $(OSNAME)_$(VARIANTARCH)_shark/$(patsubst %shark,%,$@) && $(MAKE) $(MFLAGS)
	cd $(OSNAME)_$(VARIANTARCH)_shark/$(patsubst %shark,%,$@) && ./test_gamma
ifdef INSTALL
	cd $(OSNAME)_$(VARIANTARCH)_shark/$(patsubst %shark,%,$@) && $(MAKE) $(MFLAGS) install
endif

$(TARGETS_GRAAL):  $(SUBDIRS_GRAAL)
	cd $(OSNAME)_$(BUILDARCH)_graal/$(patsubst %graal,%,$@) && $(MAKE) $(MFLAGS)
ifdef INSTALL
	cd $(OSNAME)_$(BUILDARCH)_graal/$(patsubst %graal,%,$@) && $(MAKE) $(MFLAGS) install
endif

# Just build the tree, and nothing else:
tree:      $(SUBDIRS_C2)
tree1:     $(SUBDIRS_C1)
treecore:  $(SUBDIRS_CORE)
treezero:  $(SUBDIRS_ZERO)
treeshark: $(SUBDIRS_SHARK)
treegraal: $(SUBDIRS_GRAAL)

# Doc target.  This is the same for all build options.
#     Hence create a docs directory beside ...$(ARCH)_[...]
docs: checks
	$(QUIETLY) mkdir -p $(SUBDIR_DOCS)
	$(MAKE) -f $(GAMMADIR)/make/$(OSNAME)/makefiles/jvmti.make $(MFLAGS) $(BUILDTREE_VARS) JvmtiOutDir=$(SUBDIR_DOCS) jvmtidocs

# Synonyms for win32-like targets.
compiler2:  jvmg product

compiler1:  jvmg1 product1

core: jvmgcore productcore

zero: jvmgzero productzero

shark: jvmgshark productshark

clean_docs:
	rm -rf $(SUBDIR_DOCS)

clean_compiler1 clean_compiler2 clean_core clean_zero clean_shark:
	rm -rf $(OSNAME)_$(BUILDARCH)_$(subst clean_,,$@)

clean:  clean_compiler2 clean_compiler1 clean_core clean_zero clean_shark clean_docs

include $(GAMMADIR)/make/cscope.make

#-------------------------------------------------------------------------------

.PHONY: $(TARGETS_C2) $(TARGETS_C1) $(TARGETS_CORE) $(TARGETS_ZERO) $(TARGETS_SHARK) $(TARGETS_GRAAL)
.PHONY: tree tree1 treecore treezero treeshark treegraal
.PHONY: all compiler1 compiler2 core zero shark graal
.PHONY: clean clean_compiler1 clean_compiler2 clean_core clean_zero clean_shark docs clean_docs clean_graal
.PHONY: checks check_os_version check_j2se_version<|MERGE_RESOLUTION|>--- conflicted
+++ resolved
@@ -234,11 +234,7 @@
 # Solaris 2.5.1, 2.6).
 # Disable this check by setting DISABLE_HOTSPOT_OS_VERSION_CHECK=ok.
 
-<<<<<<< HEAD
-SUPPORTED_OS_VERSION = 2.4% 2.5% 2.6% 2.7% 3.0%
-=======
 SUPPORTED_OS_VERSION = 2.4% 2.5% 2.6% 3%
->>>>>>> 7173c5cf
 OS_VERSION := $(shell uname -r)
 EMPTY_IF_NOT_SUPPORTED = $(filter $(SUPPORTED_OS_VERSION),$(OS_VERSION))
 
