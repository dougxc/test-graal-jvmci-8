/*
 * Copyright (c) 1997, 2013, Oracle and/or its affiliates. All rights reserved.
 * DO NOT ALTER OR REMOVE COPYRIGHT NOTICES OR THIS FILE HEADER.
 *
 * This code is free software; you can redistribute it and/or modify it
 * under the terms of the GNU General Public License version 2 only, as
 * published by the Free Software Foundation.
 *
 * This code is distributed in the hope that it will be useful, but WITHOUT
 * ANY WARRANTY; without even the implied warranty of MERCHANTABILITY or
 * FITNESS FOR A PARTICULAR PURPOSE.  See the GNU General Public License
 * version 2 for more details (a copy is included in the LICENSE file that
 * accompanied this code).
 *
 * You should have received a copy of the GNU General Public License version
 * 2 along with this work; if not, write to the Free Software Foundation,
 * Inc., 51 Franklin St, Fifth Floor, Boston, MA 02110-1301 USA.
 *
 * Please contact Oracle, 500 Oracle Parkway, Redwood Shores, CA 94065 USA
 * or visit www.oracle.com if you need additional information or have any
 * questions.
 *
 */

#include "precompiled.hpp"
#include "asm/macroAssembler.inline.hpp"
#include "code/compiledIC.hpp"
#include "code/icBuffer.hpp"
#include "code/nmethod.hpp"
#include "memory/resourceArea.hpp"
#include "runtime/mutexLocker.hpp"
#include "runtime/safepoint.hpp"
#ifdef COMPILER2
#include "opto/matcher.hpp"
#endif

// Release the CompiledICHolder* associated with this call site is there is one.
void CompiledIC::cleanup_call_site(virtual_call_Relocation* call_site) {
  // This call site might have become stale so inspect it carefully.
  NativeCall* call = nativeCall_at(call_site->addr());
  if (is_icholder_entry(call->destination())) {
    NativeMovConstReg* value = nativeMovConstReg_at(call_site->cached_value());
    InlineCacheBuffer::queue_for_release((CompiledICHolder*)value->data());
  }
}

bool CompiledIC::is_icholder_call_site(virtual_call_Relocation* call_site) {
  // This call site might have become stale so inspect it carefully.
  NativeCall* call = nativeCall_at(call_site->addr());
  return is_icholder_entry(call->destination());
}

// ----------------------------------------------------------------------------

#define __ _masm.
<<<<<<< HEAD
void CompiledStaticCall::emit_to_interp_stub(CodeBuffer &cbuf, address mark) {
=======
address CompiledStaticCall::emit_to_interp_stub(CodeBuffer &cbuf) {
#ifdef COMPILER2
>>>>>>> fc100209
  // Stub is fixed up when the corresponding call is converted from calling
  // compiled code to calling interpreted code.
  // set (empty), G5
  // jmp -1

  if (mark == NULL) {
    mark = cbuf.insts_mark();  // Get mark within main instrs section.
  }

  MacroAssembler _masm(&cbuf);

<<<<<<< HEAD
  address base =
  __ start_a_stub(to_interp_stub_size());
  guarantee(base != NULL, "out of space");
=======
  address base = __ start_a_stub(to_interp_stub_size());
  if (base == NULL) {
    return NULL;  // CodeBuffer::expand failed.
  }
>>>>>>> fc100209

  // Static stub relocation stores the instruction address of the call.
  __ relocate(static_stub_Relocation::spec(mark));

  __ set_metadata(NULL, G5);

  __ set_inst_mark();
  AddressLiteral addrlit(-1);
  __ JUMP(addrlit, G3, 0);

  __ delayed()->nop();

  assert(__ pc() - base <= to_interp_stub_size(), "wrong stub size"); 

  // Update current stubs pointer and restore code_end.
  __ end_a_stub();
<<<<<<< HEAD
=======
  return base;
#else
  ShouldNotReachHere();
#endif
>>>>>>> fc100209
}
#undef __

int CompiledStaticCall::to_interp_stub_size() {
  // This doesn't need to be accurate but it must be larger or equal to
  // the real size of the stub.
  return (NativeMovConstReg::instruction_size +  // sethi/setlo;
          NativeJump::instruction_size + // sethi; jmp; nop
          (TraceJumps ? 20 * BytesPerInstWord : 0) );
}

// Relocation entries for call stub, compiled java to interpreter.
int CompiledStaticCall::reloc_to_interp_stub() {
  return 10;  // 4 in emit_java_to_interp + 1 in Java_Static_Call
}

void CompiledStaticCall::set_to_interpreted(methodHandle callee, address entry) {
  address stub = find_stub();
  guarantee(stub != NULL, "stub not found");

  if (TraceICs) {
    ResourceMark rm;
    tty->print_cr("CompiledStaticCall@" INTPTR_FORMAT ": set_to_interpreted %s",
                  instruction_address(),
                  callee->name_and_sig_as_C_string());
  }

  // Creation also verifies the object.
  NativeMovConstReg* method_holder = nativeMovConstReg_at(stub);
  NativeJump*        jump          = nativeJump_at(method_holder->next_instruction_address());

  assert(method_holder->data() == 0 || method_holder->data() == (intptr_t)callee(),
         "a) MT-unsafe modification of inline cache");
  assert(jump->jump_destination() == (address)-1 || jump->jump_destination() == entry,
         "b) MT-unsafe modification of inline cache");

  // Update stub.
  method_holder->set_data((intptr_t)callee());
  jump->set_jump_destination(entry);

  // Update jump to call.
  set_destination_mt_safe(stub);
}

void CompiledStaticCall::set_stub_to_clean(static_stub_Relocation* static_stub) {
  assert (CompiledIC_lock->is_locked() || SafepointSynchronize::is_at_safepoint(), "mt unsafe call");
  // Reset stub.
  address stub = static_stub->addr();
  assert(stub != NULL, "stub not found");
  // Creation also verifies the object.
  NativeMovConstReg* method_holder = nativeMovConstReg_at(stub);
  NativeJump*        jump          = nativeJump_at(method_holder->next_instruction_address());
  method_holder->set_data(0);
  jump->set_jump_destination((address)-1);
}

//-----------------------------------------------------------------------------
// Non-product mode code
#ifndef PRODUCT

void CompiledStaticCall::verify() {
  // Verify call.
  NativeCall::verify();
  if (os::is_MP()) {
    verify_alignment();
  }

  // Verify stub.
  address stub = find_stub();
  assert(stub != NULL, "no stub found for static call");
  // Creation also verifies the object.
  NativeMovConstReg* method_holder = nativeMovConstReg_at(stub);
  NativeJump*        jump          = nativeJump_at(method_holder->next_instruction_address());

  // Verify state.
  assert(is_clean() || is_call_to_compiled() || is_call_to_interpreted(), "sanity check");
}

#endif // !PRODUCT<|MERGE_RESOLUTION|>--- conflicted
+++ resolved
@@ -53,12 +53,7 @@
 // ----------------------------------------------------------------------------
 
 #define __ _masm.
-<<<<<<< HEAD
-void CompiledStaticCall::emit_to_interp_stub(CodeBuffer &cbuf, address mark) {
-=======
-address CompiledStaticCall::emit_to_interp_stub(CodeBuffer &cbuf) {
-#ifdef COMPILER2
->>>>>>> fc100209
+address CompiledStaticCall::emit_to_interp_stub(CodeBuffer &cbuf, address mark) {
   // Stub is fixed up when the corresponding call is converted from calling
   // compiled code to calling interpreted code.
   // set (empty), G5
@@ -70,16 +65,10 @@
 
   MacroAssembler _masm(&cbuf);
 
-<<<<<<< HEAD
-  address base =
-  __ start_a_stub(to_interp_stub_size());
-  guarantee(base != NULL, "out of space");
-=======
   address base = __ start_a_stub(to_interp_stub_size());
   if (base == NULL) {
     return NULL;  // CodeBuffer::expand failed.
   }
->>>>>>> fc100209
 
   // Static stub relocation stores the instruction address of the call.
   __ relocate(static_stub_Relocation::spec(mark));
@@ -92,17 +81,11 @@
 
   __ delayed()->nop();
 
-  assert(__ pc() - base <= to_interp_stub_size(), "wrong stub size"); 
+  assert(__ pc() - base <= to_interp_stub_size(), "wrong stub size");
 
   // Update current stubs pointer and restore code_end.
   __ end_a_stub();
-<<<<<<< HEAD
-=======
   return base;
-#else
-  ShouldNotReachHere();
-#endif
->>>>>>> fc100209
 }
 #undef __
 
