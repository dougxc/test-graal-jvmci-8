/*
 * Copyright (c) 1997, 2014, Oracle and/or its affiliates. All rights reserved.
 * DO NOT ALTER OR REMOVE COPYRIGHT NOTICES OR THIS FILE HEADER.
 *
 * This code is free software; you can redistribute it and/or modify it
 * under the terms of the GNU General Public License version 2 only, as
 * published by the Free Software Foundation.
 *
 * This code is distributed in the hope that it will be useful, but WITHOUT
 * ANY WARRANTY; without even the implied warranty of MERCHANTABILITY or
 * FITNESS FOR A PARTICULAR PURPOSE.  See the GNU General Public License
 * version 2 for more details (a copy is included in the LICENSE file that
 * accompanied this code).
 *
 * You should have received a copy of the GNU General Public License version
 * 2 along with this work; if not, write to the Free Software Foundation,
 * Inc., 51 Franklin St, Fifth Floor, Boston, MA 02110-1301 USA.
 *
 * Please contact Oracle, 500 Oracle Parkway, Redwood Shores, CA 94065 USA
 * or visit www.oracle.com if you need additional information or have any
 * questions.
 *
 */

#include "precompiled.hpp"
#include "asm/macroAssembler.inline.hpp"
#include "code/compiledIC.hpp"
#include "code/icBuffer.hpp"
#include "code/nmethod.hpp"
#include "memory/resourceArea.hpp"
#include "runtime/mutexLocker.hpp"
#include "runtime/safepoint.hpp"

// Release the CompiledICHolder* associated with this call site is there is one.
void CompiledIC::cleanup_call_site(virtual_call_Relocation* call_site) {
  // This call site might have become stale so inspect it carefully.
  NativeCall* call = nativeCall_at(call_site->addr());
  if (is_icholder_entry(call->destination())) {
    NativeMovConstReg* value = nativeMovConstReg_at(call_site->cached_value());
    InlineCacheBuffer::queue_for_release((CompiledICHolder*)value->data());
  }
}

bool CompiledIC::is_icholder_call_site(virtual_call_Relocation* call_site) {
  // This call site might have become stale so inspect it carefully.
  NativeCall* call = nativeCall_at(call_site->addr());
  return is_icholder_entry(call->destination());
}

// ----------------------------------------------------------------------------

#define __ _masm.
<<<<<<< HEAD
void CompiledStaticCall::emit_to_interp_stub(CodeBuffer &cbuf, address mark) {
=======
address CompiledStaticCall::emit_to_interp_stub(CodeBuffer &cbuf) {
>>>>>>> fc100209
  // Stub is fixed up when the corresponding call is converted from
  // calling compiled code to calling interpreted code.
  // movq rbx, 0
  // jmp -5 # to self

  if (mark == NULL) {
    mark = cbuf.insts_mark();  // Get mark within main instrs section.
  }

  // Note that the code buffer's insts_mark is always relative to insts.
  // That's why we must use the macroassembler to generate a stub.
  MacroAssembler _masm(&cbuf);

<<<<<<< HEAD
  address base =
  __ start_a_stub(to_interp_stub_size());
  guarantee(base != NULL, "out of space");

=======
  address base = __ start_a_stub(to_interp_stub_size());
  if (base == NULL) {
    return NULL;  // CodeBuffer::expand failed.
  }
>>>>>>> fc100209
  // Static stub relocation stores the instruction address of the call.
  __ relocate(static_stub_Relocation::spec(mark), Assembler::imm_operand);
  // Static stub relocation also tags the Method* in the code-stream.
  __ mov_metadata(rbx, (Metadata*) NULL);  // Method is zapped till fixup time.
  // This is recognized as unresolved by relocs/nativeinst/ic code.
  __ jump(RuntimeAddress(__ pc()));

  assert(__ pc() - base <= to_interp_stub_size(), "wrong stub size"); 

  // Update current stubs pointer and restore insts_end.
  __ end_a_stub();
  return base;
}
#undef __

int CompiledStaticCall::to_interp_stub_size() {
  return NOT_LP64(10)    // movl; jmp
         LP64_ONLY(15);  // movq (1+1+8); jmp (1+4)
}

// Relocation entries for call stub, compiled java to interpreter.
int CompiledStaticCall::reloc_to_interp_stub() {
  return 4; // 3 in emit_to_interp_stub + 1 in emit_call
}

void CompiledStaticCall::set_to_interpreted(methodHandle callee, address entry) {
  address stub = find_stub();
  guarantee(stub != NULL, "stub not found");

  if (TraceICs) {
    ResourceMark rm;
    tty->print_cr("CompiledStaticCall@" INTPTR_FORMAT ": set_to_interpreted %s",
                  p2i(instruction_address()),
                  callee->name_and_sig_as_C_string());
  }

  // Creation also verifies the object.
  NativeMovConstReg* method_holder = nativeMovConstReg_at(stub);
  NativeJump*        jump          = nativeJump_at(method_holder->next_instruction_address());

#ifdef ASSERT
  // read the value once
  intptr_t data = method_holder->data();
  address destination = jump->jump_destination();
  assert(data == 0 || data == (intptr_t)callee(),
         "a) MT-unsafe modification of inline cache");
  assert(destination == (address)-1 || destination == entry,
         "b) MT-unsafe modification of inline cache");
#endif

  // Update stub.
  method_holder->set_data((intptr_t)callee());
  jump->set_jump_destination(entry);

  // Update jump to call.
  set_destination_mt_safe(stub);
}

void CompiledStaticCall::set_stub_to_clean(static_stub_Relocation* static_stub) {
  assert (CompiledIC_lock->is_locked() || SafepointSynchronize::is_at_safepoint(), "mt unsafe call");
  // Reset stub.
  address stub = static_stub->addr();
  assert(stub != NULL, "stub not found");
  // Creation also verifies the object.
  NativeMovConstReg* method_holder = nativeMovConstReg_at(stub);
  NativeJump*        jump          = nativeJump_at(method_holder->next_instruction_address());
  method_holder->set_data(0);
  jump->set_jump_destination((address)-1);
}

//-----------------------------------------------------------------------------
// Non-product mode code
#ifndef PRODUCT

void CompiledStaticCall::verify() {
  // Verify call.
  NativeCall::verify();
  if (os::is_MP()) {
    verify_alignment();
  }

  // Verify stub.
  address stub = find_stub();
  assert(stub != NULL, "no stub found for static call");
  // Creation also verifies the object.
  NativeMovConstReg* method_holder = nativeMovConstReg_at(stub);
  NativeJump*        jump          = nativeJump_at(method_holder->next_instruction_address());

  // Verify state.
  assert(is_clean() || is_call_to_compiled() || is_call_to_interpreted(), "sanity check");
}

#endif // !PRODUCT<|MERGE_RESOLUTION|>--- conflicted
+++ resolved
@@ -50,11 +50,7 @@
 // ----------------------------------------------------------------------------
 
 #define __ _masm.
-<<<<<<< HEAD
-void CompiledStaticCall::emit_to_interp_stub(CodeBuffer &cbuf, address mark) {
-=======
-address CompiledStaticCall::emit_to_interp_stub(CodeBuffer &cbuf) {
->>>>>>> fc100209
+address CompiledStaticCall::emit_to_interp_stub(CodeBuffer &cbuf, address mark) {
   // Stub is fixed up when the corresponding call is converted from
   // calling compiled code to calling interpreted code.
   // movq rbx, 0
@@ -68,17 +64,10 @@
   // That's why we must use the macroassembler to generate a stub.
   MacroAssembler _masm(&cbuf);
 
-<<<<<<< HEAD
-  address base =
-  __ start_a_stub(to_interp_stub_size());
-  guarantee(base != NULL, "out of space");
-
-=======
   address base = __ start_a_stub(to_interp_stub_size());
   if (base == NULL) {
     return NULL;  // CodeBuffer::expand failed.
   }
->>>>>>> fc100209
   // Static stub relocation stores the instruction address of the call.
   __ relocate(static_stub_Relocation::spec(mark), Assembler::imm_operand);
   // Static stub relocation also tags the Method* in the code-stream.
@@ -86,7 +75,7 @@
   // This is recognized as unresolved by relocs/nativeinst/ic code.
   __ jump(RuntimeAddress(__ pc()));
 
-  assert(__ pc() - base <= to_interp_stub_size(), "wrong stub size"); 
+  assert(__ pc() - base <= to_interp_stub_size(), "wrong stub size");
 
   // Update current stubs pointer and restore insts_end.
   __ end_a_stub();
