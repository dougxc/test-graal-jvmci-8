/*
 * Copyright (c) 1998, 2015, Oracle and/or its affiliates. All rights reserved.
 * DO NOT ALTER OR REMOVE COPYRIGHT NOTICES OR THIS FILE HEADER.
 *
 * This code is free software; you can redistribute it and/or modify it
 * under the terms of the GNU General Public License version 2 only, as
 * published by the Free Software Foundation.
 *
 * This code is distributed in the hope that it will be useful, but WITHOUT
 * ANY WARRANTY; without even the implied warranty of MERCHANTABILITY or
 * FITNESS FOR A PARTICULAR PURPOSE.  See the GNU General Public License
 * version 2 for more details (a copy is included in the LICENSE file that
 * accompanied this code).
 *
 * You should have received a copy of the GNU General Public License version
 * 2 along with this work; if not, write to the Free Software Foundation,
 * Inc., 51 Franklin St, Fifth Floor, Boston, MA 02110-1301 USA.
 *
 * Please contact Oracle, 500 Oracle Parkway, Redwood Shores, CA 94065 USA
 * or visit www.oracle.com if you need additional information or have any
 * questions.
 *
 */

#ifndef OS_SOLARIS_VM_JVM_SOLARIS_H
#define OS_SOLARIS_VM_JVM_SOLARIS_H

/*
// HotSpot integration note:
//
// This is derived from the JDK classic file:
// "$JDK/src/solaris/javavm/export/jvm_md.h":15 (ver. 1.10 98/04/22)
// All local includes have been commented out.
*/

#ifndef JVM_MD_H
#define JVM_MD_H

/*
 * This file is currently collecting system-specific dregs for the
 * JNI conversion, which should be sorted out later.
 */
<<<<<<< HEAD
=======

>>>>>>> d56100d4
#define __USE_LEGACY_PROTOTYPES__
#include <dirent.h>             /* For DIR */
#undef __USE_LEGACY_PROTOTYPES__
#include <sys/param.h>          /* For MAXPATHLEN */
#include <sys/socket.h>         /* For socklen_t */
#include <unistd.h>             /* For F_OK, R_OK, W_OK */
#include <sys/int_types.h>      /* for intptr_t types (64 Bit cleanliness) */

#define JNI_ONLOAD_SYMBOLS      {"JNI_OnLoad"}
#define JNI_ONUNLOAD_SYMBOLS    {"JNI_OnUnload"}
#define JVM_ONLOAD_SYMBOLS      {"JVM_OnLoad"}
#define AGENT_ONLOAD_SYMBOLS    {"Agent_OnLoad"}
#define AGENT_ONUNLOAD_SYMBOLS  {"Agent_OnUnload"}
#define AGENT_ONATTACH_SYMBOLS  {"Agent_OnAttach"}

#define JNI_LIB_PREFIX "lib"
#define JNI_LIB_SUFFIX ".so"

#define JVM_MAXPATHLEN MAXPATHLEN

#define JVM_R_OK    R_OK
#define JVM_W_OK    W_OK
#define JVM_X_OK    X_OK
#define JVM_F_OK    F_OK

/*
 * File I/O
 */

#include <sys/types.h>
#include <sys/stat.h>
#include <fcntl.h>
#include <errno.h>

/* O Flags */

#define JVM_O_RDONLY     O_RDONLY
#define JVM_O_WRONLY     O_WRONLY
#define JVM_O_RDWR       O_RDWR
#define JVM_O_O_APPEND   O_APPEND
#define JVM_O_EXCL       O_EXCL
#define JVM_O_CREAT      O_CREAT

/* Signal definitions */

#define BREAK_SIGNAL     SIGQUIT           /* Thread dumping support.    */
#define INTERRUPT_SIGNAL SIGUSR1           /* Interruptible I/O support. */
#define ASYNC_SIGNAL     SIGUSR2           /* Watcher & async err support. */
#define SHUTDOWN1_SIGNAL SIGHUP            /* Shutdown Hooks support.    */
#define SHUTDOWN2_SIGNAL SIGINT
#define SHUTDOWN3_SIGNAL SIGTERM
/* alternative signals used with -XX:+UseAltSigs (or for backward
   compatibility with 1.2, -Xusealtsigs) flag. Chosen to be
   unlikely to conflict with applications embedding the vm */
#define ALT_INTERRUPT_SIGNAL (SIGRTMIN + SIGRTMAX)/2 /* alternate intio signal */
#define ALT_ASYNC_SIGNAL     ALT_INTERRUPT_SIGNAL+1  /* alternate async signal */

/* With 1.4.1 libjsig added versioning: used in os_solaris.cpp and jsig.c */
#define JSIG_VERSION_1_4_1   0x30140100

#endif /* JVM_MD_H */

#endif // OS_SOLARIS_VM_JVM_SOLARIS_H<|MERGE_RESOLUTION|>--- conflicted
+++ resolved
@@ -40,10 +40,7 @@
  * This file is currently collecting system-specific dregs for the
  * JNI conversion, which should be sorted out later.
  */
-<<<<<<< HEAD
-=======
 
->>>>>>> d56100d4
 #define __USE_LEGACY_PROTOTYPES__
 #include <dirent.h>             /* For DIR */
 #undef __USE_LEGACY_PROTOTYPES__
