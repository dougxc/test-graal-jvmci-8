/*
 * Copyright (c) 2009, 2015, Oracle and/or its affiliates. All rights reserved.
 * DO NOT ALTER OR REMOVE COPYRIGHT NOTICES OR THIS FILE HEADER.
 *
 * This code is free software; you can redistribute it and/or modify it
 * under the terms of the GNU General Public License version 2 only, as
 * published by the Free Software Foundation.
 *
 * This code is distributed in the hope that it will be useful, but WITHOUT
 * ANY WARRANTY; without even the implied warranty of MERCHANTABILITY or
 * FITNESS FOR A PARTICULAR PURPOSE.  See the GNU General Public License
 * version 2 for more details (a copy is included in the LICENSE file that
 * accompanied this code).
 *
 * You should have received a copy of the GNU General Public License version
 * 2 along with this work; if not, write to the Free Software Foundation,
 * Inc., 51 Franklin St, Fifth Floor, Boston, MA 02110-1301 USA.
 *
 * Please contact Oracle, 500 Oracle Parkway, Redwood Shores, CA 94065 USA
 * or visit www.oracle.com if you need additional information or have any
 * questions.
 *
 */

package com.sun.hotspot.tools.compiler;

import java.io.PrintStream;

class UncommonTrapEvent extends BasicLogEvent {

    private final String reason;
    private final String action;
    private int count;
    private String jvms = "";

    UncommonTrapEvent(double s, String i, String r, String a, int c) {
        super(s, i);
        reason = r;
        action = a;
        count = c;
    }

    public void addJVMS(String method, int bci) {
        setJvms(getJvms() + "  @" + bci + " " + method + "\n");
    }

    public void updateCount(UncommonTrapEvent trap) {
        setCount(Math.max(getCount(), trap.getCount()));
    }

    public void print(PrintStream stream) {
<<<<<<< HEAD
        stream.printf("%s uncommon trap %s %s\n", compilation.shortName(), getReason(), getAction());
=======
        stream.printf("%s uncommon trap %.3f %s %s\n", getId(), getStart(), getReason(), getAction());
>>>>>>> d56100d4
        stream.print(getJvms());
    }

    public String formatTrap() {
        return String.format("uncommon trap %s %s\n%s", getReason(), getAction(), getJvms());
    }

    public String getReason() {
        return reason;
    }

    public String getAction() {
        return action;
    }

    public int getCount() {
        return count;
    }

    public void setCount(int count) {
        this.count = count;
    }

    public String getJvms() {
        return jvms;
    }

    public void setJvms(String jvms) {
        this.jvms = jvms;
    }
}<|MERGE_RESOLUTION|>--- conflicted
+++ resolved
@@ -40,6 +40,7 @@
         count = c;
     }
 
+
     public void addJVMS(String method, int bci) {
         setJvms(getJvms() + "  @" + bci + " " + method + "\n");
     }
@@ -49,11 +50,7 @@
     }
 
     public void print(PrintStream stream) {
-<<<<<<< HEAD
-        stream.printf("%s uncommon trap %s %s\n", compilation.shortName(), getReason(), getAction());
-=======
-        stream.printf("%s uncommon trap %.3f %s %s\n", getId(), getStart(), getReason(), getAction());
->>>>>>> d56100d4
+        stream.printf("%s %s uncommon trap %.3f %s %s\n", compilation.shortName(), getId(), getStart(), getReason(), getAction());
         stream.print(getJvms());
     }
 
@@ -84,4 +81,8 @@
     public void setJvms(String jvms) {
         this.jvms = jvms;
     }
+
+    public void setCompilation(Compilation compilation) {
+        this.compilation = compilation;
+    }
 }