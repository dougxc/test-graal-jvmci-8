--- conflicted
+++ resolved
@@ -43,17 +43,8 @@
 #include "runtime/sharedRuntime.hpp"
 
 
-<<<<<<< HEAD
 Compiler::Compiler() : AbstractCompiler(c1) {
 }
-
-
-Compiler::~Compiler() {
-  Unimplemented();
-}
-=======
-Compiler::Compiler () {}
->>>>>>> e0b605e2
 
 void Compiler::init_c1_runtime() {
   BufferBlob* buffer_blob = CompilerThread::current()->get_buffer_blob();
