--- conflicted
+++ resolved
@@ -139,7 +139,6 @@
     case slow_subtype_check_id:
     case fpu2long_stub_id:
     case unwind_exception_id:
-<<<<<<< HEAD
     case c1x_verify_pointer_id:
     case c1x_unwind_exception_call_id:
     case c1x_slow_subtype_check_id:
@@ -149,10 +148,8 @@
     case counter_overflow_id: // Not generated outside the tiered world
 #endif
 #ifdef SPARC
-=======
     case counter_overflow_id:
 #if defined(SPARC) || defined(PPC)
->>>>>>> c1d5565c
     case handle_exception_nofpu_id:  // Unused on sparc
 #endif
       break;
