/*
 * Copyright (c) 1997, 2012, Oracle and/or its affiliates. All rights reserved.
 * DO NOT ALTER OR REMOVE COPYRIGHT NOTICES OR THIS FILE HEADER.
 *
 * This code is free software; you can redistribute it and/or modify it
 * under the terms of the GNU General Public License version 2 only, as
 * published by the Free Software Foundation.
 *
 * This code is distributed in the hope that it will be useful, but WITHOUT
 * ANY WARRANTY; without even the implied warranty of MERCHANTABILITY or
 * FITNESS FOR A PARTICULAR PURPOSE.  See the GNU General Public License
 * version 2 for more details (a copy is included in the LICENSE file that
 * accompanied this code).
 *
 * You should have received a copy of the GNU General Public License version
 * 2 along with this work; if not, write to the Free Software Foundation,
 * Inc., 51 Franklin St, Fifth Floor, Boston, MA 02110-1301 USA.
 *
 * Please contact Oracle, 500 Oracle Parkway, Redwood Shores, CA 94065 USA
 * or visit www.oracle.com if you need additional information or have any
 * questions.
 *
 */

#include "precompiled.hpp"
#include "code/codeCache.hpp"
#include "code/compiledIC.hpp"
#include "code/dependencies.hpp"
#include "code/nmethod.hpp"
#include "code/scopeDesc.hpp"
#include "compiler/abstractCompiler.hpp"
#include "compiler/compileBroker.hpp"
#include "compiler/compileLog.hpp"
#include "compiler/compilerOracle.hpp"
#include "compiler/disassembler.hpp"
#include "interpreter/bytecode.hpp"
#include "oops/methodData.hpp"
#include "prims/jvmtiRedefineClassesTrace.hpp"
#include "prims/jvmtiImpl.hpp"
#include "runtime/sharedRuntime.hpp"
#include "runtime/sweeper.hpp"
#include "utilities/dtrace.hpp"
#include "utilities/events.hpp"
#include "utilities/xmlstream.hpp"
#ifdef SHARK
#include "shark/sharkCompiler.hpp"
#endif
#ifdef GRAAL
#include "graal/graalJavaAccess.hpp"
#endif

#ifdef DTRACE_ENABLED

// Only bother with this argument setup if dtrace is available

#ifndef USDT2
HS_DTRACE_PROBE_DECL8(hotspot, compiled__method__load,
  const char*, int, const char*, int, const char*, int, void*, size_t);

HS_DTRACE_PROBE_DECL6(hotspot, compiled__method__unload,
  char*, int, char*, int, char*, int);

#define DTRACE_METHOD_UNLOAD_PROBE(method)                                \
  {                                                                       \
    Method* m = (method);                                                 \
    if (m != NULL) {                                                      \
      Symbol* klass_name = m->klass_name();                               \
      Symbol* name = m->name();                                           \
      Symbol* signature = m->signature();                                 \
      HS_DTRACE_PROBE6(hotspot, compiled__method__unload,                 \
        klass_name->bytes(), klass_name->utf8_length(),                   \
        name->bytes(), name->utf8_length(),                               \
        signature->bytes(), signature->utf8_length());                    \
    }                                                                     \
  }
#else /* USDT2 */
#define DTRACE_METHOD_UNLOAD_PROBE(method)                                \
  {                                                                       \
    Method* m = (method);                                                 \
    if (m != NULL) {                                                      \
      Symbol* klass_name = m->klass_name();                               \
      Symbol* name = m->name();                                           \
      Symbol* signature = m->signature();                                 \
      HOTSPOT_COMPILED_METHOD_UNLOAD(                                     \
        (char *) klass_name->bytes(), klass_name->utf8_length(),                   \
        (char *) name->bytes(), name->utf8_length(),                               \
        (char *) signature->bytes(), signature->utf8_length());                    \
    }                                                                     \
  }
#endif /* USDT2 */

#else //  ndef DTRACE_ENABLED

#define DTRACE_METHOD_UNLOAD_PROBE(method)

#endif

bool nmethod::is_compiled_by_c1() const {
  if (compiler() == NULL || method() == NULL)  return false;  // can happen during debug printing
  if (is_native_method()) return false;
  return compiler()->is_c1();
}
bool nmethod::is_compiled_by_c2() const {
  if (compiler() == NULL || method() == NULL)  return false;  // can happen during debug printing
  if (is_native_method()) return false;
  return compiler()->is_c2();
}
bool nmethod::is_compiled_by_shark() const {
  if (is_native_method()) return false;
  assert(compiler() != NULL, "must be");
  return compiler()->is_shark();
}



//---------------------------------------------------------------------------------
// NMethod statistics
// They are printed under various flags, including:
//   PrintC1Statistics, PrintOptoStatistics, LogVMOutput, and LogCompilation.
// (In the latter two cases, they like other stats are printed to the log only.)

// These variables are put into one block to reduce relocations
// and make it simpler to print from the debugger.
static
struct nmethod_stats_struct {
  int nmethod_count;
  int total_size;
  int relocation_size;
  int consts_size;
  int insts_size;
  int stub_size;
  int scopes_data_size;
  int scopes_pcs_size;
  int dependencies_size;
  int handler_table_size;
  int nul_chk_table_size;
  int oops_size;

  void note_nmethod(nmethod* nm) {
    nmethod_count += 1;
    total_size          += nm->size();
    relocation_size     += nm->relocation_size();
    consts_size         += nm->consts_size();
    insts_size          += nm->insts_size();
    stub_size           += nm->stub_size();
    oops_size           += nm->oops_size();
    scopes_data_size    += nm->scopes_data_size();
    scopes_pcs_size     += nm->scopes_pcs_size();
    dependencies_size   += nm->dependencies_size();
    handler_table_size  += nm->handler_table_size();
    nul_chk_table_size  += nm->nul_chk_table_size();
  }
  void print_nmethod_stats() {
    if (nmethod_count == 0)  return;
    tty->print_cr("Statistics for %d bytecoded nmethods:", nmethod_count);
    if (total_size != 0)          tty->print_cr(" total in heap  = %d", total_size);
    if (relocation_size != 0)     tty->print_cr(" relocation     = %d", relocation_size);
    if (consts_size != 0)         tty->print_cr(" constants      = %d", consts_size);
    if (insts_size != 0)          tty->print_cr(" main code      = %d", insts_size);
    if (stub_size != 0)           tty->print_cr(" stub code      = %d", stub_size);
    if (oops_size != 0)           tty->print_cr(" oops           = %d", oops_size);
    if (scopes_data_size != 0)    tty->print_cr(" scopes data    = %d", scopes_data_size);
    if (scopes_pcs_size != 0)     tty->print_cr(" scopes pcs     = %d", scopes_pcs_size);
    if (dependencies_size != 0)   tty->print_cr(" dependencies   = %d", dependencies_size);
    if (handler_table_size != 0)  tty->print_cr(" handler table  = %d", handler_table_size);
    if (nul_chk_table_size != 0)  tty->print_cr(" nul chk table  = %d", nul_chk_table_size);
  }

  int native_nmethod_count;
  int native_total_size;
  int native_relocation_size;
  int native_insts_size;
  int native_oops_size;
  void note_native_nmethod(nmethod* nm) {
    native_nmethod_count += 1;
    native_total_size       += nm->size();
    native_relocation_size  += nm->relocation_size();
    native_insts_size       += nm->insts_size();
    native_oops_size        += nm->oops_size();
  }
  void print_native_nmethod_stats() {
    if (native_nmethod_count == 0)  return;
    tty->print_cr("Statistics for %d native nmethods:", native_nmethod_count);
    if (native_total_size != 0)       tty->print_cr(" N. total size  = %d", native_total_size);
    if (native_relocation_size != 0)  tty->print_cr(" N. relocation  = %d", native_relocation_size);
    if (native_insts_size != 0)       tty->print_cr(" N. main code   = %d", native_insts_size);
    if (native_oops_size != 0)        tty->print_cr(" N. oops        = %d", native_oops_size);
  }

  int pc_desc_resets;   // number of resets (= number of caches)
  int pc_desc_queries;  // queries to nmethod::find_pc_desc
  int pc_desc_approx;   // number of those which have approximate true
  int pc_desc_repeats;  // number of _pc_descs[0] hits
  int pc_desc_hits;     // number of LRU cache hits
  int pc_desc_tests;    // total number of PcDesc examinations
  int pc_desc_searches; // total number of quasi-binary search steps
  int pc_desc_adds;     // number of LUR cache insertions

  void print_pc_stats() {
    tty->print_cr("PcDesc Statistics:  %d queries, %.2f comparisons per query",
                  pc_desc_queries,
                  (double)(pc_desc_tests + pc_desc_searches)
                  / pc_desc_queries);
    tty->print_cr("  caches=%d queries=%d/%d, hits=%d+%d, tests=%d+%d, adds=%d",
                  pc_desc_resets,
                  pc_desc_queries, pc_desc_approx,
                  pc_desc_repeats, pc_desc_hits,
                  pc_desc_tests, pc_desc_searches, pc_desc_adds);
  }
} nmethod_stats;


//---------------------------------------------------------------------------------


ExceptionCache::ExceptionCache(Handle exception, address pc, address handler) {
  assert(pc != NULL, "Must be non null");
  assert(exception.not_null(), "Must be non null");
  assert(handler != NULL, "Must be non null");

  _count = 0;
  _exception_type = exception->klass();
  _next = NULL;

  add_address_and_handler(pc,handler);
}


address ExceptionCache::match(Handle exception, address pc) {
  assert(pc != NULL,"Must be non null");
  assert(exception.not_null(),"Must be non null");
  if (exception->klass() == exception_type()) {
    return (test_address(pc));
  }

  return NULL;
}


bool ExceptionCache::match_exception_with_space(Handle exception) {
  assert(exception.not_null(),"Must be non null");
  if (exception->klass() == exception_type() && count() < cache_size) {
    return true;
  }
  return false;
}


address ExceptionCache::test_address(address addr) {
  for (int i=0; i<count(); i++) {
    if (pc_at(i) == addr) {
      return handler_at(i);
    }
  }
  return NULL;
}


bool ExceptionCache::add_address_and_handler(address addr, address handler) {
  if (test_address(addr) == handler) return true;
  if (count() < cache_size) {
    set_pc_at(count(),addr);
    set_handler_at(count(), handler);
    increment_count();
    return true;
  }
  return false;
}


// private method for handling exception cache
// These methods are private, and used to manipulate the exception cache
// directly.
ExceptionCache* nmethod::exception_cache_entry_for_exception(Handle exception) {
  ExceptionCache* ec = exception_cache();
  while (ec != NULL) {
    if (ec->match_exception_with_space(exception)) {
      return ec;
    }
    ec = ec->next();
  }
  return NULL;
}


//-----------------------------------------------------------------------------


// Helper used by both find_pc_desc methods.
static inline bool match_desc(PcDesc* pc, int pc_offset, bool approximate) {
  NOT_PRODUCT(++nmethod_stats.pc_desc_tests);
  if (!approximate)
    return pc->pc_offset() == pc_offset;
  else
    return (pc-1)->pc_offset() < pc_offset && pc_offset <= pc->pc_offset();
}

void PcDescCache::reset_to(PcDesc* initial_pc_desc) {
  if (initial_pc_desc == NULL) {
    _pc_descs[0] = NULL; // native method; no PcDescs at all
    return;
  }
  NOT_PRODUCT(++nmethod_stats.pc_desc_resets);
  // reset the cache by filling it with benign (non-null) values
  assert(initial_pc_desc->pc_offset() < 0, "must be sentinel");
  for (int i = 0; i < cache_size; i++)
    _pc_descs[i] = initial_pc_desc;
}

PcDesc* PcDescCache::find_pc_desc(int pc_offset, bool approximate) {
  NOT_PRODUCT(++nmethod_stats.pc_desc_queries);
  NOT_PRODUCT(if (approximate) ++nmethod_stats.pc_desc_approx);

  // Note: one might think that caching the most recently
  // read value separately would be a win, but one would be
  // wrong.  When many threads are updating it, the cache
  // line it's in would bounce between caches, negating
  // any benefit.

  // In order to prevent race conditions do not load cache elements
  // repeatedly, but use a local copy:
  PcDesc* res;

  // Step one:  Check the most recently added value.
  res = _pc_descs[0];
  if (res == NULL) return NULL;  // native method; no PcDescs at all
  if (match_desc(res, pc_offset, approximate)) {
    NOT_PRODUCT(++nmethod_stats.pc_desc_repeats);
    return res;
  }

  // Step two:  Check the rest of the LRU cache.
  for (int i = 1; i < cache_size; ++i) {
    res = _pc_descs[i];
    if (res->pc_offset() < 0) break;  // optimization: skip empty cache
    if (match_desc(res, pc_offset, approximate)) {
      NOT_PRODUCT(++nmethod_stats.pc_desc_hits);
      return res;
    }
  }

  // Report failure.
  return NULL;
}

void PcDescCache::add_pc_desc(PcDesc* pc_desc) {
  NOT_PRODUCT(++nmethod_stats.pc_desc_adds);
  // Update the LRU cache by shifting pc_desc forward.
  for (int i = 0; i < cache_size; i++)  {
    PcDesc* next = _pc_descs[i];
    _pc_descs[i] = pc_desc;
    pc_desc = next;
  }
}

// adjust pcs_size so that it is a multiple of both oopSize and
// sizeof(PcDesc) (assumes that if sizeof(PcDesc) is not a multiple
// of oopSize, then 2*sizeof(PcDesc) is)
static int adjust_pcs_size(int pcs_size) {
  int nsize = round_to(pcs_size,   oopSize);
  if ((nsize % sizeof(PcDesc)) != 0) {
    nsize = pcs_size + sizeof(PcDesc);
  }
  assert((nsize % oopSize) == 0, "correct alignment");
  return nsize;
}

//-----------------------------------------------------------------------------


void nmethod::add_exception_cache_entry(ExceptionCache* new_entry) {
  assert(ExceptionCache_lock->owned_by_self(),"Must hold the ExceptionCache_lock");
  assert(new_entry != NULL,"Must be non null");
  assert(new_entry->next() == NULL, "Must be null");

  if (exception_cache() != NULL) {
    new_entry->set_next(exception_cache());
  }
  set_exception_cache(new_entry);
}

void nmethod::remove_from_exception_cache(ExceptionCache* ec) {
  ExceptionCache* prev = NULL;
  ExceptionCache* curr = exception_cache();
  assert(curr != NULL, "nothing to remove");
  // find the previous and next entry of ec
  while (curr != ec) {
    prev = curr;
    curr = curr->next();
    assert(curr != NULL, "ExceptionCache not found");
  }
  // now: curr == ec
  ExceptionCache* next = curr->next();
  if (prev == NULL) {
    set_exception_cache(next);
  } else {
    prev->set_next(next);
  }
  delete curr;
}


// public method for accessing the exception cache
// These are the public access methods.
address nmethod::handler_for_exception_and_pc(Handle exception, address pc) {
  // We never grab a lock to read the exception cache, so we may
  // have false negatives. This is okay, as it can only happen during
  // the first few exception lookups for a given nmethod.
  ExceptionCache* ec = exception_cache();
  while (ec != NULL) {
    address ret_val;
    if ((ret_val = ec->match(exception,pc)) != NULL) {
      return ret_val;
    }
    ec = ec->next();
  }
  return NULL;
}


void nmethod::add_handler_for_exception_and_pc(Handle exception, address pc, address handler) {
  // There are potential race conditions during exception cache updates, so we
  // must own the ExceptionCache_lock before doing ANY modifications. Because
  // we don't lock during reads, it is possible to have several threads attempt
  // to update the cache with the same data. We need to check for already inserted
  // copies of the current data before adding it.

  MutexLocker ml(ExceptionCache_lock);
  ExceptionCache* target_entry = exception_cache_entry_for_exception(exception);

  if (target_entry == NULL || !target_entry->add_address_and_handler(pc,handler)) {
    target_entry = new ExceptionCache(exception,pc,handler);
    add_exception_cache_entry(target_entry);
  }
}


//-------------end of code for ExceptionCache--------------


int nmethod::total_size() const {
  return
    consts_size()        +
    insts_size()         +
    stub_size()          +
    scopes_data_size()   +
    scopes_pcs_size()    +
    handler_table_size() +
    nul_chk_table_size();
}

const char* nmethod::compile_kind() const {
  if (is_osr_method())     return "osr";
  if (method() != NULL && is_native_method())  return "c2n";
  return NULL;
}

// Fill in default values for various flag fields
void nmethod::init_defaults() {
  _state                      = alive;
  _marked_for_reclamation     = 0;
  _has_flushed_dependencies   = 0;
  _speculatively_disconnected = 0;
  _has_unsafe_access          = 0;
  _has_method_handle_invokes  = 0;
  _lazy_critical_native       = 0;
  _has_wide_vectors           = 0;
  _marked_for_deoptimization  = 0;
  _lock_count                 = 0;
  _stack_traversal_mark       = 0;
  _unload_reported            = false;           // jvmti state

#ifdef ASSERT
  _oops_are_stale             = false;
#endif

  _oops_do_mark_link       = NULL;
  _jmethod_id              = NULL;
  _osr_link                = NULL;
  _scavenge_root_link      = NULL;
  _scavenge_root_state     = 0;
  _saved_nmethod_link      = NULL;
  _compiler                = NULL;

  _graal_compiled_method   = NULL;

#ifdef HAVE_DTRACE_H
  _trap_offset             = 0;
#endif // def HAVE_DTRACE_H
}


nmethod* nmethod::new_native_nmethod(methodHandle method,
  int compile_id,
  CodeBuffer *code_buffer,
  int vep_offset,
  int frame_complete,
  int frame_size,
  ByteSize basic_lock_owner_sp_offset,
  ByteSize basic_lock_sp_offset,
  OopMapSet* oop_maps) {
  code_buffer->finalize_oop_references(method);
  // create nmethod
  nmethod* nm = NULL;
  {
    MutexLockerEx mu(CodeCache_lock, Mutex::_no_safepoint_check_flag);
    int native_nmethod_size = allocation_size(code_buffer, sizeof(nmethod));
    CodeOffsets offsets;
    offsets.set_value(CodeOffsets::Verified_Entry, vep_offset);
    offsets.set_value(CodeOffsets::Frame_Complete, frame_complete);
    nm = new (native_nmethod_size)
      nmethod(method(), native_nmethod_size, compile_id, &offsets,
              code_buffer, frame_size,
              basic_lock_owner_sp_offset, basic_lock_sp_offset,
              oop_maps);
    if (nm != NULL)  nmethod_stats.note_native_nmethod(nm);
    if (PrintAssembly && nm != NULL)
      Disassembler::decode(nm);
  }
  // verify nmethod
  debug_only(if (nm) nm->verify();) // might block

  if (nm != NULL) {
    nm->log_new_nmethod();
  }

  return nm;
}

#ifdef HAVE_DTRACE_H
nmethod* nmethod::new_dtrace_nmethod(methodHandle method,
                                     CodeBuffer *code_buffer,
                                     int vep_offset,
                                     int trap_offset,
                                     int frame_complete,
                                     int frame_size) {
  code_buffer->finalize_oop_references(method);
  // create nmethod
  nmethod* nm = NULL;
  {
    MutexLockerEx mu(CodeCache_lock, Mutex::_no_safepoint_check_flag);
    int nmethod_size = allocation_size(code_buffer, sizeof(nmethod));
    CodeOffsets offsets;
    offsets.set_value(CodeOffsets::Verified_Entry, vep_offset);
    offsets.set_value(CodeOffsets::Dtrace_trap, trap_offset);
    offsets.set_value(CodeOffsets::Frame_Complete, frame_complete);

    nm = new (nmethod_size) nmethod(method(), nmethod_size, &offsets, code_buffer, frame_size);

    if (nm != NULL)  nmethod_stats.note_nmethod(nm);
    if (PrintAssembly && nm != NULL)
      Disassembler::decode(nm);
  }
  // verify nmethod
  debug_only(if (nm) nm->verify();) // might block

  if (nm != NULL) {
    nm->log_new_nmethod();
  }

  return nm;
}

#endif // def HAVE_DTRACE_H

nmethod* nmethod::new_nmethod(methodHandle method,
  int compile_id,
  int entry_bci,
  CodeOffsets* offsets,
  int orig_pc_offset,
  DebugInformationRecorder* debug_info,
  Dependencies* dependencies,
  CodeBuffer* code_buffer, int frame_size,
  OopMapSet* oop_maps,
  ExceptionHandlerTable* handler_table,
  ImplicitExceptionTable* nul_chk_table,
  AbstractCompiler* compiler,
  int comp_level
)
{
  assert(debug_info->oop_recorder() == code_buffer->oop_recorder(), "shared OR");
  code_buffer->finalize_oop_references(method);
  // create nmethod
  nmethod* nm = NULL;
  { MutexLockerEx mu(CodeCache_lock, Mutex::_no_safepoint_check_flag);
    int nmethod_size =
      allocation_size(code_buffer, sizeof(nmethod))
      + adjust_pcs_size(debug_info->pcs_size())
      + round_to(dependencies->size_in_bytes() , oopSize)
      + round_to(handler_table->size_in_bytes(), oopSize)
      + round_to(nul_chk_table->size_in_bytes(), oopSize)
      + round_to(debug_info->data_size()       , oopSize);
    nm = new (nmethod_size)
      nmethod(method(), nmethod_size, compile_id, entry_bci, offsets,
              orig_pc_offset, debug_info, dependencies, code_buffer, frame_size,
              oop_maps,
              handler_table,
              nul_chk_table,
              compiler,
              comp_level);
    if (nm != NULL) {
      // To make dependency checking during class loading fast, record
      // the nmethod dependencies in the classes it is dependent on.
      // This allows the dependency checking code to simply walk the
      // class hierarchy above the loaded class, checking only nmethods
      // which are dependent on those classes.  The slow way is to
      // check every nmethod for dependencies which makes it linear in
      // the number of methods compiled.  For applications with a lot
      // classes the slow way is too slow.
      for (Dependencies::DepStream deps(nm); deps.next(); ) {
        Klass* klass = deps.context_type();
        if (klass == NULL)  continue;  // ignore things like evol_method

        // record this nmethod as dependent on this klass
        InstanceKlass::cast(klass)->add_dependent_nmethod(nm);
      }
    }
    if (nm != NULL)  nmethod_stats.note_nmethod(nm);
    if (PrintAssembly && nm != NULL)
      Disassembler::decode(nm);
  }

  // verify nmethod
  debug_only(if (nm) nm->verify();) // might block

  if (nm != NULL) {
    nm->log_new_nmethod();
  }

  // done
  return nm;
}


// For native wrappers
nmethod::nmethod(
  Method* method,
  int nmethod_size,
  int compile_id,
  CodeOffsets* offsets,
  CodeBuffer* code_buffer,
  int frame_size,
  ByteSize basic_lock_owner_sp_offset,
  ByteSize basic_lock_sp_offset,
  OopMapSet* oop_maps )
  : CodeBlob("native nmethod", code_buffer, sizeof(nmethod),
             nmethod_size, offsets->value(CodeOffsets::Frame_Complete), frame_size, oop_maps),
  _native_receiver_sp_offset(basic_lock_owner_sp_offset),
  _native_basic_lock_sp_offset(basic_lock_sp_offset)
{
  {
    debug_only(No_Safepoint_Verifier nsv;)
    assert_locked_or_safepoint(CodeCache_lock);

    init_defaults();
    _method                  = method;
    _entry_bci               = InvocationEntryBci;
    // We have no exception handler or deopt handler make the
    // values something that will never match a pc like the nmethod vtable entry
    _exception_offset        = 0;
    _deoptimize_offset       = 0;
    _deoptimize_mh_offset    = 0;
    _orig_pc_offset          = 0;

    _consts_offset           = data_offset();
    _stub_offset             = data_offset();
    _oops_offset             = data_offset();
    _metadata_offset         = _oops_offset         + round_to(code_buffer->total_oop_size(), oopSize);
    _scopes_data_offset      = _metadata_offset     + round_to(code_buffer->total_metadata_size(), wordSize);
    _scopes_pcs_offset       = _scopes_data_offset;
    _dependencies_offset     = _scopes_pcs_offset;
    _handler_table_offset    = _dependencies_offset;
    _nul_chk_table_offset    = _handler_table_offset;
    _nmethod_end_offset      = _nul_chk_table_offset;
    _compile_id              = compile_id;
    _comp_level              = CompLevel_none;
    _entry_point             = code_begin()          + offsets->value(CodeOffsets::Entry);
    _verified_entry_point    = code_begin()          + offsets->value(CodeOffsets::Verified_Entry);
    _osr_entry_point         = NULL;
    _exception_cache         = NULL;
    _pc_desc_cache.reset_to(NULL);

    code_buffer->copy_values_to(this);
    if (ScavengeRootsInCode && detect_scavenge_root_oops()) {
      CodeCache::add_scavenge_root_nmethod(this);
    }
    debug_only(verify_scavenge_root_oops());
    CodeCache::commit(this);
  }

  if (PrintNativeNMethods || PrintDebugInfo || PrintRelocations || PrintDependencies) {
    ttyLocker ttyl;  // keep the following output all in one block
    // This output goes directly to the tty, not the compiler log.
    // To enable tools to match it up with the compilation activity,
    // be sure to tag this tty output with the compile ID.
    if (xtty != NULL) {
      xtty->begin_head("print_native_nmethod");
      xtty->method(_method);
      xtty->stamp();
      xtty->end_head(" address='" INTPTR_FORMAT "'", (intptr_t) this);
    }
    // print the header part first
    print();
    // then print the requested information
    if (PrintNativeNMethods) {
      print_code();
      if (oop_maps != NULL) {
        oop_maps->print();
      }
    }
    if (PrintRelocations) {
      print_relocations();
    }
    if (xtty != NULL) {
      xtty->tail("print_native_nmethod");
    }
  }
}

// For dtrace wrappers
#ifdef HAVE_DTRACE_H
nmethod::nmethod(
  Method* method,
  int nmethod_size,
  CodeOffsets* offsets,
  CodeBuffer* code_buffer,
  int frame_size)
  : CodeBlob("dtrace nmethod", code_buffer, sizeof(nmethod),
             nmethod_size, offsets->value(CodeOffsets::Frame_Complete), frame_size, NULL),
  _native_receiver_sp_offset(in_ByteSize(-1)),
  _native_basic_lock_sp_offset(in_ByteSize(-1))
{
  {
    debug_only(No_Safepoint_Verifier nsv;)
    assert_locked_or_safepoint(CodeCache_lock);

    init_defaults();
    _method                  = method;
    _entry_bci               = InvocationEntryBci;
    // We have no exception handler or deopt handler make the
    // values something that will never match a pc like the nmethod vtable entry
    _exception_offset        = 0;
    _deoptimize_offset       = 0;
    _deoptimize_mh_offset    = 0;
    _unwind_handler_offset   = -1;
    _trap_offset             = offsets->value(CodeOffsets::Dtrace_trap);
    _orig_pc_offset          = 0;
    _consts_offset           = data_offset();
    _stub_offset             = data_offset();
    _oops_offset             = data_offset();
    _metadata_offset         = _oops_offset         + round_to(code_buffer->total_oop_size(), oopSize);
    _scopes_data_offset      = _metadata_offset     + round_to(code_buffer->total_metadata_size(), wordSize);
    _scopes_pcs_offset       = _scopes_data_offset;
    _dependencies_offset     = _scopes_pcs_offset;
    _handler_table_offset    = _dependencies_offset;
    _nul_chk_table_offset    = _handler_table_offset;
    _nmethod_end_offset      = _nul_chk_table_offset;
    _compile_id              = 0;  // default
    _comp_level              = CompLevel_none;
    _entry_point             = code_begin()          + offsets->value(CodeOffsets::Entry);
    _verified_entry_point    = code_begin()          + offsets->value(CodeOffsets::Verified_Entry);
    _osr_entry_point         = NULL;
    _exception_cache         = NULL;
    _pc_desc_cache.reset_to(NULL);

    code_buffer->copy_values_to(this);
    debug_only(verify_scavenge_root_oops());
    CodeCache::commit(this);
  }

  if (PrintNMethods || PrintDebugInfo || PrintRelocations || PrintDependencies) {
    ttyLocker ttyl;  // keep the following output all in one block
    // This output goes directly to the tty, not the compiler log.
    // To enable tools to match it up with the compilation activity,
    // be sure to tag this tty output with the compile ID.
    if (xtty != NULL) {
      xtty->begin_head("print_dtrace_nmethod");
      xtty->method(_method);
      xtty->stamp();
      xtty->end_head(" address='" INTPTR_FORMAT "'", (intptr_t) this);
    }
    // print the header part first
    print();
    // then print the requested information
    if (PrintNMethods) {
      print_code();
    }
    if (PrintRelocations) {
      print_relocations();
    }
    if (xtty != NULL) {
      xtty->tail("print_dtrace_nmethod");
    }
  }
}
#endif // def HAVE_DTRACE_H

void* nmethod::operator new(size_t size, int nmethod_size) {
  // Always leave some room in the CodeCache for I2C/C2I adapters
  if (CodeCache::largest_free_block() < CodeCacheMinimumFreeSpace) return NULL;
  return CodeCache::allocate(nmethod_size);
}


nmethod::nmethod(
  Method* method,
  int nmethod_size,
  int compile_id,
  int entry_bci,
  CodeOffsets* offsets,
  int orig_pc_offset,
  DebugInformationRecorder* debug_info,
  Dependencies* dependencies,
  CodeBuffer *code_buffer,
  int frame_size,
  OopMapSet* oop_maps,
  ExceptionHandlerTable* handler_table,
  ImplicitExceptionTable* nul_chk_table,
  AbstractCompiler* compiler,
  int comp_level
  )
  : CodeBlob("nmethod", code_buffer, sizeof(nmethod),
             nmethod_size, offsets->value(CodeOffsets::Frame_Complete), frame_size, oop_maps),
  _native_receiver_sp_offset(in_ByteSize(-1)),
  _native_basic_lock_sp_offset(in_ByteSize(-1))
{
  assert(debug_info->oop_recorder() == code_buffer->oop_recorder(), "shared OR");
  {
    debug_only(No_Safepoint_Verifier nsv;)
    assert_locked_or_safepoint(CodeCache_lock);

    init_defaults();
    _method                  = method;
    _entry_bci               = entry_bci;
    _compile_id              = compile_id;
    _comp_level              = comp_level;
    _compiler                = compiler;
    _orig_pc_offset          = orig_pc_offset;

    // Section offsets
    _consts_offset           = content_offset()      + code_buffer->total_offset_of(code_buffer->consts());
    _stub_offset             = content_offset()      + code_buffer->total_offset_of(code_buffer->stubs());

#ifdef GRAAL
      // graal produces no (!) stub section
      if (offsets->value(CodeOffsets::Exceptions) != -1) {
        _exception_offset        = code_offset()          + offsets->value(CodeOffsets::Exceptions);
      } else {
        _exception_offset = -1;
      }
      if (offsets->value(CodeOffsets::Deopt) != -1) {
        _deoptimize_offset       = code_offset()          + offsets->value(CodeOffsets::Deopt);
      } else {
        _deoptimize_offset = -1;
      }
      if (offsets->value(CodeOffsets::DeoptMH) != -1) {
        _deoptimize_mh_offset  = code_offset()          + offsets->value(CodeOffsets::DeoptMH);
      } else {
        _deoptimize_mh_offset  = -1;
      }
#else
    // Exception handler and deopt handler are in the stub section
    assert(offsets->value(CodeOffsets::Exceptions) != -1, "must be set");
    assert(offsets->value(CodeOffsets::Deopt     ) != -1, "must be set");

      _exception_offset        = _stub_offset          + offsets->value(CodeOffsets::Exceptions);
      _deoptimize_offset       = _stub_offset          + offsets->value(CodeOffsets::Deopt);
      if (offsets->value(CodeOffsets::DeoptMH) != -1) {
        _deoptimize_mh_offset  = _stub_offset          + offsets->value(CodeOffsets::DeoptMH);
      } else {
        _deoptimize_mh_offset  = -1;
      }
#endif
    if (offsets->value(CodeOffsets::UnwindHandler) != -1) {
      _unwind_handler_offset = code_offset()         + offsets->value(CodeOffsets::UnwindHandler);
    } else {
      _unwind_handler_offset = -1;
    }

    _oops_offset             = data_offset();
    _metadata_offset         = _oops_offset          + round_to(code_buffer->total_oop_size(), oopSize);
    _scopes_data_offset      = _metadata_offset      + round_to(code_buffer->total_metadata_size(), wordSize);

    _scopes_pcs_offset       = _scopes_data_offset   + round_to(debug_info->data_size       (), oopSize);
    _dependencies_offset     = _scopes_pcs_offset    + adjust_pcs_size(debug_info->pcs_size());
    _handler_table_offset    = _dependencies_offset  + round_to(dependencies->size_in_bytes (), oopSize);
    _nul_chk_table_offset    = _handler_table_offset + round_to(handler_table->size_in_bytes(), oopSize);
    _nmethod_end_offset      = _nul_chk_table_offset + round_to(nul_chk_table->size_in_bytes(), oopSize);

    _entry_point             = code_begin()          + offsets->value(CodeOffsets::Entry);
    _verified_entry_point    = code_begin()          + offsets->value(CodeOffsets::Verified_Entry);
    _osr_entry_point         = code_begin()          + offsets->value(CodeOffsets::OSR_Entry);
    _exception_cache         = NULL;
    _pc_desc_cache.reset_to(scopes_pcs_begin());

    // Copy contents of ScopeDescRecorder to nmethod
    code_buffer->copy_values_to(this);
    debug_info->copy_to(this);
    dependencies->copy_to(this);
    if (ScavengeRootsInCode && detect_scavenge_root_oops()) {
      CodeCache::add_scavenge_root_nmethod(this);
    }
    debug_only(verify_scavenge_root_oops());

    CodeCache::commit(this);

    // Copy contents of ExceptionHandlerTable to nmethod
    handler_table->copy_to(this);
    nul_chk_table->copy_to(this);

    // we use the information of entry points to find out if a method is
    // static or non static
    assert(compiler->is_c2() ||
           _method->is_static() == (entry_point() == _verified_entry_point),
           " entry points must be same for static methods and vice versa");
  }

  bool printnmethods = PrintNMethods
    || CompilerOracle::should_print(_method)
    || CompilerOracle::has_option_string(_method, "PrintNMethods");
  if (printnmethods || PrintDebugInfo || PrintRelocations || PrintDependencies || PrintExceptionHandlers) {
    print_nmethod(printnmethods);
  }
}


// Print a short set of xml attributes to identify this nmethod.  The
// output should be embedded in some other element.
void nmethod::log_identity(xmlStream* log) const {
  log->print(" compile_id='%d'", compile_id());
  const char* nm_kind = compile_kind();
  if (nm_kind != NULL)  log->print(" compile_kind='%s'", nm_kind);
  if (compiler() != NULL) {
    log->print(" compiler='%s'", compiler()->name());
  }
  if (TieredCompilation) {
    log->print(" level='%d'", comp_level());
  }
}


#define LOG_OFFSET(log, name)                    \
  if ((intptr_t)name##_end() - (intptr_t)name##_begin()) \
    log->print(" " XSTR(name) "_offset='%d'"    , \
               (intptr_t)name##_begin() - (intptr_t)this)


void nmethod::log_new_nmethod() const {
  if (LogCompilation && xtty != NULL) {
    ttyLocker ttyl;
    HandleMark hm;
    xtty->begin_elem("nmethod");
    log_identity(xtty);
    xtty->print(" entry='" INTPTR_FORMAT "' size='%d'", code_begin(), size());
    xtty->print(" address='" INTPTR_FORMAT "'", (intptr_t) this);

    LOG_OFFSET(xtty, relocation);
    LOG_OFFSET(xtty, consts);
    LOG_OFFSET(xtty, insts);
    LOG_OFFSET(xtty, stub);
    LOG_OFFSET(xtty, scopes_data);
    LOG_OFFSET(xtty, scopes_pcs);
    LOG_OFFSET(xtty, dependencies);
    LOG_OFFSET(xtty, handler_table);
    LOG_OFFSET(xtty, nul_chk_table);
    LOG_OFFSET(xtty, oops);

    xtty->method(method());
    xtty->stamp();
    xtty->end_elem();
  }
}

#undef LOG_OFFSET


// Print out more verbose output usually for a newly created nmethod.
void nmethod::print_on(outputStream* st, const char* msg) const {
  if (st != NULL) {
    ttyLocker ttyl;
    if (WizardMode) {
      CompileTask::print_compilation(st, this, msg, /*short_form:*/ true);
      st->print_cr(" (" INTPTR_FORMAT ")", this);
    } else {
      CompileTask::print_compilation(st, this, msg, /*short_form:*/ false);
    }
  }
}


void nmethod::print_nmethod(bool printmethod) {
  ttyLocker ttyl;  // keep the following output all in one block
  if (xtty != NULL) {
    xtty->begin_head("print_nmethod");
    xtty->stamp();
    xtty->end_head();
  }
  // print the header part first
  print();
  // then print the requested information
  if (printmethod) {
    print_code();
    print_pcs();
    if (oop_maps()) {
      oop_maps()->print();
    }
  }
  if (PrintDebugInfo) {
    print_scopes();
  }
  if (PrintRelocations) {
    print_relocations();
  }
  if (PrintDependencies) {
    print_dependencies();
  }
  if (PrintExceptionHandlers) {
    print_handler_table();
    print_nul_chk_table();
  }
  if (xtty != NULL) {
    xtty->tail("print_nmethod");
  }
}


// Promote one word from an assembly-time handle to a live embedded oop.
inline void nmethod::initialize_immediate_oop(oop* dest, jobject handle) {
  if (handle == NULL ||
      // As a special case, IC oops are initialized to 1 or -1.
      handle == (jobject) Universe::non_oop_word()) {
    (*dest) = (oop) handle;
  } else {
    (*dest) = JNIHandles::resolve_non_null(handle);
  }
}


// Have to have the same name because it's called by a template
void nmethod::copy_values(GrowableArray<jobject>* array) {
  int length = array->length();
  assert((address)(oops_begin() + length) <= (address)oops_end(), "oops big enough");
  oop* dest = oops_begin();
  for (int index = 0 ; index < length; index++) {
    initialize_immediate_oop(&dest[index], array->at(index));
  }

  // Now we can fix up all the oops in the code.  We need to do this
  // in the code because the assembler uses jobjects as placeholders.
  // The code and relocations have already been initialized by the
  // CodeBlob constructor, so it is valid even at this early point to
  // iterate over relocations and patch the code.
  fix_oop_relocations(NULL, NULL, /*initialize_immediates=*/ true);
}

void nmethod::copy_values(GrowableArray<Metadata*>* array) {
  int length = array->length();
  assert((address)(metadata_begin() + length) <= (address)metadata_end(), "big enough");
  Metadata** dest = metadata_begin();
  for (int index = 0 ; index < length; index++) {
    dest[index] = array->at(index);
  }
}

bool nmethod::is_at_poll_return(address pc) {
  RelocIterator iter(this, pc, pc+1);
  while (iter.next()) {
    if (iter.type() == relocInfo::poll_return_type)
      return true;
  }
  return false;
}


bool nmethod::is_at_poll_or_poll_return(address pc) {
  RelocIterator iter(this, pc, pc+1);
  while (iter.next()) {
    relocInfo::relocType t = iter.type();
    if (t == relocInfo::poll_return_type || t == relocInfo::poll_type)
      return true;
  }
  return false;
}


void nmethod::fix_oop_relocations(address begin, address end, bool initialize_immediates) {
  // re-patch all oop-bearing instructions, just in case some oops moved
  RelocIterator iter(this, begin, end);
  while (iter.next()) {
    if (iter.type() == relocInfo::oop_type) {
      oop_Relocation* reloc = iter.oop_reloc();
      if (initialize_immediates && reloc->oop_is_immediate()) {
        oop* dest = reloc->oop_addr();
        initialize_immediate_oop(dest, (jobject) *dest);
      }
      // Refresh the oop-related bits of this instruction.
      reloc->fix_oop_relocation();
    } else if (iter.type() == relocInfo::metadata_type) {
      metadata_Relocation* reloc = iter.metadata_reloc();
      reloc->fix_metadata_relocation();
    }

    // There must not be any interfering patches or breakpoints.
    assert(!(iter.type() == relocInfo::breakpoint_type
             && iter.breakpoint_reloc()->active()),
           "no active breakpoint");
  }
}


void nmethod::verify_oop_relocations() {
  // Ensure sure that the code matches the current oop values
  RelocIterator iter(this, NULL, NULL);
  while (iter.next()) {
    if (iter.type() == relocInfo::oop_type) {
      oop_Relocation* reloc = iter.oop_reloc();
      if (!reloc->oop_is_immediate()) {
        reloc->verify_oop_relocation();
      }
    }
  }
}


ScopeDesc* nmethod::scope_desc_at(address pc) {
  PcDesc* pd = pc_desc_at(pc);
  guarantee(pd != NULL, "scope must be present");
  return new ScopeDesc(this, pd->scope_decode_offset(),
                       pd->obj_decode_offset(), pd->should_reexecute(), pd->rethrow_exception(),
                       pd->return_oop());
}


void nmethod::clear_inline_caches() {
  assert(SafepointSynchronize::is_at_safepoint(), "cleaning of IC's only allowed at safepoint");
  if (is_zombie()) {
    return;
  }

  RelocIterator iter(this);
  while (iter.next()) {
    iter.reloc()->clear_inline_cache();
  }
}


void nmethod::cleanup_inline_caches() {

  assert_locked_or_safepoint(CompiledIC_lock);

  // If the method is not entrant or zombie then a JMP is plastered over the
  // first few bytes.  If an oop in the old code was there, that oop
  // should not get GC'd.  Skip the first few bytes of oops on
  // not-entrant methods.
  address low_boundary = verified_entry_point();
  if (!is_in_use()) {
    low_boundary += NativeJump::instruction_size;
    // %%% Note:  On SPARC we patch only a 4-byte trap, not a full NativeJump.
    // This means that the low_boundary is going to be a little too high.
    // This shouldn't matter, since oops of non-entrant methods are never used.
    // In fact, why are we bothering to look at oops in a non-entrant method??
  }

  // Find all calls in an nmethod, and clear the ones that points to zombie methods
  ResourceMark rm;
  RelocIterator iter(this, low_boundary);
  while(iter.next()) {
    switch(iter.type()) {
      case relocInfo::virtual_call_type:
      case relocInfo::opt_virtual_call_type: {
        CompiledIC *ic = CompiledIC_at(iter.reloc());
        // Ok, to lookup references to zombies here
        CodeBlob *cb = CodeCache::find_blob_unsafe(ic->ic_destination());
        if( cb != NULL && cb->is_nmethod() ) {
          nmethod* nm = (nmethod*)cb;
          // Clean inline caches pointing to both zombie and not_entrant methods
          if (!nm->is_in_use() || (nm->method()->code() != nm)) ic->set_to_clean();
        }
        break;
      }
      case relocInfo::static_call_type: {
        CompiledStaticCall *csc = compiledStaticCall_at(iter.reloc());
        CodeBlob *cb = CodeCache::find_blob_unsafe(csc->destination());
        if( cb != NULL && cb->is_nmethod() ) {
          nmethod* nm = (nmethod*)cb;
          // Clean inline caches pointing to both zombie and not_entrant methods
          if (!nm->is_in_use() || (nm->method()->code() != nm)) csc->set_to_clean();
        }
        break;
      }
    }
  }
}

// This is a private interface with the sweeper.
void nmethod::mark_as_seen_on_stack() {
  assert(is_not_entrant(), "must be a non-entrant method");
  // Set the traversal mark to ensure that the sweeper does 2
  // cleaning passes before moving to zombie.
  set_stack_traversal_mark(NMethodSweeper::traversal_count());
}

// Tell if a non-entrant method can be converted to a zombie (i.e.,
// there are no activations on the stack, not in use by the VM,
// and not in use by the ServiceThread)
bool nmethod::can_not_entrant_be_converted() {
  assert(is_not_entrant(), "must be a non-entrant method");

  // Since the nmethod sweeper only does partial sweep the sweeper's traversal
  // count can be greater than the stack traversal count before it hits the
  // nmethod for the second time.
  return stack_traversal_mark()+1 < NMethodSweeper::traversal_count() &&
         !is_locked_by_vm();
}

void nmethod::inc_decompile_count() {
#ifndef GRAAL
  if (!is_compiled_by_c2()) return;
#endif
  // Could be gated by ProfileTraps, but do not bother...
  Method* m = method();
  if (m == NULL)  return;
  MethodData* mdo = m->method_data();
  if (mdo == NULL)  return;
  // There is a benign race here.  See comments in methodData.hpp.
  mdo->inc_decompile_count();
}

void nmethod::make_unloaded(BoolObjectClosure* is_alive, oop cause) {

  post_compiled_method_unload();

  // Since this nmethod is being unloaded, make sure that dependencies
  // recorded in instanceKlasses get flushed and pass non-NULL closure to
  // indicate that this work is being done during a GC.
  assert(Universe::heap()->is_gc_active(), "should only be called during gc");
  assert(is_alive != NULL, "Should be non-NULL");
  // A non-NULL is_alive closure indicates that this is being called during GC.
  flush_dependencies(is_alive);

  // Break cycle between nmethod & method
  if (TraceClassUnloading && WizardMode) {
    tty->print_cr("[Class unloading: Making nmethod " INTPTR_FORMAT
                  " unloadable], Method*(" INTPTR_FORMAT
                  "), cause(" INTPTR_FORMAT ")",
                  this, (address)_method, (address)cause);
    if (!Universe::heap()->is_gc_active())
      cause->klass()->print();
  }
  // Unlink the osr method, so we do not look this up again
  if (is_osr_method()) {
    invalidate_osr_method();
  }
  // If _method is already NULL the Method* is about to be unloaded,
  // so we don't have to break the cycle. Note that it is possible to
  // have the Method* live here, in case we unload the nmethod because
  // it is pointing to some oop (other than the Method*) being unloaded.
  if (_method != NULL) {
    // OSR methods point to the Method*, but the Method* does not
    // point back!
    if (_method->code() == this) {
      _method->clear_code(); // Break a cycle
    }
    _method = NULL;            // Clear the method of this dead nmethod
  }

#ifdef GRAAL
    if (_graal_compiled_method != NULL) {
      HotSpotCompiledMethod::set_nmethod(_graal_compiled_method, 0);
      _graal_compiled_method = NULL;
    }
#endif

  // Make the class unloaded - i.e., change state and notify sweeper
  assert(SafepointSynchronize::is_at_safepoint(), "must be at safepoint");
  if (is_in_use()) {
    // Transitioning directly from live to unloaded -- so
    // we need to force a cache clean-up; remember this
    // for later on.
    CodeCache::set_needs_cache_clean(true);
  }
  _state = unloaded;

  // Log the unloading.
  log_state_change();

  // The Method* is gone at this point
  assert(_method == NULL, "Tautology");

  set_osr_link(NULL);
  //set_scavenge_root_link(NULL); // done by prune_scavenge_root_nmethods
  NMethodSweeper::notify(this);
}

void nmethod::invalidate_osr_method() {
  assert(_entry_bci != InvocationEntryBci, "wrong kind of nmethod");
  // Remove from list of active nmethods
  if (method() != NULL)
    method()->method_holder()->remove_osr_nmethod(this);
  // Set entry as invalid
  _entry_bci = InvalidOSREntryBci;
}

void nmethod::log_state_change() const {
  if (LogCompilation) {
    if (xtty != NULL) {
      ttyLocker ttyl;  // keep the following output all in one block
      if (_state == unloaded) {
        xtty->begin_elem("make_unloaded thread='" UINTX_FORMAT "'",
                         os::current_thread_id());
      } else {
        xtty->begin_elem("make_not_entrant thread='" UINTX_FORMAT "'%s",
                         os::current_thread_id(),
                         (_state == zombie ? " zombie='1'" : ""));
      }
      log_identity(xtty);
      xtty->stamp();
      xtty->end_elem();
    }
  }
  if (PrintCompilation && _state != unloaded) {
    print_on(tty, _state == zombie ? "made zombie" : "made not entrant");
  }
}

// Common functionality for both make_not_entrant and make_zombie
bool nmethod::make_not_entrant_or_zombie(unsigned int state) {
  assert(state == zombie || state == not_entrant, "must be zombie or not_entrant");
  assert(!is_zombie(), "should not already be a zombie");

  // Make sure neither the nmethod nor the method is flushed in case of a safepoint in code below.
  nmethodLocker nml(this);
  methodHandle the_method(method());
  No_Safepoint_Verifier nsv;

  {
    // invalidate osr nmethod before acquiring the patching lock since
    // they both acquire leaf locks and we don't want a deadlock.
    // This logic is equivalent to the logic below for patching the
    // verified entry point of regular methods.
    if (is_osr_method()) {
      // this effectively makes the osr nmethod not entrant
      invalidate_osr_method();
    }

    // Enter critical section.  Does not block for safepoint.
    MutexLockerEx pl(Patching_lock, Mutex::_no_safepoint_check_flag);

    if (_state == state) {
      // another thread already performed this transition so nothing
      // to do, but return false to indicate this.
      return false;
    }

#ifdef GRAAL
    if (_graal_compiled_method != NULL) {
      HotSpotCompiledMethod::set_nmethod(_graal_compiled_method, 0);
      _graal_compiled_method = NULL;
    }
#endif

    // The caller can be calling the method statically or through an inline
    // cache call.
    if (!is_osr_method() && !is_not_entrant()) {
      NativeJump::patch_verified_entry(entry_point(), verified_entry_point(),
                  SharedRuntime::get_handle_wrong_method_stub());
    }

    if (is_in_use()) {
      // It's a true state change, so mark the method as decompiled.
      // Do it only for transition from alive.
      inc_decompile_count();
    }

    // Change state
    _state = state;

    // Log the transition once
    log_state_change();

    // Remove nmethod from method.
    // We need to check if both the _code and _from_compiled_code_entry_point
    // refer to this nmethod because there is a race in setting these two fields
    // in Method* as seen in bugid 4947125.
    // If the vep() points to the zombie nmethod, the memory for the nmethod
    // could be flushed and the compiler and vtable stubs could still call
    // through it.
    if (method() != NULL && (method()->code() == this ||
                             method()->from_compiled_entry() == verified_entry_point())) {
      HandleMark hm;
      method()->clear_code();
    }

    if (state == not_entrant) {
      mark_as_seen_on_stack();
    }

  } // leave critical region under Patching_lock

  // When the nmethod becomes zombie it is no longer alive so the
  // dependencies must be flushed.  nmethods in the not_entrant
  // state will be flushed later when the transition to zombie
  // happens or they get unloaded.
  if (state == zombie) {
    {
      // Flushing dependecies must be done before any possible
      // safepoint can sneak in, otherwise the oops used by the
      // dependency logic could have become stale.
      MutexLockerEx mu(CodeCache_lock, Mutex::_no_safepoint_check_flag);
      flush_dependencies(NULL);
    }

    // zombie only - if a JVMTI agent has enabled the CompiledMethodUnload
    // event and it hasn't already been reported for this nmethod then
    // report it now. The event may have been reported earilier if the GC
    // marked it for unloading). JvmtiDeferredEventQueue support means
    // we no longer go to a safepoint here.
    post_compiled_method_unload();

#ifdef ASSERT
    // It's no longer safe to access the oops section since zombie
    // nmethods aren't scanned for GC.
    _oops_are_stale = true;
#endif
  } else {
    assert(state == not_entrant, "other cases may need to be handled differently");
  }

  if (TraceCreateZombies) {
    tty->print_cr("nmethod <" INTPTR_FORMAT "> code made %s", this, (state == not_entrant) ? "not entrant" : "zombie");
  }

  // Make sweeper aware that there is a zombie method that needs to be removed
  NMethodSweeper::notify(this);

  return true;
}

void nmethod::flush() {
  // Note that there are no valid oops in the nmethod anymore.
  assert(is_zombie() || (is_osr_method() && is_unloaded()), "must be a zombie method");
  assert(is_marked_for_reclamation() || (is_osr_method() && is_unloaded()), "must be marked for reclamation");

  assert (!is_locked_by_vm(), "locked methods shouldn't be flushed");
  assert_locked_or_safepoint(CodeCache_lock);

  // completely deallocate this method
  Events::log(JavaThread::current(), "flushing nmethod " INTPTR_FORMAT, this);
  if (PrintMethodFlushing) {
    tty->print_cr("*flushing nmethod %3d/" INTPTR_FORMAT ". Live blobs:" UINT32_FORMAT "/Free CodeCache:" SIZE_FORMAT "Kb",
        _compile_id, this, CodeCache::nof_blobs(), CodeCache::unallocated_capacity()/1024);
  }

  // We need to deallocate any ExceptionCache data.
  // Note that we do not need to grab the nmethod lock for this, it
  // better be thread safe if we're disposing of it!
  ExceptionCache* ec = exception_cache();
  set_exception_cache(NULL);
  while(ec != NULL) {
    ExceptionCache* next = ec->next();
    delete ec;
    ec = next;
  }

  if (on_scavenge_root_list()) {
    CodeCache::drop_scavenge_root_nmethod(this);
  }

  if (is_speculatively_disconnected()) {
    CodeCache::remove_saved_code(this);
  }

#ifdef SHARK
  ((SharkCompiler *) compiler())->free_compiled_method(insts_begin());
#endif // SHARK

  ((CodeBlob*)(this))->flush();

  CodeCache::free(this);
}


//
// Notify all classes this nmethod is dependent on that it is no
// longer dependent. This should only be called in two situations.
// First, when a nmethod transitions to a zombie all dependents need
// to be clear.  Since zombification happens at a safepoint there's no
// synchronization issues.  The second place is a little more tricky.
// During phase 1 of mark sweep class unloading may happen and as a
// result some nmethods may get unloaded.  In this case the flushing
// of dependencies must happen during phase 1 since after GC any
// dependencies in the unloaded nmethod won't be updated, so
// traversing the dependency information in unsafe.  In that case this
// function is called with a non-NULL argument and this function only
// notifies instanceKlasses that are reachable

void nmethod::flush_dependencies(BoolObjectClosure* is_alive) {
  assert_locked_or_safepoint(CodeCache_lock);
  assert(Universe::heap()->is_gc_active() == (is_alive != NULL),
  "is_alive is non-NULL if and only if we are called during GC");
  if (!has_flushed_dependencies()) {
    set_has_flushed_dependencies();
    for (Dependencies::DepStream deps(this); deps.next(); ) {
      Klass* klass = deps.context_type();
      if (klass == NULL)  continue;  // ignore things like evol_method

      // During GC the is_alive closure is non-NULL, and is used to
      // determine liveness of dependees that need to be updated.
      if (is_alive == NULL || klass->is_loader_alive(is_alive)) {
        InstanceKlass::cast(klass)->remove_dependent_nmethod(this);
      }
    }
  }
}


// If this oop is not live, the nmethod can be unloaded.
bool nmethod::can_unload(BoolObjectClosure* is_alive, oop* root, bool unloading_occurred) {
  assert(root != NULL, "just checking");
  oop obj = *root;
  if (obj == NULL || is_alive->do_object_b(obj)) {
      return false;
  }

  // If ScavengeRootsInCode is true, an nmethod might be unloaded
  // simply because one of its constant oops has gone dead.
  // No actual classes need to be unloaded in order for this to occur.
  assert(unloading_occurred || ScavengeRootsInCode, "Inconsistency in unloading");
  make_unloaded(is_alive, obj);
  return true;
}

// ------------------------------------------------------------------
// post_compiled_method_load_event
// new method for install_code() path
// Transfer information from compilation to jvmti
void nmethod::post_compiled_method_load_event() {

  Method* moop = method();
#ifndef USDT2
  HS_DTRACE_PROBE8(hotspot, compiled__method__load,
      moop->klass_name()->bytes(),
      moop->klass_name()->utf8_length(),
      moop->name()->bytes(),
      moop->name()->utf8_length(),
      moop->signature()->bytes(),
      moop->signature()->utf8_length(),
      insts_begin(), insts_size());
#else /* USDT2 */
  HOTSPOT_COMPILED_METHOD_LOAD(
      (char *) moop->klass_name()->bytes(),
      moop->klass_name()->utf8_length(),
      (char *) moop->name()->bytes(),
      moop->name()->utf8_length(),
      (char *) moop->signature()->bytes(),
      moop->signature()->utf8_length(),
      insts_begin(), insts_size());
#endif /* USDT2 */

  if (JvmtiExport::should_post_compiled_method_load() ||
      JvmtiExport::should_post_compiled_method_unload()) {
    get_and_cache_jmethod_id();
  }

  if (JvmtiExport::should_post_compiled_method_load()) {
    // Let the Service thread (which is a real Java thread) post the event
    MutexLockerEx ml(Service_lock, Mutex::_no_safepoint_check_flag);
    JvmtiDeferredEventQueue::enqueue(
      JvmtiDeferredEvent::compiled_method_load_event(this));
  }
}

jmethodID nmethod::get_and_cache_jmethod_id() {
  if (_jmethod_id == NULL) {
    // Cache the jmethod_id since it can no longer be looked up once the
    // method itself has been marked for unloading.
    _jmethod_id = method()->jmethod_id();
  }
  return _jmethod_id;
}

void nmethod::post_compiled_method_unload() {
  if (unload_reported()) {
    // During unloading we transition to unloaded and then to zombie
    // and the unloading is reported during the first transition.
    return;
  }

  assert(_method != NULL && !is_unloaded(), "just checking");
  DTRACE_METHOD_UNLOAD_PROBE(method());

  // If a JVMTI agent has enabled the CompiledMethodUnload event then
  // post the event. Sometime later this nmethod will be made a zombie
  // by the sweeper but the Method* will not be valid at that point.
  // If the _jmethod_id is null then no load event was ever requested
  // so don't bother posting the unload.  The main reason for this is
  // that the jmethodID is a weak reference to the Method* so if
  // it's being unloaded there's no way to look it up since the weak
  // ref will have been cleared.
  if (_jmethod_id != NULL && JvmtiExport::should_post_compiled_method_unload()) {
    assert(!unload_reported(), "already unloaded");
    JvmtiDeferredEvent event =
      JvmtiDeferredEvent::compiled_method_unload_event(this,
          _jmethod_id, insts_begin());
    if (SafepointSynchronize::is_at_safepoint()) {
      // Don't want to take the queueing lock. Add it as pending and
      // it will get enqueued later.
      JvmtiDeferredEventQueue::add_pending_event(event);
    } else {
      MutexLockerEx ml(Service_lock, Mutex::_no_safepoint_check_flag);
      JvmtiDeferredEventQueue::enqueue(event);
    }
  }

  // The JVMTI CompiledMethodUnload event can be enabled or disabled at
  // any time. As the nmethod is being unloaded now we mark it has
  // having the unload event reported - this will ensure that we don't
  // attempt to report the event in the unlikely scenario where the
  // event is enabled at the time the nmethod is made a zombie.
  set_unload_reported();
}

// This is called at the end of the strong tracing/marking phase of a
// GC to unload an nmethod if it contains otherwise unreachable
// oops.

void nmethod::do_unloading(BoolObjectClosure* is_alive, bool unloading_occurred) {
  // Make sure the oop's ready to receive visitors
  assert(!is_zombie() && !is_unloaded(),
         "should not call follow on zombie or unloaded nmethod");

  // If the method is not entrant then a JMP is plastered over the
  // first few bytes.  If an oop in the old code was there, that oop
  // should not get GC'd.  Skip the first few bytes of oops on
  // not-entrant methods.
  address low_boundary = verified_entry_point();
  if (is_not_entrant()) {
    low_boundary += NativeJump::instruction_size;
    // %%% Note:  On SPARC we patch only a 4-byte trap, not a full NativeJump.
    // (See comment above.)
  }

  // The RedefineClasses() API can cause the class unloading invariant
  // to no longer be true. See jvmtiExport.hpp for details.
  // Also, leave a debugging breadcrumb in local flag.
  bool a_class_was_redefined = JvmtiExport::has_redefined_a_class();
  if (a_class_was_redefined) {
    // This set of the unloading_occurred flag is done before the
    // call to post_compiled_method_unload() so that the unloading
    // of this nmethod is reported.
    unloading_occurred = true;
  }

<<<<<<< HEAD
  // Follow methodOop
  if (can_unload(is_alive, keep_alive, (oop*)&_method, unloading_occurred)) {
    return;
  }

  if (_graal_compiled_method != NULL && can_unload(is_alive, keep_alive, (oop*)&_graal_compiled_method, unloading_occurred)) {
    return;
  }

=======
>>>>>>> d3c42f1d
  // Exception cache
  ExceptionCache* ec = exception_cache();
  while (ec != NULL) {
    Klass* ex_klass = ec->exception_type();
    ExceptionCache* next_ec = ec->next();
    if (ex_klass != NULL && !ex_klass->is_loader_alive(is_alive)) {
      remove_from_exception_cache(ec);
    }
    ec = next_ec;
  }

  // If class unloading occurred we first iterate over all inline caches and
  // clear ICs where the cached oop is referring to an unloaded klass or method.
  // The remaining live cached oops will be traversed in the relocInfo::oop_type
  // iteration below.
  if (unloading_occurred) {
    RelocIterator iter(this, low_boundary);
    while(iter.next()) {
      if (iter.type() == relocInfo::virtual_call_type) {
        CompiledIC *ic = CompiledIC_at(iter.reloc());
        if (ic->is_icholder_call()) {
          // The only exception is compiledICHolder oops which may
          // yet be marked below. (We check this further below).
          CompiledICHolder* cichk_oop = ic->cached_icholder();
          if (cichk_oop->holder_method()->method_holder()->is_loader_alive(is_alive) &&
              cichk_oop->holder_klass()->is_loader_alive(is_alive)) {
              continue;
            }
        } else {
          Metadata* ic_oop = ic->cached_metadata();
          if (ic_oop != NULL) {
            if (ic_oop->is_klass()) {
              if (((Klass*)ic_oop)->is_loader_alive(is_alive)) {
                continue;
              }
            } else if (ic_oop->is_method()) {
              if (((Method*)ic_oop)->method_holder()->is_loader_alive(is_alive)) {
                continue;
              }
            } else {
              ShouldNotReachHere();
            }
          }
          }
          ic->set_to_clean();
      }
    }
  }

  // Compiled code
  {
  RelocIterator iter(this, low_boundary);
  while (iter.next()) {
    if (iter.type() == relocInfo::oop_type) {
      oop_Relocation* r = iter.oop_reloc();
      // In this loop, we must only traverse those oops directly embedded in
      // the code.  Other oops (oop_index>0) are seen as part of scopes_oops.
      assert(1 == (r->oop_is_immediate()) +
                  (r->oop_addr() >= oops_begin() && r->oop_addr() < oops_end()),
             "oop must be found in exactly one place");
      if (r->oop_is_immediate() && r->oop_value() != NULL) {
        if (can_unload(is_alive, r->oop_addr(), unloading_occurred)) {
          return;
        }
      }
    }
  }
  }


  // Scopes
  for (oop* p = oops_begin(); p < oops_end(); p++) {
    if (*p == Universe::non_oop_word())  continue;  // skip non-oops
    if (can_unload(is_alive, p, unloading_occurred)) {
      return;
    }
  }

  // Ensure that all metadata is still alive
  verify_metadata_loaders(low_boundary, is_alive);
}

#ifdef ASSERT

class CheckClass : AllStatic {
  static BoolObjectClosure* _is_alive;

  // Check class_loader is alive for this bit of metadata.
  static void check_class(Metadata* md) {
    Klass* klass = NULL;
    if (md->is_klass()) {
      klass = ((Klass*)md);
    } else if (md->is_method()) {
      klass = ((Method*)md)->method_holder();
    } else if (md->is_methodData()) {
      klass = ((MethodData*)md)->method()->method_holder();
    } else {
      md->print();
      ShouldNotReachHere();
    }
    assert(klass->is_loader_alive(_is_alive), "must be alive");
  }
 public:
  static void do_check_class(BoolObjectClosure* is_alive, nmethod* nm) {
    assert(SafepointSynchronize::is_at_safepoint(), "this is only ok at safepoint");
    _is_alive = is_alive;
    nm->metadata_do(check_class);
  }
};

// This is called during a safepoint so can use static data
BoolObjectClosure* CheckClass::_is_alive = NULL;
#endif // ASSERT


// Processing of oop references should have been sufficient to keep
// all strong references alive.  Any weak references should have been
// cleared as well.  Visit all the metadata and ensure that it's
// really alive.
void nmethod::verify_metadata_loaders(address low_boundary, BoolObjectClosure* is_alive) {
#ifdef ASSERT
    RelocIterator iter(this, low_boundary);
    while (iter.next()) {
    // static_stub_Relocations may have dangling references to
    // Method*s so trim them out here.  Otherwise it looks like
    // compiled code is maintaining a link to dead metadata.
    address static_call_addr = NULL;
    if (iter.type() == relocInfo::opt_virtual_call_type) {
      CompiledIC* cic = CompiledIC_at(iter.reloc());
      if (!cic->is_call_to_interpreted()) {
        static_call_addr = iter.addr();
      }
    } else if (iter.type() == relocInfo::static_call_type) {
      CompiledStaticCall* csc = compiledStaticCall_at(iter.reloc());
      if (!csc->is_call_to_interpreted()) {
        static_call_addr = iter.addr();
      }
    }
    if (static_call_addr != NULL) {
      RelocIterator sciter(this, low_boundary);
      while (sciter.next()) {
        if (sciter.type() == relocInfo::static_stub_type &&
            sciter.static_stub_reloc()->static_call() == static_call_addr) {
          sciter.static_stub_reloc()->clear_inline_cache();
        }
      }
    }
  }
  // Check that the metadata embedded in the nmethod is alive
  CheckClass::do_check_class(is_alive, this);
#endif
}


// Iterate over metadata calling this function.   Used by RedefineClasses
void nmethod::metadata_do(void f(Metadata*)) {
  address low_boundary = verified_entry_point();
  if (is_not_entrant()) {
    low_boundary += NativeJump::instruction_size;
    // %%% Note:  On SPARC we patch only a 4-byte trap, not a full NativeJump.
    // (See comment above.)
  }
  {
    // Visit all immediate references that are embedded in the instruction stream.
    RelocIterator iter(this, low_boundary);
    while (iter.next()) {
      if (iter.type() == relocInfo::metadata_type ) {
        metadata_Relocation* r = iter.metadata_reloc();
        // In this lmetadata, we must only follow those metadatas directly embedded in
        // the code.  Other metadatas (oop_index>0) are seen as part of
        // the metadata section below.
        assert(1 == (r->metadata_is_immediate()) +
               (r->metadata_addr() >= metadata_begin() && r->metadata_addr() < metadata_end()),
               "metadata must be found in exactly one place");
        if (r->metadata_is_immediate() && r->metadata_value() != NULL) {
          Metadata* md = r->metadata_value();
          f(md);
        }
      }
    }
  }

  // Visit the metadata section
  for (Metadata** p = metadata_begin(); p < metadata_end(); p++) {
    if (*p == Universe::non_oop_word() || *p == NULL)  continue;  // skip non-oops
    Metadata* md = *p;
    f(md);
  }
  // Call function Method*, not embedded in these other places.
  if (_method != NULL) f(_method);
}


// This method is called twice during GC -- once while
// tracing the "active" nmethods on thread stacks during
// the (strong) marking phase, and then again when walking
// the code cache contents during the weak roots processing
// phase. The two uses are distinguished by means of the
// 'do_strong_roots_only' flag, which is true in the first
// case. We want to walk the weak roots in the nmethod
// only in the second case. The weak roots in the nmethod
// are the oops in the ExceptionCache and the InlineCache
// oops.
void nmethod::oops_do(OopClosure* f, bool do_strong_roots_only) {
  // make sure the oops ready to receive visitors
  assert(!is_zombie() && !is_unloaded(),
         "should not call follow on zombie or unloaded nmethod");

  // If the method is not entrant or zombie then a JMP is plastered over the
  // first few bytes.  If an oop in the old code was there, that oop
  // should not get GC'd.  Skip the first few bytes of oops on
  // not-entrant methods.
  address low_boundary = verified_entry_point();
  if (is_not_entrant()) {
    low_boundary += NativeJump::instruction_size;
    // %%% Note:  On SPARC we patch only a 4-byte trap, not a full NativeJump.
    // (See comment above.)
  }

<<<<<<< HEAD
  // Compiled code
  f->do_oop((oop*) &_method);
  f->do_oop((oop*) &_graal_compiled_method);
  if (!do_strong_roots_only) {
    // weak roots processing phase -- update ExceptionCache oops
    ExceptionCache* ec = exception_cache();
    while(ec != NULL) {
      f->do_oop((oop*)ec->exception_type_addr());
      ec = ec->next();
    }
  } // Else strong roots phase -- skip oops in ExceptionCache

=======
>>>>>>> d3c42f1d
  RelocIterator iter(this, low_boundary);

  while (iter.next()) {
    if (iter.type() == relocInfo::oop_type ) {
      oop_Relocation* r = iter.oop_reloc();
      // In this loop, we must only follow those oops directly embedded in
      // the code.  Other oops (oop_index>0) are seen as part of scopes_oops.
      assert(1 == (r->oop_is_immediate()) +
                   (r->oop_addr() >= oops_begin() && r->oop_addr() < oops_end()),
             "oop must be found in exactly one place");
      if (r->oop_is_immediate() && r->oop_value() != NULL) {
        f->do_oop(r->oop_addr());
      }
    }
  }

  // Scopes
  // This includes oop constants not inlined in the code stream.
  for (oop* p = oops_begin(); p < oops_end(); p++) {
    if (*p == Universe::non_oop_word())  continue;  // skip non-oops
    f->do_oop(p);
  }
}

#define NMETHOD_SENTINEL ((nmethod*)badAddress)

nmethod* volatile nmethod::_oops_do_mark_nmethods;

// An nmethod is "marked" if its _mark_link is set non-null.
// Even if it is the end of the linked list, it will have a non-null link value,
// as long as it is on the list.
// This code must be MP safe, because it is used from parallel GC passes.
bool nmethod::test_set_oops_do_mark() {
  assert(nmethod::oops_do_marking_is_active(), "oops_do_marking_prologue must be called");
  nmethod* observed_mark_link = _oops_do_mark_link;
  if (observed_mark_link == NULL) {
    // Claim this nmethod for this thread to mark.
    observed_mark_link = (nmethod*)
      Atomic::cmpxchg_ptr(NMETHOD_SENTINEL, &_oops_do_mark_link, NULL);
    if (observed_mark_link == NULL) {

      // Atomically append this nmethod (now claimed) to the head of the list:
      nmethod* observed_mark_nmethods = _oops_do_mark_nmethods;
      for (;;) {
        nmethod* required_mark_nmethods = observed_mark_nmethods;
        _oops_do_mark_link = required_mark_nmethods;
        observed_mark_nmethods = (nmethod*)
          Atomic::cmpxchg_ptr(this, &_oops_do_mark_nmethods, required_mark_nmethods);
        if (observed_mark_nmethods == required_mark_nmethods)
          break;
      }
      // Mark was clear when we first saw this guy.
      NOT_PRODUCT(if (TraceScavenge)  print_on(tty, "oops_do, mark"));
      return false;
    }
  }
  // On fall through, another racing thread marked this nmethod before we did.
  return true;
}

void nmethod::oops_do_marking_prologue() {
  NOT_PRODUCT(if (TraceScavenge)  tty->print_cr("[oops_do_marking_prologue"));
  assert(_oops_do_mark_nmethods == NULL, "must not call oops_do_marking_prologue twice in a row");
  // We use cmpxchg_ptr instead of regular assignment here because the user
  // may fork a bunch of threads, and we need them all to see the same state.
  void* observed = Atomic::cmpxchg_ptr(NMETHOD_SENTINEL, &_oops_do_mark_nmethods, NULL);
  guarantee(observed == NULL, "no races in this sequential code");
}

void nmethod::oops_do_marking_epilogue() {
  assert(_oops_do_mark_nmethods != NULL, "must not call oops_do_marking_epilogue twice in a row");
  nmethod* cur = _oops_do_mark_nmethods;
  while (cur != NMETHOD_SENTINEL) {
    assert(cur != NULL, "not NULL-terminated");
    nmethod* next = cur->_oops_do_mark_link;
    cur->_oops_do_mark_link = NULL;
    cur->fix_oop_relocations();
    NOT_PRODUCT(if (TraceScavenge)  cur->print_on(tty, "oops_do, unmark"));
    cur = next;
  }
  void* required = _oops_do_mark_nmethods;
  void* observed = Atomic::cmpxchg_ptr(NULL, &_oops_do_mark_nmethods, required);
  guarantee(observed == required, "no races in this sequential code");
  NOT_PRODUCT(if (TraceScavenge)  tty->print_cr("oops_do_marking_epilogue]"));
}

class DetectScavengeRoot: public OopClosure {
  bool     _detected_scavenge_root;
public:
  DetectScavengeRoot() : _detected_scavenge_root(false)
  { NOT_PRODUCT(_print_nm = NULL); }
  bool detected_scavenge_root() { return _detected_scavenge_root; }
  virtual void do_oop(oop* p) {
    if ((*p) != NULL && (*p)->is_scavengable()) {
      NOT_PRODUCT(maybe_print(p));
      _detected_scavenge_root = true;
    }
  }
  virtual void do_oop(narrowOop* p) { ShouldNotReachHere(); }

#ifndef PRODUCT
  nmethod* _print_nm;
  void maybe_print(oop* p) {
    if (_print_nm == NULL)  return;
    if (!_detected_scavenge_root)  _print_nm->print_on(tty, "new scavenge root");
    tty->print_cr(""PTR_FORMAT"[offset=%d] detected scavengable oop "PTR_FORMAT" (found at "PTR_FORMAT")",
                  _print_nm, (int)((intptr_t)p - (intptr_t)_print_nm),
                  (intptr_t)(*p), (intptr_t)p);
    (*p)->print();
  }
#endif //PRODUCT
};

bool nmethod::detect_scavenge_root_oops() {
  DetectScavengeRoot detect_scavenge_root;
  NOT_PRODUCT(if (TraceScavenge)  detect_scavenge_root._print_nm = this);
  oops_do(&detect_scavenge_root);
  return detect_scavenge_root.detected_scavenge_root();
}

// Method that knows how to preserve outgoing arguments at call. This method must be
// called with a frame corresponding to a Java invoke
void nmethod::preserve_callee_argument_oops(frame fr, const RegisterMap *reg_map, OopClosure* f) {
#ifndef SHARK
  if (!method()->is_native()) {
    SimpleScopeDesc ssd(this, fr.pc());
    Bytecode_invoke call(ssd.method(), ssd.bci());
    // compiled invokedynamic call sites have an implicit receiver at
    // resolution time, so make sure it gets GC'ed.
    bool has_receiver = !call.is_invokestatic();
    Symbol* signature = call.signature();
    fr.oops_compiled_arguments_do(signature, has_receiver, reg_map, f);
  }
#endif // !SHARK
}


oop nmethod::embeddedOop_at(u_char* p) {
  RelocIterator iter(this, p, p + 1);
  while (iter.next())
    if (iter.type() == relocInfo::oop_type) {
      return iter.oop_reloc()->oop_value();
    }
  return NULL;
}


inline bool includes(void* p, void* from, void* to) {
  return from <= p && p < to;
}


void nmethod::copy_scopes_pcs(PcDesc* pcs, int count) {
  assert(count >= 2, "must be sentinel values, at least");

#ifdef ASSERT
  // must be sorted and unique; we do a binary search in find_pc_desc()
  int prev_offset = pcs[0].pc_offset();
  assert(prev_offset == PcDesc::lower_offset_limit,
         "must start with a sentinel");
  for (int i = 1; i < count; i++) {
    int this_offset = pcs[i].pc_offset();
    assert(this_offset > prev_offset, "offsets must be sorted");
    prev_offset = this_offset;
  }
  assert(prev_offset == PcDesc::upper_offset_limit,
         "must end with a sentinel");
#endif //ASSERT

  // Search for MethodHandle invokes and tag the nmethod.
  for (int i = 0; i < count; i++) {
    if (pcs[i].is_method_handle_invoke()) {
      set_has_method_handle_invokes(true);
      break;
    }
  }
  assert(has_method_handle_invokes() == (_deoptimize_mh_offset != -1), "must have deopt mh handler");

  int size = count * sizeof(PcDesc);
  assert(scopes_pcs_size() >= size, "oob");
  memcpy(scopes_pcs_begin(), pcs, size);

  // Adjust the final sentinel downward.
  PcDesc* last_pc = &scopes_pcs_begin()[count-1];
  assert(last_pc->pc_offset() == PcDesc::upper_offset_limit, "sanity");
  last_pc->set_pc_offset(content_size() + 1);
  for (; last_pc + 1 < scopes_pcs_end(); last_pc += 1) {
    // Fill any rounding gaps with copies of the last record.
    last_pc[1] = last_pc[0];
  }
  // The following assert could fail if sizeof(PcDesc) is not
  // an integral multiple of oopSize (the rounding term).
  // If it fails, change the logic to always allocate a multiple
  // of sizeof(PcDesc), and fill unused words with copies of *last_pc.
  assert(last_pc + 1 == scopes_pcs_end(), "must match exactly");
}

void nmethod::copy_scopes_data(u_char* buffer, int size) {
  assert(scopes_data_size() >= size, "oob");
  memcpy(scopes_data_begin(), buffer, size);
}


#ifdef ASSERT
static PcDesc* linear_search(nmethod* nm, int pc_offset, bool approximate) {
  PcDesc* lower = nm->scopes_pcs_begin();
  PcDesc* upper = nm->scopes_pcs_end();
  lower += 1; // exclude initial sentinel
  PcDesc* res = NULL;
  for (PcDesc* p = lower; p < upper; p++) {
    NOT_PRODUCT(--nmethod_stats.pc_desc_tests);  // don't count this call to match_desc
    if (match_desc(p, pc_offset, approximate)) {
      if (res == NULL)
        res = p;
      else
        res = (PcDesc*) badAddress;
    }
  }
  return res;
}
#endif


// Finds a PcDesc with real-pc equal to "pc"
PcDesc* nmethod::find_pc_desc_internal(address pc, bool approximate) {
  address base_address = code_begin();
  if ((pc < base_address) ||
      (pc - base_address) >= (ptrdiff_t) PcDesc::upper_offset_limit) {
    return NULL;  // PC is wildly out of range
  }
  int pc_offset = (int) (pc - base_address);

  // Check the PcDesc cache if it contains the desired PcDesc
  // (This as an almost 100% hit rate.)
  PcDesc* res = _pc_desc_cache.find_pc_desc(pc_offset, approximate);
  if (res != NULL) {
    assert(res == linear_search(this, pc_offset, approximate), "cache ok");
    return res;
  }

  // Fallback algorithm: quasi-linear search for the PcDesc
  // Find the last pc_offset less than the given offset.
  // The successor must be the required match, if there is a match at all.
  // (Use a fixed radix to avoid expensive affine pointer arithmetic.)
  PcDesc* lower = scopes_pcs_begin();
  PcDesc* upper = scopes_pcs_end();
  upper -= 1; // exclude final sentinel
  if (lower >= upper)  return NULL;  // native method; no PcDescs at all

#define assert_LU_OK \
  /* invariant on lower..upper during the following search: */ \
  assert(lower->pc_offset() <  pc_offset, "sanity"); \
  assert(upper->pc_offset() >= pc_offset, "sanity")
  assert_LU_OK;

  // Use the last successful return as a split point.
  PcDesc* mid = _pc_desc_cache.last_pc_desc();
  NOT_PRODUCT(++nmethod_stats.pc_desc_searches);
  if (mid->pc_offset() < pc_offset) {
    lower = mid;
  } else {
    upper = mid;
  }

  // Take giant steps at first (4096, then 256, then 16, then 1)
  const int LOG2_RADIX = 4 /*smaller steps in debug mode:*/ debug_only(-1);
  const int RADIX = (1 << LOG2_RADIX);
  for (int step = (1 << (LOG2_RADIX*3)); step > 1; step >>= LOG2_RADIX) {
    while ((mid = lower + step) < upper) {
      assert_LU_OK;
      NOT_PRODUCT(++nmethod_stats.pc_desc_searches);
      if (mid->pc_offset() < pc_offset) {
        lower = mid;
      } else {
        upper = mid;
        break;
      }
    }
    assert_LU_OK;
  }

  // Sneak up on the value with a linear search of length ~16.
  while (true) {
    assert_LU_OK;
    mid = lower + 1;
    NOT_PRODUCT(++nmethod_stats.pc_desc_searches);
    if (mid->pc_offset() < pc_offset) {
      lower = mid;
    } else {
      upper = mid;
      break;
    }
  }
#undef assert_LU_OK

  if (match_desc(upper, pc_offset, approximate)) {
    assert(upper == linear_search(this, pc_offset, approximate), "search ok");
    _pc_desc_cache.add_pc_desc(upper);
    return upper;
  } else {
    assert(NULL == linear_search(this, pc_offset, approximate), "search ok");
    return NULL;
  }
}


bool nmethod::check_all_dependencies() {
  bool found_check = false;
  // wholesale check of all dependencies
  for (Dependencies::DepStream deps(this); deps.next(); ) {
    if (deps.check_dependency() != NULL) {
      found_check = true;
      NOT_DEBUG(break);
    }
  }
  return found_check;  // tell caller if we found anything
}

bool nmethod::check_dependency_on(DepChange& changes) {
  // What has happened:
  // 1) a new class dependee has been added
  // 2) dependee and all its super classes have been marked
  bool found_check = false;  // set true if we are upset
  for (Dependencies::DepStream deps(this); deps.next(); ) {
    // Evaluate only relevant dependencies.
    if (deps.spot_check_dependency_at(changes) != NULL) {
      found_check = true;
      NOT_DEBUG(break);
    }
  }
  return found_check;
}

bool nmethod::is_evol_dependent_on(Klass* dependee) {
  InstanceKlass *dependee_ik = InstanceKlass::cast(dependee);
  Array<Method*>* dependee_methods = dependee_ik->methods();
  for (Dependencies::DepStream deps(this); deps.next(); ) {
    if (deps.type() == Dependencies::evol_method) {
      Method* method = deps.method_argument(0);
      for (int j = 0; j < dependee_methods->length(); j++) {
        if (dependee_methods->at(j) == method) {
          // RC_TRACE macro has an embedded ResourceMark
          RC_TRACE(0x01000000,
            ("Found evol dependency of nmethod %s.%s(%s) compile_id=%d on method %s.%s(%s)",
            _method->method_holder()->external_name(),
            _method->name()->as_C_string(),
            _method->signature()->as_C_string(), compile_id(),
            method->method_holder()->external_name(),
            method->name()->as_C_string(),
            method->signature()->as_C_string()));
          if (TraceDependencies || LogCompilation)
            deps.log_dependency(dependee);
          return true;
        }
      }
    }
  }
  return false;
}

// Called from mark_for_deoptimization, when dependee is invalidated.
bool nmethod::is_dependent_on_method(Method* dependee) {
  for (Dependencies::DepStream deps(this); deps.next(); ) {
    if (deps.type() != Dependencies::evol_method)
      continue;
    Method* method = deps.method_argument(0);
    if (method == dependee) return true;
  }
  return false;
}


bool nmethod::is_patchable_at(address instr_addr) {
  assert(insts_contains(instr_addr), "wrong nmethod used");
  if (is_zombie()) {
    // a zombie may never be patched
    return false;
  }
  return true;
}


address nmethod::continuation_for_implicit_exception(address pc) {
  // Exception happened outside inline-cache check code => we are inside
  // an active nmethod => use cpc to determine a return address
  int exception_offset = pc - code_begin();
  int cont_offset = ImplicitExceptionTable(this).at( exception_offset );
#ifdef ASSERT
  if (cont_offset == 0) {
    Thread* thread = ThreadLocalStorage::get_thread_slow();
    ResetNoHandleMark rnm; // Might be called from LEAF/QUICK ENTRY
    HandleMark hm(thread);
    ResourceMark rm(thread);
    CodeBlob* cb = CodeCache::find_blob(pc);
    assert(cb != NULL && cb == this, "");
    tty->print_cr("implicit exception happened at " INTPTR_FORMAT, pc);
    print();
    method()->print_codes();
    print_code();
    print_pcs();
  }
#endif
  if (cont_offset == 0) {
    // Let the normal error handling report the exception
    return NULL;
  }
  return code_begin() + cont_offset;
}



void nmethod_init() {
  // make sure you didn't forget to adjust the filler fields
  assert(sizeof(nmethod) % oopSize == 0, "nmethod size must be multiple of a word");
}


//-------------------------------------------------------------------------------------------


// QQQ might we make this work from a frame??
nmethodLocker::nmethodLocker(address pc) {
  CodeBlob* cb = CodeCache::find_blob(pc);
  guarantee(cb != NULL && cb->is_nmethod(), "bad pc for a nmethod found");
  _nm = (nmethod*)cb;
  lock_nmethod(_nm);
}

// Only JvmtiDeferredEvent::compiled_method_unload_event()
// should pass zombie_ok == true.
void nmethodLocker::lock_nmethod(nmethod* nm, bool zombie_ok) {
  if (nm == NULL)  return;
  Atomic::inc(&nm->_lock_count);
  guarantee(zombie_ok || !nm->is_zombie(), "cannot lock a zombie method");
}

void nmethodLocker::unlock_nmethod(nmethod* nm) {
  if (nm == NULL)  return;
  Atomic::dec(&nm->_lock_count);
  guarantee(nm->_lock_count >= 0, "unmatched nmethod lock/unlock");
}


// -----------------------------------------------------------------------------
// nmethod::get_deopt_original_pc
//
// Return the original PC for the given PC if:
// (a) the given PC belongs to a nmethod and
// (b) it is a deopt PC
address nmethod::get_deopt_original_pc(const frame* fr) {
  if (fr->cb() == NULL)  return NULL;

  nmethod* nm = fr->cb()->as_nmethod_or_null();
  if (nm != NULL && nm->is_deopt_pc(fr->pc()))
    return nm->get_original_pc(fr);

  return NULL;
}


// -----------------------------------------------------------------------------
// MethodHandle

bool nmethod::is_method_handle_return(address return_pc) {
  if (!has_method_handle_invokes())  return false;
  PcDesc* pd = pc_desc_at(return_pc);
  if (pd == NULL)
    return false;
  return pd->is_method_handle_invoke();
}


// -----------------------------------------------------------------------------
// Verification

class VerifyOopsClosure: public OopClosure {
  nmethod* _nm;
  bool     _ok;
public:
  VerifyOopsClosure(nmethod* nm) : _nm(nm), _ok(true) { }
  bool ok() { return _ok; }
  virtual void do_oop(oop* p) {
    if ((*p) == NULL || (*p)->is_oop())  return;
    if (_ok) {
      _nm->print_nmethod(true);
      _ok = false;
    }
    tty->print_cr("*** non-oop "PTR_FORMAT" found at "PTR_FORMAT" (offset %d)",
                  (intptr_t)(*p), (intptr_t)p, (int)((intptr_t)p - (intptr_t)_nm));
  }
  virtual void do_oop(narrowOop* p) { ShouldNotReachHere(); }
};

void nmethod::verify() {

  // Hmm. OSR methods can be deopted but not marked as zombie or not_entrant
  // seems odd.

  if( is_zombie() || is_not_entrant() )
    return;

  // Make sure all the entry points are correctly aligned for patching.
  NativeJump::check_verified_entry_alignment(entry_point(), verified_entry_point());

  // assert(method()->is_oop(), "must be valid");

  ResourceMark rm;

  if (!CodeCache::contains(this)) {
    fatal(err_msg("nmethod at " INTPTR_FORMAT " not in zone", this));
  }

  if(is_native_method() )
    return;

  nmethod* nm = CodeCache::find_nmethod(verified_entry_point());
  if (nm != this) {
    fatal(err_msg("findNMethod did not find this nmethod (" INTPTR_FORMAT ")",
                  this));
  }

  for (PcDesc* p = scopes_pcs_begin(); p < scopes_pcs_end(); p++) {
    if (! p->verify(this)) {
      tty->print_cr("\t\tin nmethod at " INTPTR_FORMAT " (pcs)", this);
    }
  }

  VerifyOopsClosure voc(this);
  oops_do(&voc);
  assert(voc.ok(), "embedded oops must be OK");
  verify_scavenge_root_oops();

  verify_scopes();
}


void nmethod::verify_interrupt_point(address call_site) {
  // This code does not work in release mode since
  // owns_lock only is available in debug mode.
  CompiledIC* ic = NULL;
  Thread *cur = Thread::current();
  if (CompiledIC_lock->owner() == cur ||
      ((cur->is_VM_thread() || cur->is_ConcurrentGC_thread()) &&
       SafepointSynchronize::is_at_safepoint())) {
    ic = CompiledIC_at(this, call_site);
    CHECK_UNHANDLED_OOPS_ONLY(Thread::current()->clear_unhandled_oops());
  } else {
    MutexLocker ml_verify (CompiledIC_lock);
    ic = CompiledIC_at(this, call_site);
  }
  PcDesc* pd = pc_desc_at(ic->end_of_call());
  assert(pd != NULL, "PcDesc must exist");
  for (ScopeDesc* sd = new ScopeDesc(this, pd->scope_decode_offset(),
                                     pd->obj_decode_offset(), pd->should_reexecute(), pd->rethrow_exception(),
                                     pd->return_oop());
       !sd->is_top(); sd = sd->sender()) {
    sd->verify();
  }
}

void nmethod::verify_scopes() {
  if( !method() ) return;       // Runtime stubs have no scope
  if (method()->is_native()) return; // Ignore stub methods.
  // iterate through all interrupt point
  // and verify the debug information is valid.
  RelocIterator iter((nmethod*)this);
  while (iter.next()) {
    address stub = NULL;
    switch (iter.type()) {
      case relocInfo::virtual_call_type:
        verify_interrupt_point(iter.addr());
        break;
      case relocInfo::opt_virtual_call_type:
        stub = iter.opt_virtual_call_reloc()->static_stub();
        verify_interrupt_point(iter.addr());
        break;
      case relocInfo::static_call_type:
        stub = iter.static_call_reloc()->static_stub();
        //verify_interrupt_point(iter.addr());
        break;
      case relocInfo::runtime_call_type:
        address destination = iter.reloc()->value();
        // Right now there is no way to find out which entries support
        // an interrupt point.  It would be nice if we had this
        // information in a table.
        break;
    }
#ifndef GRAAL
    assert(stub == NULL || stub_contains(stub), "static call stub outside stub section");
#endif
  }
}


// -----------------------------------------------------------------------------
// Non-product code
#ifndef PRODUCT

class DebugScavengeRoot: public OopClosure {
  nmethod* _nm;
  bool     _ok;
public:
  DebugScavengeRoot(nmethod* nm) : _nm(nm), _ok(true) { }
  bool ok() { return _ok; }
  virtual void do_oop(oop* p) {
    if ((*p) == NULL || !(*p)->is_scavengable())  return;
    if (_ok) {
      _nm->print_nmethod(true);
      _ok = false;
    }
    tty->print_cr("*** scavengable oop "PTR_FORMAT" found at "PTR_FORMAT" (offset %d)",
                  (intptr_t)(*p), (intptr_t)p, (int)((intptr_t)p - (intptr_t)_nm));
    (*p)->print();
  }
  virtual void do_oop(narrowOop* p) { ShouldNotReachHere(); }
};

void nmethod::verify_scavenge_root_oops() {
  if (!on_scavenge_root_list()) {
    // Actually look inside, to verify the claim that it's clean.
    DebugScavengeRoot debug_scavenge_root(this);
    oops_do(&debug_scavenge_root);
    if (!debug_scavenge_root.ok())
      fatal("found an unadvertised bad scavengable oop in the code cache");
  }
  assert(scavenge_root_not_marked(), "");
}

#endif // PRODUCT

// Printing operations

void nmethod::print() const {
  ResourceMark rm;
  ttyLocker ttyl;   // keep the following output all in one block

  tty->print("Compiled method ");

  if (is_compiled_by_c1()) {
    tty->print("(c1) ");
  } else if (is_compiled_by_c2()) {
    tty->print("(c2) ");
  } else if (is_compiled_by_shark()) {
    tty->print("(shark) ");
  } else {
    tty->print("(nm) ");
  }

  print_on(tty, NULL);

  if (WizardMode) {
    tty->print("((nmethod*) "INTPTR_FORMAT ") ", this);
    tty->print(" for method " INTPTR_FORMAT , (address)method());
    tty->print(" { ");
    if (is_in_use())      tty->print("in_use ");
    if (is_not_entrant()) tty->print("not_entrant ");
    if (is_zombie())      tty->print("zombie ");
    if (is_unloaded())    tty->print("unloaded ");
    if (on_scavenge_root_list())  tty->print("scavenge_root ");
    tty->print_cr("}:");
  }
  if (size              () > 0) tty->print_cr(" total in heap  [" INTPTR_FORMAT "," INTPTR_FORMAT "] = %d",
                                              (address)this,
                                              (address)this + size(),
                                              size());
  if (relocation_size   () > 0) tty->print_cr(" relocation     [" INTPTR_FORMAT "," INTPTR_FORMAT "] = %d",
                                              relocation_begin(),
                                              relocation_end(),
                                              relocation_size());
  if (consts_size       () > 0) tty->print_cr(" constants      [" INTPTR_FORMAT "," INTPTR_FORMAT "] = %d",
                                              consts_begin(),
                                              consts_end(),
                                              consts_size());
  if (insts_size        () > 0) tty->print_cr(" main code      [" INTPTR_FORMAT "," INTPTR_FORMAT "] = %d",
                                              insts_begin(),
                                              insts_end(),
                                              insts_size());
  if (stub_size         () > 0) tty->print_cr(" stub code      [" INTPTR_FORMAT "," INTPTR_FORMAT "] = %d",
                                              stub_begin(),
                                              stub_end(),
                                              stub_size());
  if (oops_size         () > 0) tty->print_cr(" oops           [" INTPTR_FORMAT "," INTPTR_FORMAT "] = %d",
                                              oops_begin(),
                                              oops_end(),
                                              oops_size());
  if (metadata_size      () > 0) tty->print_cr(" metadata       [" INTPTR_FORMAT "," INTPTR_FORMAT "] = %d",
                                              metadata_begin(),
                                              metadata_end(),
                                              metadata_size());
  if (scopes_data_size  () > 0) tty->print_cr(" scopes data    [" INTPTR_FORMAT "," INTPTR_FORMAT "] = %d",
                                              scopes_data_begin(),
                                              scopes_data_end(),
                                              scopes_data_size());
  if (scopes_pcs_size   () > 0) tty->print_cr(" scopes pcs     [" INTPTR_FORMAT "," INTPTR_FORMAT "] = %d",
                                              scopes_pcs_begin(),
                                              scopes_pcs_end(),
                                              scopes_pcs_size());
  if (dependencies_size () > 0) tty->print_cr(" dependencies   [" INTPTR_FORMAT "," INTPTR_FORMAT "] = %d",
                                              dependencies_begin(),
                                              dependencies_end(),
                                              dependencies_size());
  if (handler_table_size() > 0) tty->print_cr(" handler table  [" INTPTR_FORMAT "," INTPTR_FORMAT "] = %d",
                                              handler_table_begin(),
                                              handler_table_end(),
                                              handler_table_size());
  if (nul_chk_table_size() > 0) tty->print_cr(" nul chk table  [" INTPTR_FORMAT "," INTPTR_FORMAT "] = %d",
                                              nul_chk_table_begin(),
                                              nul_chk_table_end(),
                                              nul_chk_table_size());
}

void nmethod::print_code() {
  HandleMark hm;
  ResourceMark m;
  Disassembler::decode(this);
}


#ifndef PRODUCT

void nmethod::print_scopes() {
  // Find the first pc desc for all scopes in the code and print it.
  ResourceMark rm;
  for (PcDesc* p = scopes_pcs_begin(); p < scopes_pcs_end(); p++) {
    if (p->scope_decode_offset() == DebugInformationRecorder::serialized_null)
      continue;

    ScopeDesc* sd = scope_desc_at(p->real_pc(this));
    sd->print_on(tty, p);
  }
}

void nmethod::print_dependencies() {
  ResourceMark rm;
  ttyLocker ttyl;   // keep the following output all in one block
  tty->print_cr("Dependencies:");
  for (Dependencies::DepStream deps(this); deps.next(); ) {
    deps.print_dependency();
    Klass* ctxk = deps.context_type();
    if (ctxk != NULL) {
      Klass* k = Klass::cast(ctxk);
      if (k->oop_is_instance() && ((InstanceKlass*)k)->is_dependent_nmethod(this)) {
        tty->print_cr("   [nmethod<=klass]%s", k->external_name());
      }
    }
    deps.log_dependency();  // put it into the xml log also
  }
}


void nmethod::print_relocations() {
  ResourceMark m;       // in case methods get printed via the debugger
  tty->print_cr("relocations:");
  RelocIterator iter(this);
  iter.print();
  if (UseRelocIndex) {
    jint* index_end   = (jint*)relocation_end() - 1;
    jint  index_size  = *index_end;
    jint* index_start = (jint*)( (address)index_end - index_size );
    tty->print_cr("    index @" INTPTR_FORMAT ": index_size=%d", index_start, index_size);
    if (index_size > 0) {
      jint* ip;
      for (ip = index_start; ip+2 <= index_end; ip += 2)
        tty->print_cr("  (%d %d) addr=" INTPTR_FORMAT " @" INTPTR_FORMAT,
                      ip[0],
                      ip[1],
                      header_end()+ip[0],
                      relocation_begin()-1+ip[1]);
      for (; ip < index_end; ip++)
        tty->print_cr("  (%d ?)", ip[0]);
      tty->print_cr("          @" INTPTR_FORMAT ": index_size=%d", ip, *ip++);
      tty->print_cr("reloc_end @" INTPTR_FORMAT ":", ip);
    }
  }
}


void nmethod::print_pcs() {
  ResourceMark m;       // in case methods get printed via debugger
  tty->print_cr("pc-bytecode offsets:");
  for (PcDesc* p = scopes_pcs_begin(); p < scopes_pcs_end(); p++) {
    p->print(this);
  }
}

#endif // PRODUCT

const char* nmethod::reloc_string_for(u_char* begin, u_char* end) {
  RelocIterator iter(this, begin, end);
  bool have_one = false;
  while (iter.next()) {
    have_one = true;
    switch (iter.type()) {
        case relocInfo::none:                  return "no_reloc";
        case relocInfo::oop_type: {
          stringStream st;
          oop_Relocation* r = iter.oop_reloc();
          oop obj = r->oop_value();
          st.print("oop(");
          if (obj == NULL) st.print("NULL");
          else obj->print_value_on(&st);
          st.print(")");
          return st.as_string();
        }
        case relocInfo::metadata_type: {
          stringStream st;
          metadata_Relocation* r = iter.metadata_reloc();
          Metadata* obj = r->metadata_value();
          st.print("metadata(");
          if (obj == NULL) st.print("NULL");
          else obj->print_value_on(&st);
          st.print(")");
          return st.as_string();
        }
        case relocInfo::virtual_call_type:     return "virtual_call";
        case relocInfo::opt_virtual_call_type: return "optimized virtual_call";
        case relocInfo::static_call_type:      return "static_call";
        case relocInfo::static_stub_type:      return "static_stub";
        case relocInfo::runtime_call_type:     return "runtime_call";
        case relocInfo::external_word_type:    return "external_word";
        case relocInfo::internal_word_type:    return "internal_word";
        case relocInfo::section_word_type:     return "section_word";
        case relocInfo::poll_type:             return "poll";
        case relocInfo::poll_return_type:      return "poll_return";
        case relocInfo::type_mask:             return "type_bit_mask";
    }
  }
  return have_one ? "other" : NULL;
}

// Return a the last scope in (begin..end]
ScopeDesc* nmethod::scope_desc_in(address begin, address end) {
  PcDesc* p = pc_desc_near(begin+1);
  if (p != NULL && p->real_pc(this) <= end) {
    return new ScopeDesc(this, p->scope_decode_offset(),
                         p->obj_decode_offset(), p->should_reexecute(), p->rethrow_exception(),
                         p->return_oop());
  }
  return NULL;
}

void nmethod::print_nmethod_labels(outputStream* stream, address block_begin) const {
  if (block_begin == entry_point())             stream->print_cr("[Entry Point]");
  if (block_begin == verified_entry_point())    stream->print_cr("[Verified Entry Point]");
  if (GRAAL_ONLY(_exception_offset >= 0 &&) block_begin == exception_begin())         stream->print_cr("[Exception Handler]");
  if (block_begin == stub_begin())              stream->print_cr("[Stub Code]");
  if (GRAAL_ONLY(_deoptimize_offset >= 0 &&) block_begin == deopt_handler_begin())     stream->print_cr("[Deopt Handler Code]");

  if (has_method_handle_invokes())
    if (block_begin == deopt_mh_handler_begin())  stream->print_cr("[Deopt MH Handler Code]");

  if (block_begin == consts_begin())            stream->print_cr("[Constants]");

  if (block_begin == entry_point()) {
    methodHandle m = method();
    if (m.not_null()) {
      stream->print("  # ");
      m->print_value_on(stream);
      stream->cr();
    }
    if (m.not_null() && !is_osr_method()) {
      ResourceMark rm;
      int sizeargs = m->size_of_parameters();
      BasicType* sig_bt = NEW_RESOURCE_ARRAY(BasicType, sizeargs);
      VMRegPair* regs   = NEW_RESOURCE_ARRAY(VMRegPair, sizeargs);
      {
        int sig_index = 0;
        if (!m->is_static())
          sig_bt[sig_index++] = T_OBJECT; // 'this'
        for (SignatureStream ss(m->signature()); !ss.at_return_type(); ss.next()) {
          BasicType t = ss.type();
          sig_bt[sig_index++] = t;
          if (type2size[t] == 2) {
            sig_bt[sig_index++] = T_VOID;
          } else {
            assert(type2size[t] == 1, "size is 1 or 2");
          }
        }
        assert(sig_index == sizeargs, "");
      }
      const char* spname = "sp"; // make arch-specific?
      intptr_t out_preserve = SharedRuntime::java_calling_convention(sig_bt, regs, sizeargs, false);
      int stack_slot_offset = this->frame_size() * wordSize;
      int tab1 = 14, tab2 = 24;
      int sig_index = 0;
      int arg_index = (m->is_static() ? 0 : -1);
      bool did_old_sp = false;
      for (SignatureStream ss(m->signature()); !ss.at_return_type(); ) {
        bool at_this = (arg_index == -1);
        bool at_old_sp = false;
        BasicType t = (at_this ? T_OBJECT : ss.type());
        assert(t == sig_bt[sig_index], "sigs in sync");
        if (at_this)
          stream->print("  # this: ");
        else
          stream->print("  # parm%d: ", arg_index);
        stream->move_to(tab1);
        VMReg fst = regs[sig_index].first();
        VMReg snd = regs[sig_index].second();
        if (fst->is_reg()) {
          stream->print("%s", fst->name());
          if (snd->is_valid())  {
            stream->print(":%s", snd->name());
          }
        } else if (fst->is_stack()) {
          int offset = fst->reg2stack() * VMRegImpl::stack_slot_size + stack_slot_offset;
          if (offset == stack_slot_offset)  at_old_sp = true;
          stream->print("[%s+0x%x]", spname, offset);
        } else {
          stream->print("reg%d:%d??", (int)(intptr_t)fst, (int)(intptr_t)snd);
        }
        stream->print(" ");
        stream->move_to(tab2);
        stream->print("= ");
        if (at_this) {
          m->method_holder()->print_value_on(stream);
        } else {
          bool did_name = false;
          if (!at_this && ss.is_object()) {
            Symbol* name = ss.as_symbol_or_null();
            if (name != NULL) {
              name->print_value_on(stream);
              did_name = true;
            }
          }
          if (!did_name)
            stream->print("%s", type2name(t));
        }
        if (at_old_sp) {
          stream->print("  (%s of caller)", spname);
          did_old_sp = true;
        }
        stream->cr();
        sig_index += type2size[t];
        arg_index += 1;
        if (!at_this)  ss.next();
      }
      if (!did_old_sp) {
        stream->print("  # ");
        stream->move_to(tab1);
        stream->print("[%s+0x%x]", spname, stack_slot_offset);
        stream->print("  (%s of caller)", spname);
        stream->cr();
      }
    }
  }
}

void nmethod::print_code_comment_on(outputStream* st, int column, u_char* begin, u_char* end) {
  // First, find an oopmap in (begin, end].
  // We use the odd half-closed interval so that oop maps and scope descs
  // which are tied to the byte after a call are printed with the call itself.
  address base = code_begin();
  OopMapSet* oms = oop_maps();
  if (oms != NULL) {
    for (int i = 0, imax = oms->size(); i < imax; i++) {
      OopMap* om = oms->at(i);
      address pc = base + om->offset();
      if (pc > begin) {
        if (pc <= end) {
          st->move_to(column);
          st->print("; ");
          om->print_on(st);
        }
        break;
      }
    }
  }

  // Print any debug info present at this pc.
  ScopeDesc* sd  = scope_desc_in(begin, end);
  if (sd != NULL) {
    st->move_to(column);
    if (sd->bci() == SynchronizationEntryBCI) {
      st->print(";*synchronization entry");
    } else {
      if (sd->method() == NULL) {
        st->print("method is NULL");
      } else if (sd->method()->is_native()) {
        st->print("method is native");
      } else {
        Bytecodes::Code bc = sd->method()->java_code_at(sd->bci());
        st->print(";*%s", Bytecodes::name(bc));
        switch (bc) {
        case Bytecodes::_invokevirtual:
        case Bytecodes::_invokespecial:
        case Bytecodes::_invokestatic:
        case Bytecodes::_invokeinterface:
          {
            Bytecode_invoke invoke(sd->method(), sd->bci());
            st->print(" ");
            if (invoke.name() != NULL)
              invoke.name()->print_symbol_on(st);
            else
              st->print("<UNKNOWN>");
            break;
          }
        case Bytecodes::_getfield:
        case Bytecodes::_putfield:
        case Bytecodes::_getstatic:
        case Bytecodes::_putstatic:
          {
            Bytecode_field field(sd->method(), sd->bci());
            st->print(" ");
            if (field.name() != NULL)
              field.name()->print_symbol_on(st);
            else
              st->print("<UNKNOWN>");
          }
        }
      }
    }

    // Print all scopes
    for (;sd != NULL; sd = sd->sender()) {
      st->move_to(column);
      st->print("; -");
      if (sd->method() == NULL) {
        st->print("method is NULL");
      } else {
        sd->method()->print_short_name(st);
      }
      int lineno = sd->method()->line_number_from_bci(sd->bci());
      if (lineno != -1) {
        st->print("@%d (line %d)", sd->bci(), lineno);
      } else {
        st->print("@%d", sd->bci());
      }
      st->cr();
    }
  }

  // Print relocation information
  const char* str = reloc_string_for(begin, end);
  if (str != NULL) {
    if (sd != NULL) st->cr();
    st->move_to(column);
    st->print(";   {%s}", str);
  }
  int cont_offset = ImplicitExceptionTable(this).at(begin - code_begin());
  if (cont_offset != 0) {
    st->move_to(column);
    st->print("; implicit exception: dispatches to " INTPTR_FORMAT, code_begin() + cont_offset);
  }

}

#ifndef PRODUCT

void nmethod::print_value_on(outputStream* st) const {
  st->print("nmethod");
  print_on(st, NULL);
}

void nmethod::print_calls(outputStream* st) {
  RelocIterator iter(this);
  while (iter.next()) {
    switch (iter.type()) {
    case relocInfo::virtual_call_type:
    case relocInfo::opt_virtual_call_type: {
      VerifyMutexLocker mc(CompiledIC_lock);
      CompiledIC_at(iter.reloc())->print();
      break;
    }
    case relocInfo::static_call_type:
      st->print_cr("Static call at " INTPTR_FORMAT, iter.reloc()->addr());
      compiledStaticCall_at(iter.reloc())->print();
      break;
    }
  }
}

void nmethod::print_handler_table() {
  ExceptionHandlerTable(this).print();
}

void nmethod::print_nul_chk_table() {
  ImplicitExceptionTable(this).print(code_begin());
}

#endif // PRODUCT

void nmethod::print_statistics() {
  ttyLocker ttyl;
  if (xtty != NULL)  xtty->head("statistics type='nmethod'");
  nmethod_stats.print_native_nmethod_stats();
  nmethod_stats.print_nmethod_stats();
  DebugInformationRecorder::print_statistics();
  nmethod_stats.print_pc_stats();
  Dependencies::print_statistics();
  if (xtty != NULL)  xtty->tail("statistics");
}<|MERGE_RESOLUTION|>--- conflicted
+++ resolved
@@ -481,9 +481,9 @@
   _scavenge_root_state     = 0;
   _saved_nmethod_link      = NULL;
   _compiler                = NULL;
-
-  _graal_compiled_method   = NULL;
-
+#ifdef GRAAL
+  _graal_installed_code   = (oop) Universe::non_oop_word();
+#endif
 #ifdef HAVE_DTRACE_H
   _trap_offset             = 0;
 #endif // def HAVE_DTRACE_H
@@ -1265,9 +1265,9 @@
   }
 
 #ifdef GRAAL
-    if (_graal_compiled_method != NULL) {
-      HotSpotCompiledMethod::set_nmethod(_graal_compiled_method, 0);
-      _graal_compiled_method = NULL;
+    if (graal_installed_code() != NULL) {
+      HotSpotInstalledCode::set_nmethod(_graal_installed_code, 0);
+      _graal_installed_code = NULL;
     }
 #endif
 
@@ -1353,9 +1353,9 @@
     }
 
 #ifdef GRAAL
-    if (_graal_compiled_method != NULL) {
-      HotSpotCompiledMethod::set_nmethod(_graal_compiled_method, 0);
-      _graal_compiled_method = NULL;
+    if (graal_installed_code() != NULL) {
+      HotSpotInstalledCode::set_nmethod(_graal_installed_code, 0);
+      _graal_installed_code = NULL;
     }
 #endif
 
@@ -1651,18 +1651,17 @@
     unloading_occurred = true;
   }
 
-<<<<<<< HEAD
-  // Follow methodOop
-  if (can_unload(is_alive, keep_alive, (oop*)&_method, unloading_occurred)) {
+#ifdef GRAAL
+  // Follow Graal method
+  if (_graal_installed_code == Universe::non_oop_word()) {
+    // May have not yet finished initializing a non-default nmethod
     return;
   }
-
-  if (_graal_compiled_method != NULL && can_unload(is_alive, keep_alive, (oop*)&_graal_compiled_method, unloading_occurred)) {
+  if (_graal_installed_code != NULL && can_unload(is_alive, (oop*)&_graal_installed_code, unloading_occurred)) {
     return;
   }
-
-=======
->>>>>>> d3c42f1d
+#endif
+
   // Exception cache
   ExceptionCache* ec = exception_cache();
   while (ec != NULL) {
@@ -1882,21 +1881,12 @@
     // (See comment above.)
   }
 
-<<<<<<< HEAD
-  // Compiled code
-  f->do_oop((oop*) &_method);
-  f->do_oop((oop*) &_graal_compiled_method);
-  if (!do_strong_roots_only) {
-    // weak roots processing phase -- update ExceptionCache oops
-    ExceptionCache* ec = exception_cache();
-    while(ec != NULL) {
-      f->do_oop((oop*)ec->exception_type_addr());
-      ec = ec->next();
-    }
-  } // Else strong roots phase -- skip oops in ExceptionCache
-
-=======
->>>>>>> d3c42f1d
+#ifdef GRAAL
+  if (graal_installed_code() != NULL) {
+    f->do_oop((oop*) &_graal_installed_code);
+  }
+#endif
+
   RelocIterator iter(this, low_boundary);
 
   while (iter.next()) {
