--- conflicted
+++ resolved
@@ -386,12 +386,8 @@
   static void print_last_compile();
 
   static void print_compiler_threads_on(outputStream* st);
-<<<<<<< HEAD
 
   static void bootstrap_c1x();
 };
-=======
-};
-
-#endif // SHARE_VM_COMPILER_COMPILEBROKER_HPP
->>>>>>> c34eed21
+
+#endif // SHARE_VM_COMPILER_COMPILEBROKER_HPP