/*
 * Copyright (c) 2001, 2018, Oracle and/or its affiliates. All rights reserved.
 * DO NOT ALTER OR REMOVE COPYRIGHT NOTICES OR THIS FILE HEADER.
 *
 * This code is free software; you can redistribute it and/or modify it
 * under the terms of the GNU General Public License version 2 only, as
 * published by the Free Software Foundation.
 *
 * This code is distributed in the hope that it will be useful, but WITHOUT
 * ANY WARRANTY; without even the implied warranty of MERCHANTABILITY or
 * FITNESS FOR A PARTICULAR PURPOSE.  See the GNU General Public License
 * version 2 for more details (a copy is included in the LICENSE file that
 * accompanied this code).
 *
 * You should have received a copy of the GNU General Public License version
 * 2 along with this work; if not, write to the Free Software Foundation,
 * Inc., 51 Franklin St, Fifth Floor, Boston, MA 02110-1301 USA.
 *
 * Please contact Oracle, 500 Oracle Parkway, Redwood Shores, CA 94065 USA
 * or visit www.oracle.com if you need additional information or have any
 * questions.
 *
 */

#include "precompiled.hpp"
#include "classfile/javaClasses.hpp"
#include "classfile/symbolTable.hpp"
#include "classfile/systemDictionary.hpp"
#include "classfile/vmSymbols.hpp"
#include "code/codeCache.hpp"
#include "code/icBuffer.hpp"
#include "gc_implementation/g1/g1Log.hpp"
#include "gc_implementation/g1/g1MarkSweep.hpp"
#include "gc_implementation/g1/g1RootProcessor.hpp"
#include "gc_implementation/g1/g1StringDedup.hpp"
#include "gc_implementation/shared/gcHeapSummary.hpp"
#include "gc_implementation/shared/gcTimer.hpp"
#include "gc_implementation/shared/gcTrace.hpp"
#include "gc_implementation/shared/gcTraceTime.hpp"
#include "jvmci/jvmci.hpp"
#include "memory/gcLocker.hpp"
#include "memory/genCollectedHeap.hpp"
#include "memory/modRefBarrierSet.hpp"
#include "memory/referencePolicy.hpp"
#include "memory/space.hpp"
#include "oops/instanceRefKlass.hpp"
#include "oops/oop.inline.hpp"
#include "prims/jvmtiExport.hpp"
#include "runtime/biasedLocking.hpp"
#include "runtime/fprofiler.hpp"
#include "runtime/synchronizer.hpp"
#include "runtime/thread.hpp"
#include "runtime/vmThread.hpp"
#include "utilities/copy.hpp"
#include "utilities/events.hpp"

class HeapRegion;

void G1MarkSweep::invoke_at_safepoint(ReferenceProcessor* rp,
                                      bool clear_all_softrefs) {
  assert(SafepointSynchronize::is_at_safepoint(), "must be at a safepoint");

  SharedHeap* sh = SharedHeap::heap();
#ifdef ASSERT
  if (sh->collector_policy()->should_clear_all_soft_refs()) {
    assert(clear_all_softrefs, "Policy should have been checked earler");
  }
#endif
  // hook up weak ref data so it can be used during Mark-Sweep
  assert(GenMarkSweep::ref_processor() == NULL, "no stomping");
  assert(rp != NULL, "should be non-NULL");
  assert(rp == G1CollectedHeap::heap()->ref_processor_stw(), "Precondition");

  GenMarkSweep::_ref_processor = rp;
  rp->setup_policy(clear_all_softrefs);

  // When collecting the permanent generation Method*s may be moving,
  // so we either have to flush all bcp data or convert it into bci.
  CodeCache::gc_prologue();
  Threads::gc_prologue();

  bool marked_for_unloading = false;

  allocate_stacks();

  // We should save the marks of the currently locked biased monitors.
  // The marking doesn't preserve the marks of biased objects.
  BiasedLocking::preserve_marks();

  mark_sweep_phase1(marked_for_unloading, clear_all_softrefs);

  mark_sweep_phase2();

#if defined(COMPILER2) || INCLUDE_JVMCI
  // Don't add any more derived pointers during phase3
  DerivedPointerTable::set_active(false);
#endif

  mark_sweep_phase3();

  mark_sweep_phase4();

  GenMarkSweep::restore_marks();
  BiasedLocking::restore_marks();
  GenMarkSweep::deallocate_stacks();

  // "free at last gc" is calculated from these.
  // CHF: cheating for now!!!
  //  Universe::set_heap_capacity_at_last_gc(Universe::heap()->capacity());
  //  Universe::set_heap_used_at_last_gc(Universe::heap()->used());

  Threads::gc_epilogue();
  CodeCache::gc_epilogue();
  JvmtiExport::gc_epilogue();

  // refs processing: clean slate
  GenMarkSweep::_ref_processor = NULL;
}


void G1MarkSweep::allocate_stacks() {
  GenMarkSweep::_preserved_count_max = 0;
  GenMarkSweep::_preserved_marks = NULL;
  GenMarkSweep::_preserved_count = 0;
}

void G1MarkSweep::mark_sweep_phase1(bool& marked_for_unloading,
                                    bool clear_all_softrefs) {
  // Recursively traverse all live objects and mark them
  GCTraceTime tm("phase 1", G1Log::fine() && Verbose, true, gc_timer(), gc_tracer()->gc_id());
  GenMarkSweep::trace(" 1");

  G1CollectedHeap* g1h = G1CollectedHeap::heap();

  // Need cleared claim bits for the roots processing
  ClassLoaderDataGraph::clear_claimed_marks();

  MarkingCodeBlobClosure follow_code_closure(&GenMarkSweep::follow_root_closure, !CodeBlobToOopClosure::FixRelocations);
  {
    G1RootProcessor root_processor(g1h);
    if (ClassUnloading) {
      root_processor.process_strong_roots(&GenMarkSweep::follow_root_closure,
                                          &GenMarkSweep::follow_cld_closure,
                                          &follow_code_closure);
    } else {
      root_processor.process_all_roots_no_string_table(
                                          &GenMarkSweep::follow_root_closure,
                                          &GenMarkSweep::follow_cld_closure,
                                          &follow_code_closure);
    }
  }

  // Process reference objects found during marking
  ReferenceProcessor* rp = GenMarkSweep::ref_processor();
  assert(rp == g1h->ref_processor_stw(), "Sanity");

  rp->setup_policy(clear_all_softrefs);
  const ReferenceProcessorStats& stats =
    rp->process_discovered_references(&GenMarkSweep::is_alive,
                                      &GenMarkSweep::keep_alive,
                                      &GenMarkSweep::follow_stack_closure,
                                      NULL,
                                      gc_timer(),
                                      gc_tracer()->gc_id());
  gc_tracer()->report_gc_reference_stats(stats);


  // This is the point where the entire marking should have completed.
  assert(GenMarkSweep::_marking_stack.is_empty(), "Marking should have completed");

  if (ClassUnloading) {

     // Unload classes and purge the SystemDictionary.
     bool purged_class = SystemDictionary::do_unloading(&GenMarkSweep::is_alive);

     // Unload nmethods.
     CodeCache::do_unloading(&GenMarkSweep::is_alive, purged_class);

<<<<<<< HEAD
  JVMCI::do_unloading(&GenMarkSweep::is_alive, purged_class);

=======
     // Prune dead klasses from subklass/sibling/implementor lists.
     Klass::clean_weak_klass_links(&GenMarkSweep::is_alive);
  }
>>>>>>> a5932bc3
  // Delete entries for dead interned string and clean up unreferenced symbols in symbol table.
  G1CollectedHeap::heap()->unlink_string_and_symbol_table(&GenMarkSweep::is_alive);

  if (VerifyDuringGC) {
    HandleMark hm;  // handle scope
#if defined(COMPILER2) || INCLUDE_JVMCI
    DerivedPointerTableDeactivate dpt_deact;
#endif
    Universe::heap()->prepare_for_verify();
    // Note: we can verify only the heap here. When an object is
    // marked, the previous value of the mark word (including
    // identity hash values, ages, etc) is preserved, and the mark
    // word is set to markOop::marked_value - effectively removing
    // any hash values from the mark word. These hash values are
    // used when verifying the dictionaries and so removing them
    // from the mark word can make verification of the dictionaries
    // fail. At the end of the GC, the orginal mark word values
    // (including hash values) are restored to the appropriate
    // objects.
    if (!VerifySilently) {
      gclog_or_tty->print(" VerifyDuringGC:(full)[Verifying ");
    }
    Universe::heap()->verify(VerifySilently, VerifyOption_G1UseMarkWord);
    if (!VerifySilently) {
      gclog_or_tty->print_cr("]");
    }
  }

  gc_tracer()->report_object_count_after_gc(&GenMarkSweep::is_alive);
}


void G1MarkSweep::mark_sweep_phase2() {
  // Now all live objects are marked, compute the new object addresses.

  // It is not required that we traverse spaces in the same order in
  // phase2, phase3 and phase4, but the ValidateMarkSweep live oops
  // tracking expects us to do so. See comment under phase4.

  GCTraceTime tm("phase 2", G1Log::fine() && Verbose, true, gc_timer(), gc_tracer()->gc_id());
  GenMarkSweep::trace("2");

  prepare_compaction();
}

class G1AdjustPointersClosure: public HeapRegionClosure {
 public:
  bool doHeapRegion(HeapRegion* r) {
    if (r->isHumongous()) {
      if (r->startsHumongous()) {
        // We must adjust the pointers on the single H object.
        oop obj = oop(r->bottom());
        // point all the oops to the new location
        obj->adjust_pointers();
      }
    } else {
      // This really ought to be "as_CompactibleSpace"...
      r->adjust_pointers();
    }
    return false;
  }
};

class G1AlwaysTrueClosure: public BoolObjectClosure {
public:
  bool do_object_b(oop p) { return true; }
};
static G1AlwaysTrueClosure always_true;

void G1MarkSweep::mark_sweep_phase3() {
  G1CollectedHeap* g1h = G1CollectedHeap::heap();

  // Adjust the pointers to reflect the new locations
  GCTraceTime tm("phase 3", G1Log::fine() && Verbose, true, gc_timer(), gc_tracer()->gc_id());
  GenMarkSweep::trace("3");

  // Need cleared claim bits for the roots processing
  ClassLoaderDataGraph::clear_claimed_marks();

  CodeBlobToOopClosure adjust_code_closure(&GenMarkSweep::adjust_pointer_closure, CodeBlobToOopClosure::FixRelocations);
  {
    G1RootProcessor root_processor(g1h);
    root_processor.process_all_roots(&GenMarkSweep::adjust_pointer_closure,
                                     &GenMarkSweep::adjust_cld_closure,
                                     &adjust_code_closure);
  }

  assert(GenMarkSweep::ref_processor() == g1h->ref_processor_stw(), "Sanity");
  g1h->ref_processor_stw()->weak_oops_do(&GenMarkSweep::adjust_pointer_closure);

  // Now adjust pointers in remaining weak roots.  (All of which should
  // have been cleared if they pointed to non-surviving objects.)
  JNIHandles::weak_oops_do(&always_true, &GenMarkSweep::adjust_pointer_closure);

  if (G1StringDedup::is_enabled()) {
    G1StringDedup::oops_do(&GenMarkSweep::adjust_pointer_closure);
  }

  GenMarkSweep::adjust_marks();

  G1AdjustPointersClosure blk;
  g1h->heap_region_iterate(&blk);
}

class G1SpaceCompactClosure: public HeapRegionClosure {
public:
  G1SpaceCompactClosure() {}

  bool doHeapRegion(HeapRegion* hr) {
    if (hr->isHumongous()) {
      if (hr->startsHumongous()) {
        oop obj = oop(hr->bottom());
        if (obj->is_gc_marked()) {
          obj->init_mark();
        } else {
          assert(hr->is_empty(), "Should have been cleared in phase 2.");
        }
        hr->reset_during_compaction();
      }
    } else {
      hr->compact();
    }
    return false;
  }
};

void G1MarkSweep::mark_sweep_phase4() {
  // All pointers are now adjusted, move objects accordingly

  // The ValidateMarkSweep live oops tracking expects us to traverse spaces
  // in the same order in phase2, phase3 and phase4. We don't quite do that
  // here (code and comment not fixed for perm removal), so we tell the validate code
  // to use a higher index (saved from phase2) when verifying perm_gen.
  G1CollectedHeap* g1h = G1CollectedHeap::heap();

  GCTraceTime tm("phase 4", G1Log::fine() && Verbose, true, gc_timer(), gc_tracer()->gc_id());
  GenMarkSweep::trace("4");

  G1SpaceCompactClosure blk;
  g1h->heap_region_iterate(&blk);

}

void G1MarkSweep::prepare_compaction_work(G1PrepareCompactClosure* blk) {
  G1CollectedHeap* g1h = G1CollectedHeap::heap();
  g1h->heap_region_iterate(blk);
  blk->update_sets();
}

void G1PrepareCompactClosure::free_humongous_region(HeapRegion* hr) {
  HeapWord* end = hr->end();
  FreeRegionList dummy_free_list("Dummy Free List for G1MarkSweep");

  assert(hr->startsHumongous(),
         "Only the start of a humongous region should be freed.");

  hr->set_containing_set(NULL);
  _humongous_regions_removed.increment(1u, hr->capacity());

  _g1h->free_humongous_region(hr, &dummy_free_list, false /* par */);
  prepare_for_compaction(hr, end);
  dummy_free_list.remove_all();
}

void G1PrepareCompactClosure::prepare_for_compaction(HeapRegion* hr, HeapWord* end) {
  // If this is the first live region that we came across which we can compact,
  // initialize the CompactPoint.
  if (!is_cp_initialized()) {
    _cp.space = hr;
    _cp.threshold = hr->initialize_threshold();
  }
  prepare_for_compaction_work(&_cp, hr, end);
}

void G1PrepareCompactClosure::prepare_for_compaction_work(CompactPoint* cp,
                                                          HeapRegion* hr,
                                                          HeapWord* end) {
  hr->prepare_for_compaction(cp);
  // Also clear the part of the card table that will be unused after
  // compaction.
  _mrbs->clear(MemRegion(hr->compaction_top(), end));
}

void G1PrepareCompactClosure::update_sets() {
  // We'll recalculate total used bytes and recreate the free list
  // at the end of the GC, so no point in updating those values here.
  HeapRegionSetCount empty_set;
  _g1h->remove_from_old_sets(empty_set, _humongous_regions_removed);
}

bool G1PrepareCompactClosure::doHeapRegion(HeapRegion* hr) {
  if (hr->isHumongous()) {
    if (hr->startsHumongous()) {
      oop obj = oop(hr->bottom());
      if (obj->is_gc_marked()) {
        obj->forward_to(obj);
      } else  {
        free_humongous_region(hr);
      }
    } else {
      assert(hr->continuesHumongous(), "Invalid humongous.");
    }
  } else {
    prepare_for_compaction(hr, hr->end());
  }
  return false;
}<|MERGE_RESOLUTION|>--- conflicted
+++ resolved
@@ -176,14 +176,13 @@
      // Unload nmethods.
      CodeCache::do_unloading(&GenMarkSweep::is_alive, purged_class);
 
-<<<<<<< HEAD
-  JVMCI::do_unloading(&GenMarkSweep::is_alive, purged_class);
-
-=======
+#if INCLUDE_JVMCI
+     JVMCI::do_unloading(&GenMarkSweep::is_alive, purged_class);
+#endif
+
      // Prune dead klasses from subklass/sibling/implementor lists.
      Klass::clean_weak_klass_links(&GenMarkSweep::is_alive);
   }
->>>>>>> a5932bc3
   // Delete entries for dead interned string and clean up unreferenced symbols in symbol table.
   G1CollectedHeap::heap()->unlink_string_and_symbol_table(&GenMarkSweep::is_alive);
 
