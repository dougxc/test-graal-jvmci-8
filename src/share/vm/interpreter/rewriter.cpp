/*
 * Copyright (c) 1998, 2010, Oracle and/or its affiliates. All rights reserved.
 * DO NOT ALTER OR REMOVE COPYRIGHT NOTICES OR THIS FILE HEADER.
 *
 * This code is free software; you can redistribute it and/or modify it
 * under the terms of the GNU General Public License version 2 only, as
 * published by the Free Software Foundation.
 *
 * This code is distributed in the hope that it will be useful, but WITHOUT
 * ANY WARRANTY; without even the implied warranty of MERCHANTABILITY or
 * FITNESS FOR A PARTICULAR PURPOSE.  See the GNU General Public License
 * version 2 for more details (a copy is included in the LICENSE file that
 * accompanied this code).
 *
 * You should have received a copy of the GNU General Public License version
 * 2 along with this work; if not, write to the Free Software Foundation,
 * Inc., 51 Franklin St, Fifth Floor, Boston, MA 02110-1301 USA.
 *
 * Please contact Oracle, 500 Oracle Parkway, Redwood Shores, CA 94065 USA
 * or visit www.oracle.com if you need additional information or have any
 * questions.
 *
 */

# include "incls/_precompiled.incl"
# include "incls/_rewriter.cpp.incl"

// Computes a CPC map (new_index -> original_index) for constant pool entries
// that are referred to by the interpreter at runtime via the constant pool cache.
// Also computes a CP map (original_index -> new_index).
// Marks entries in CP which require additional processing.
void Rewriter::compute_index_maps() {
  const int length  = _pool->length();
  init_cp_map(length);
  jint tag_mask = 0;
  for (int i = 0; i < length; i++) {
    int tag = _pool->tag_at(i).value();
    tag_mask |= (1 << tag);
    switch (tag) {
      case JVM_CONSTANT_InterfaceMethodref:
      case JVM_CONSTANT_Fieldref          : // fall through
      case JVM_CONSTANT_Methodref         : // fall through
      case JVM_CONSTANT_MethodHandle      : // fall through
      case JVM_CONSTANT_MethodType        : // fall through
      case JVM_CONSTANT_InvokeDynamic     : // fall through
        add_cp_cache_entry(i);
        break;
    }
  }

  guarantee((int)_cp_cache_map.length()-1 <= (int)((u2)-1),
            "all cp cache indexes fit in a u2");

  _have_invoke_dynamic = ((tag_mask & (1 << JVM_CONSTANT_InvokeDynamic)) != 0);
}


// Creates a constant pool cache given a CPC map
// This creates the constant pool cache initially in a state
// that is unsafe for concurrent GC processing but sets it to
// a safe mode before the constant pool cache is returned.
void Rewriter::make_constant_pool_cache(TRAPS) {
  const int length = _cp_cache_map.length();
  constantPoolCacheOop cache =
      oopFactory::new_constantPoolCache(length, methodOopDesc::IsUnsafeConc, CHECK);
  cache->initialize(_cp_cache_map);

  // Don't bother to the next pass if there is no JVM_CONSTANT_InvokeDynamic.
  if (_have_invoke_dynamic) {
    for (int i = 0; i < length; i++) {
      int pool_index = cp_cache_entry_pool_index(i);
      if (pool_index >= 0 &&
          _pool->tag_at(pool_index).is_invoke_dynamic()) {
        int bsm_index = _pool->invoke_dynamic_bootstrap_method_ref_index_at(pool_index);
        if (bsm_index != 0) {
          assert(_pool->tag_at(bsm_index).is_method_handle(), "must be a MH constant");
          // There is a CP cache entry holding the BSM for these calls.
          int bsm_cache_index = cp_entry_to_cp_cache(bsm_index);
          cache->entry_at(i)->initialize_bootstrap_method_index_in_cache(bsm_cache_index);
        } else {
          // There is no CP cache entry holding the BSM for these calls.
          // We will need to look for a class-global BSM, later.
          guarantee(AllowTransitionalJSR292, "");
        }
      }
    }
  }

  _pool->set_cache(cache);
  cache->set_constant_pool(_pool());
}



// The new finalization semantics says that registration of
// finalizable objects must be performed on successful return from the
// Object.<init> constructor.  We could implement this trivially if
// <init> were never rewritten but since JVMTI allows this to occur, a
// more complicated solution is required.  A special return bytecode
// is used only by Object.<init> to signal the finalization
// registration point.  Additionally local 0 must be preserved so it's
// available to pass to the registration function.  For simplicty we
// require that local 0 is never overwritten so it's available as an
// argument for registration.

void Rewriter::rewrite_Object_init(methodHandle method, TRAPS) {
  RawBytecodeStream bcs(method);
  while (!bcs.is_last_bytecode()) {
    Bytecodes::Code opcode = bcs.raw_next();
    switch (opcode) {
      case Bytecodes::_return: if (!UseC1X) { *bcs.bcp() = Bytecodes::_return_register_finalizer; } break;

      case Bytecodes::_istore:
      case Bytecodes::_lstore:
      case Bytecodes::_fstore:
      case Bytecodes::_dstore:
      case Bytecodes::_astore:
        if (bcs.get_index() != 0) continue;

        // fall through
      case Bytecodes::_istore_0:
      case Bytecodes::_lstore_0:
      case Bytecodes::_fstore_0:
      case Bytecodes::_dstore_0:
      case Bytecodes::_astore_0:
        THROW_MSG(vmSymbols::java_lang_IncompatibleClassChangeError(),
                  "can't overwrite local 0 in Object.<init>");
        break;
    }
  }
}


// Rewrite a classfile-order CP index into a native-order CPC index.
void Rewriter::rewrite_member_reference(address bcp, int offset) {
  address p = bcp + offset;
  int  cp_index    = Bytes::get_Java_u2(p);
  int  cache_index = cp_entry_to_cp_cache(cp_index);
  Bytes::put_native_u2(p, cache_index);
}


void Rewriter::rewrite_invokedynamic(address bcp, int offset) {
  address p = bcp + offset;
  assert(p[-1] == Bytecodes::_invokedynamic, "");
  int cp_index = Bytes::get_Java_u2(p);
  int cpc  = maybe_add_cp_cache_entry(cp_index);  // add lazily
  int cpc2 = add_secondary_cp_cache_entry(cpc);

  // Replace the trailing four bytes with a CPC index for the dynamic
  // call site.  Unlike other CPC entries, there is one per bytecode,
  // not just one per distinct CP entry.  In other words, the
  // CPC-to-CP relation is many-to-one for invokedynamic entries.
  // This means we must use a larger index size than u2 to address
  // all these entries.  That is the main reason invokedynamic
  // must have a five-byte instruction format.  (Of course, other JVM
  // implementations can use the bytes for other purposes.)
  Bytes::put_native_u4(p, constantPoolCacheOopDesc::encode_secondary_index(cpc2));
  // Note: We use native_u4 format exclusively for 4-byte indexes.
}


// Rewrite some ldc bytecodes to _fast_aldc
void Rewriter::maybe_rewrite_ldc(address bcp, int offset, bool is_wide) {
  assert((*bcp) == (is_wide ? Bytecodes::_ldc_w : Bytecodes::_ldc), "");
  address p = bcp + offset;
  int cp_index = is_wide ? Bytes::get_Java_u2(p) : (u1)(*p);
  constantTag tag = _pool->tag_at(cp_index).value();
  if (tag.is_method_handle() || tag.is_method_type()) {
    int cache_index = cp_entry_to_cp_cache(cp_index);
    if (is_wide) {
      (*bcp) = Bytecodes::_fast_aldc_w;
      assert(cache_index == (u2)cache_index, "");
      Bytes::put_native_u2(p, cache_index);
    } else {
      (*bcp) = Bytecodes::_fast_aldc;
      assert(cache_index == (u1)cache_index, "");
      (*p) = (u1)cache_index;
    }
  }
}


// Rewrites a method given the index_map information
void Rewriter::scan_method(methodOop method) {

  int nof_jsrs = 0;
  bool has_monitor_bytecodes = false;

  {
    // We cannot tolerate a GC in this block, because we've
    // cached the bytecodes in 'code_base'. If the methodOop
    // moves, the bytecodes will also move.
    No_Safepoint_Verifier nsv;
    Bytecodes::Code c;

    // Bytecodes and their length
    const address code_base = method->code_base();
    const int code_length = method->code_size();

    int bc_length;
    for (int bci = 0; bci < code_length; bci += bc_length) {
      address bcp = code_base + bci;
      int prefix_length = 0;
      c = (Bytecodes::Code)(*bcp);

      // Since we have the code, see if we can get the length
      // directly. Some more complicated bytecodes will report
      // a length of zero, meaning we need to make another method
      // call to calculate the length.
      bc_length = Bytecodes::length_for(c);
      if (bc_length == 0) {
        bc_length = Bytecodes::length_at(bcp);

        // length_at will put us at the bytecode after the one modified
        // by 'wide'. We don't currently examine any of the bytecodes
        // modified by wide, but in case we do in the future...
        if (c == Bytecodes::_wide) {
          prefix_length = 1;
          c = (Bytecodes::Code)bcp[1];
        }
      }

      assert(bc_length != 0, "impossible bytecode length");

      switch (c) {
        case Bytecodes::_lookupswitch   : {
#ifndef CC_INTERP
<<<<<<< HEAD
          if (!UseC1X) {
            Bytecode_lookupswitch* bc = Bytecode_lookupswitch_at(bcp);
            bc->set_code(
              bc->number_of_pairs() < BinarySwitchThreshold
              ? Bytecodes::_fast_linearswitch
              : Bytecodes::_fast_binaryswitch
            );
          }
=======
          Bytecode_lookupswitch* bc = Bytecode_lookupswitch_at(bcp);
          (*bcp) = (
            bc->number_of_pairs() < BinarySwitchThreshold
            ? Bytecodes::_fast_linearswitch
            : Bytecodes::_fast_binaryswitch
          );
>>>>>>> c1d5565c
#endif
          break;
        }
        case Bytecodes::_getstatic      : // fall through
        case Bytecodes::_putstatic      : // fall through
        case Bytecodes::_getfield       : // fall through
        case Bytecodes::_putfield       : // fall through
        case Bytecodes::_invokevirtual  : // fall through
        case Bytecodes::_invokespecial  : // fall through
        case Bytecodes::_invokestatic   :
        case Bytecodes::_invokeinterface:
          rewrite_member_reference(bcp, prefix_length+1);
          break;
        case Bytecodes::_invokedynamic:
          rewrite_invokedynamic(bcp, prefix_length+1);
          break;
        case Bytecodes::_ldc:
          maybe_rewrite_ldc(bcp, prefix_length+1, false);
          break;
        case Bytecodes::_ldc_w:
          maybe_rewrite_ldc(bcp, prefix_length+1, true);
          break;
        case Bytecodes::_jsr            : // fall through
        case Bytecodes::_jsr_w          : nof_jsrs++;                   break;
        case Bytecodes::_monitorenter   : // fall through
        case Bytecodes::_monitorexit    : has_monitor_bytecodes = true; break;
      }
    }
  }

  // Update access flags
  if (has_monitor_bytecodes) {
    method->set_has_monitor_bytecodes();
  }

  // The present of a jsr bytecode implies that the method might potentially
  // have to be rewritten, so we run the oopMapGenerator on the method
  if (nof_jsrs > 0) {
    method->set_has_jsrs();
    // Second pass will revisit this method.
    assert(method->has_jsrs(), "");
  }
}

// After constant pool is created, revisit methods containing jsrs.
methodHandle Rewriter::rewrite_jsrs(methodHandle method, TRAPS) {
  ResolveOopMapConflicts romc(method);
  methodHandle original_method = method;
  method = romc.do_potential_rewrite(CHECK_(methodHandle()));
  if (method() != original_method()) {
    // Insert invalid bytecode into original methodOop and set
    // interpreter entrypoint, so that a executing this method
    // will manifest itself in an easy recognizable form.
    address bcp = original_method->bcp_from(0);
    *bcp = (u1)Bytecodes::_shouldnotreachhere;
    int kind = Interpreter::method_kind(original_method);
    original_method->set_interpreter_kind(kind);
  }

  // Update monitor matching info.
  if (romc.monitor_safe()) {
    method->set_guaranteed_monitor_matching();
  }

  return method;
}


void Rewriter::rewrite(instanceKlassHandle klass, TRAPS) {
  ResourceMark rm(THREAD);
  Rewriter     rw(klass, klass->constants(), klass->methods(), CHECK);
  // (That's all, folks.)
}


void Rewriter::rewrite(instanceKlassHandle klass, constantPoolHandle cpool, objArrayHandle methods, TRAPS) {
  ResourceMark rm(THREAD);
  Rewriter     rw(klass, cpool, methods, CHECK);
  // (That's all, folks.)
}


Rewriter::Rewriter(instanceKlassHandle klass, constantPoolHandle cpool, objArrayHandle methods, TRAPS)
  : _klass(klass),
    _pool(cpool),
    _methods(methods)
{
  assert(_pool->cache() == NULL, "constant pool cache must not be set yet");

  // determine index maps for methodOop rewriting
  compute_index_maps();

  if (RegisterFinalizersAtInit && _klass->name() == vmSymbols::java_lang_Object()) {
    bool did_rewrite = false;
    int i = _methods->length();
    while (i-- > 0) {
      methodOop method = (methodOop)_methods->obj_at(i);
      if (method->intrinsic_id() == vmIntrinsics::_Object_init) {
        // rewrite the return bytecodes of Object.<init> to register the
        // object for finalization if needed.
        methodHandle m(THREAD, method);
        rewrite_Object_init(m, CHECK);
        did_rewrite = true;
        break;
      }
    }
    assert(did_rewrite, "must find Object::<init> to rewrite it");
  }

  // rewrite methods, in two passes
  int i, len = _methods->length();

  for (i = len; --i >= 0; ) {
    methodOop method = (methodOop)_methods->obj_at(i);
    scan_method(method);
  }

  // allocate constant pool cache, now that we've seen all the bytecodes
  make_constant_pool_cache(CHECK);

  for (i = len; --i >= 0; ) {
    methodHandle m(THREAD, (methodOop)_methods->obj_at(i));

    if (m->has_jsrs()) {
      m = rewrite_jsrs(m, CHECK);
      // Method might have gotten rewritten.
      _methods->obj_at_put(i, m());
    }

    // Set up method entry points for compiler and interpreter.
    m->link_method(m, CHECK);

#ifdef ASSERT
    if (StressMethodComparator) {
      static int nmc = 0;
      for (int j = i; j >= 0 && j >= i-4; j--) {
        if ((++nmc % 1000) == 0)  tty->print_cr("Have run MethodComparator %d times...", nmc);
        bool z = MethodComparator::methods_EMCP(m(), (methodOop)_methods->obj_at(j));
        if (j == i && !z) {
          tty->print("MethodComparator FAIL: "); m->print(); m->print_codes();
          assert(z, "method must compare equal to itself");
        }
      }
    }
#endif //ASSERT
  }
}<|MERGE_RESOLUTION|>--- conflicted
+++ resolved
@@ -226,23 +226,14 @@
       switch (c) {
         case Bytecodes::_lookupswitch   : {
 #ifndef CC_INTERP
-<<<<<<< HEAD
           if (!UseC1X) {
             Bytecode_lookupswitch* bc = Bytecode_lookupswitch_at(bcp);
-            bc->set_code(
+            (*bcp) = (
               bc->number_of_pairs() < BinarySwitchThreshold
               ? Bytecodes::_fast_linearswitch
               : Bytecodes::_fast_binaryswitch
             );
           }
-=======
-          Bytecode_lookupswitch* bc = Bytecode_lookupswitch_at(bcp);
-          (*bcp) = (
-            bc->number_of_pairs() < BinarySwitchThreshold
-            ? Bytecodes::_fast_linearswitch
-            : Bytecodes::_fast_binaryswitch
-          );
->>>>>>> c1d5565c
 #endif
           break;
         }
