--- conflicted
+++ resolved
@@ -58,7 +58,6 @@
   do_klass(DebugInfo_klass,                              jdk_vm_ci_code_DebugInfo,                              Jvmci) \
   do_klass(RegisterSaveLayout_klass,                     jdk_vm_ci_code_RegisterSaveLayout,                     Jvmci) \
   do_klass(BytecodeFrame_klass,                          jdk_vm_ci_code_BytecodeFrame,                          Jvmci) \
-  do_klass(CompilationRequest_klass,                     jdk_vm_ci_code_CompilationRequest,                     Jvmci) \
   do_klass(CompilationRequestResult_klass,               jdk_vm_ci_code_CompilationRequestResult,               Jvmci) \
   do_klass(InstalledCode_klass,                          jdk_vm_ci_code_InstalledCode,                          Jvmci) \
   do_klass(code_Location_klass,                          jdk_vm_ci_code_Location,                               Jvmci) \
@@ -67,8 +66,6 @@
   do_klass(StackSlot_klass,                              jdk_vm_ci_code_StackSlot,                              Jvmci) \
   do_klass(StackLockValue_klass,                         jdk_vm_ci_code_StackLockValue,                         Jvmci) \
   do_klass(VirtualObject_klass,                          jdk_vm_ci_code_VirtualObject,                          Jvmci) \
-<<<<<<< HEAD
-=======
   do_klass(site_Call_klass,                              jdk_vm_ci_code_site_Call,                              Jvmci) \
   do_klass(site_ConstantReference_klass,                 jdk_vm_ci_code_site_ConstantReference,                 Jvmci) \
   do_klass(site_DataPatch_klass,                         jdk_vm_ci_code_site_DataPatch,                         Jvmci) \
@@ -78,7 +75,6 @@
   do_klass(site_Infopoint_klass,                         jdk_vm_ci_code_site_Infopoint,                         Jvmci) \
   do_klass(site_Site_klass,                              jdk_vm_ci_code_site_Site,                              Jvmci) \
   do_klass(site_InfopointReason_klass,                   jdk_vm_ci_code_site_InfopointReason,                   Jvmci) \
->>>>>>> 4d78a901
   do_klass(JavaConstant_klass,                           jdk_vm_ci_meta_JavaConstant,                           Jvmci) \
   do_klass(PrimitiveConstant_klass,                      jdk_vm_ci_meta_PrimitiveConstant,                      Jvmci) \
   do_klass(RawConstant_klass,                            jdk_vm_ci_meta_RawConstant,                            Jvmci) \
