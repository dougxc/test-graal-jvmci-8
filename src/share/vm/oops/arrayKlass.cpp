--- conflicted
+++ resolved
@@ -64,7 +64,6 @@
   return NULL;
 }
 
-<<<<<<< HEAD
 // find field according to JVM spec 5.4.3.2, returns the klass in which the field is defined
 Klass* ArrayKlass::find_field(Symbol* name, Symbol* sig, fieldDescriptor* fd) const {
   // There are no fields in an array klass but look to the super class (Object)
@@ -72,10 +71,7 @@
   return super()->find_field(name, sig, fd);
 }
 
-Method* ArrayKlass::uncached_lookup_method(Symbol* name, Symbol* signature) const {
-=======
 Method* ArrayKlass::uncached_lookup_method(Symbol* name, Symbol* signature, MethodLookupMode mode) const {
->>>>>>> ea3d1e33
   // There are no methods in an array klass but the super class (Object) has some
   assert(super(), "super klass must be present");
   return super()->uncached_lookup_method(name, signature, mode);
