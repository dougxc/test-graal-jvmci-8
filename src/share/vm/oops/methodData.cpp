--- conflicted
+++ resolved
@@ -392,7 +392,7 @@
 }
 
 int MethodData::bytecode_cell_count(Bytecodes::Code code) {
-#if defined(COMPILER1) && !defined(COMPILER2)
+#if defined(COMPILER1) && !(defined(COMPILER2) || defined(GRAAL))
   return no_profile_data;
 #else
   switch (code) {
@@ -525,7 +525,7 @@
 // the segment in bytes.
 int MethodData::initialize_data(BytecodeStream* stream,
                                        int data_index) {
-#if defined(COMPILER1) && !defined(COMPILER2)
+#if defined(COMPILER1) && !(defined(COMPILER2) || defined(GRAAL))
   return 0;
 #else
   int cell_count = -1;
@@ -703,12 +703,8 @@
   // corresponding data cells.
   int data_size = 0;
   int empty_bc_count = 0;  // number of bytecodes lacking data
-<<<<<<< HEAD
+  _data[0] = 0;  // apparently not set below.
   BytecodeStream stream(method());
-=======
-  _data[0] = 0;  // apparently not set below.
-  BytecodeStream stream(method);
->>>>>>> 67abc1b2
   Bytecodes::Code c;
   while ((c = stream.next()) >= 0) {
     int size_in_bytes = initialize_data(&stream, data_size);
