/*
 * Copyright (c) 1997, 2011, Oracle and/or its affiliates. All rights reserved.
 * DO NOT ALTER OR REMOVE COPYRIGHT NOTICES OR THIS FILE HEADER.
 *
 * This code is free software; you can redistribute it and/or modify it
 * under the terms of the GNU General Public License version 2 only, as
 * published by the Free Software Foundation.
 *
 * This code is distributed in the hope that it will be useful, but WITHOUT
 * ANY WARRANTY; without even the implied warranty of MERCHANTABILITY or
 * FITNESS FOR A PARTICULAR PURPOSE.  See the GNU General Public License
 * version 2 for more details (a copy is included in the LICENSE file that
 * accompanied this code).
 *
 * You should have received a copy of the GNU General Public License version
 * 2 along with this work; if not, write to the Free Software Foundation,
 * Inc., 51 Franklin St, Fifth Floor, Boston, MA 02110-1301 USA.
 *
 * Please contact Oracle, 500 Oracle Parkway, Redwood Shores, CA 94065 USA
 * or visit www.oracle.com if you need additional information or have any
 * questions.
 *
 */

#include "precompiled.hpp"
#include "classfile/classLoader.hpp"
#include "classfile/javaClasses.hpp"
#include "classfile/symbolTable.hpp"
#include "classfile/systemDictionary.hpp"
#include "classfile/vmSymbols.hpp"
#include "interpreter/linkResolver.hpp"
#ifdef GRAAL
#include "graal/graalCompiler.hpp"
#endif
#ifndef SERIALGC
#include "gc_implementation/g1/g1SATBCardTableModRefBS.hpp"
#endif // SERIALGC
#include "memory/allocation.inline.hpp"
#include "memory/gcLocker.inline.hpp"
#include "memory/oopFactory.hpp"
#include "memory/universe.inline.hpp"
#include "oops/instanceKlass.hpp"
#include "oops/instanceOop.hpp"
#include "oops/markOop.hpp"
#include "oops/methodOop.hpp"
#include "oops/objArrayKlass.hpp"
#include "oops/objArrayOop.hpp"
#include "oops/oop.inline.hpp"
#include "oops/symbol.hpp"
#include "oops/typeArrayKlass.hpp"
#include "oops/typeArrayOop.hpp"
#include "prims/jni.h"
#include "prims/jniCheck.hpp"
#include "prims/jniExport.hpp"
#include "prims/jniFastGetField.hpp"
#include "prims/jvm.h"
#include "prims/jvm_misc.hpp"
#include "prims/jvmtiExport.hpp"
#include "prims/jvmtiThreadState.hpp"
#include "runtime/compilationPolicy.hpp"
#include "runtime/fieldDescriptor.hpp"
#include "runtime/fprofiler.hpp"
#include "runtime/handles.inline.hpp"
#include "runtime/interfaceSupport.hpp"
#include "runtime/java.hpp"
#include "runtime/javaCalls.hpp"
#include "runtime/jfieldIDWorkaround.hpp"
#include "runtime/reflection.hpp"
#include "runtime/sharedRuntime.hpp"
#include "runtime/signature.hpp"
#include "runtime/vm_operations.hpp"
#include "services/runtimeService.hpp"
#include "trace/tracing.hpp"
#include "trace/traceEventTypes.hpp"
#include "utilities/defaultStream.hpp"
#include "utilities/dtrace.hpp"
#include "utilities/events.hpp"
#include "utilities/histogram.hpp"
#ifdef TARGET_OS_FAMILY_linux
# include "os_linux.inline.hpp"
# include "thread_linux.inline.hpp"
#endif
#ifdef TARGET_OS_FAMILY_solaris
# include "os_solaris.inline.hpp"
# include "thread_solaris.inline.hpp"
#endif
#ifdef TARGET_OS_FAMILY_windows
# include "os_windows.inline.hpp"
# include "thread_windows.inline.hpp"
#endif
#ifdef TARGET_OS_FAMILY_bsd
# include "os_bsd.inline.hpp"
# include "thread_bsd.inline.hpp"
#endif

static jint CurrentVersion = JNI_VERSION_1_6;


// The DT_RETURN_MARK macros create a scoped object to fire the dtrace
// '-return' probe regardless of the return path is taken out of the function.
// Methods that have multiple return paths use this to avoid having to
// instrument each return path.  Methods that use CHECK or THROW must use this
// since those macros can cause an immedate uninstrumented return.
//
// In order to get the return value, a reference to the variable containing
// the return value must be passed to the contructor of the object, and
// the return value must be set before return (since the mark object has
// a reference to it).
//
// Example:
// DT_RETURN_MARK_DECL(SomeFunc, int);
// JNI_ENTRY(int, SomeFunc, ...)
//   int return_value = 0;
//   DT_RETURN_MARK(SomeFunc, int, (const int&)return_value);
//   foo(CHECK_0)
//   return_value = 5;
//   return return_value;
// JNI_END
#ifndef USDT2
#define DT_RETURN_MARK_DECL(name, type)                                    \
  HS_DTRACE_PROBE_DECL1(hotspot_jni, name##__return, type);                \
  DTRACE_ONLY(                                                             \
    class DTraceReturnProbeMark_##name {                                   \
     public:                                                               \
      const type& _ret_ref;                                                \
      DTraceReturnProbeMark_##name(const type& v) : _ret_ref(v) {}         \
      ~DTraceReturnProbeMark_##name() {                                    \
        HS_DTRACE_PROBE1(hotspot_jni, name##__return, _ret_ref);           \
      }                                                                    \
    }                                                                      \
  )
// Void functions are simpler since there's no return value
#define DT_VOID_RETURN_MARK_DECL(name)                                     \
  HS_DTRACE_PROBE_DECL0(hotspot_jni, name##__return);                      \
  DTRACE_ONLY(                                                             \
    class DTraceReturnProbeMark_##name {                                   \
     public:                                                               \
      ~DTraceReturnProbeMark_##name() {                                    \
        HS_DTRACE_PROBE0(hotspot_jni, name##__return);                     \
      }                                                                    \
    }                                                                      \
  )

#else /* USDT2 */

#define DT_RETURN_MARK_DECL(name, type, probe)                             \
  DTRACE_ONLY(                                                             \
    class DTraceReturnProbeMark_##name {                                   \
     public:                                                               \
      const type& _ret_ref;                                                \
      DTraceReturnProbeMark_##name(const type& v) : _ret_ref(v) {}         \
      ~DTraceReturnProbeMark_##name() {                                    \
        probe;                                                             \
      }                                                                    \
    }                                                                      \
  )
// Void functions are simpler since there's no return value
#define DT_VOID_RETURN_MARK_DECL(name, probe)                              \
  DTRACE_ONLY(                                                             \
    class DTraceReturnProbeMark_##name {                                   \
     public:                                                               \
      ~DTraceReturnProbeMark_##name() {                                    \
        probe;                                                             \
      }                                                                    \
    }                                                                      \
  )
#endif /* USDT2 */

// Place these macros in the function to mark the return.  Non-void
// functions need the type and address of the return value.
#define DT_RETURN_MARK(name, type, ref) \
  DTRACE_ONLY( DTraceReturnProbeMark_##name dtrace_return_mark(ref) )
#define DT_VOID_RETURN_MARK(name) \
  DTRACE_ONLY( DTraceReturnProbeMark_##name dtrace_return_mark )


// Use these to select distinct code for floating-point vs. non-floating point
// situations.  Used from within common macros where we need slightly
// different behavior for Float/Double
#define FP_SELECT_Boolean(intcode, fpcode) intcode
#define FP_SELECT_Byte(intcode, fpcode)    intcode
#define FP_SELECT_Char(intcode, fpcode)    intcode
#define FP_SELECT_Short(intcode, fpcode)   intcode
#define FP_SELECT_Object(intcode, fpcode)  intcode
#define FP_SELECT_Int(intcode, fpcode)     intcode
#define FP_SELECT_Long(intcode, fpcode)    intcode
#define FP_SELECT_Float(intcode, fpcode)   fpcode
#define FP_SELECT_Double(intcode, fpcode)  fpcode
#define FP_SELECT(TypeName, intcode, fpcode) \
  FP_SELECT_##TypeName(intcode, fpcode)

#define COMMA ,

// Choose DT_RETURN_MARK macros  based on the type: float/double -> void
// (dtrace doesn't do FP yet)
#ifndef USDT2
#define DT_RETURN_MARK_DECL_FOR(TypeName, name, type) \
  FP_SELECT(TypeName, \
    DT_RETURN_MARK_DECL(name, type), DT_VOID_RETURN_MARK_DECL(name) )
#else /* USDT2 */
#define DT_RETURN_MARK_DECL_FOR(TypeName, name, type, probe)    \
  FP_SELECT(TypeName, \
    DT_RETURN_MARK_DECL(name, type, probe), DT_VOID_RETURN_MARK_DECL(name, probe) )
#endif /* USDT2 */
#define DT_RETURN_MARK_FOR(TypeName, name, type, ref) \
  FP_SELECT(TypeName, \
    DT_RETURN_MARK(name, type, ref), DT_VOID_RETURN_MARK(name) )


// out-of-line helpers for class jfieldIDWorkaround:

bool jfieldIDWorkaround::is_valid_jfieldID(klassOop k, jfieldID id) {
  if (jfieldIDWorkaround::is_instance_jfieldID(k, id)) {
    uintptr_t as_uint = (uintptr_t) id;
    intptr_t offset = raw_instance_offset(id);
    if (is_checked_jfieldID(id)) {
      if (!klass_hash_ok(k, id)) {
        return false;
      }
    }
    return instanceKlass::cast(k)->contains_field_offset(offset);
  } else {
    JNIid* result = (JNIid*) id;
#ifdef ASSERT
    return result != NULL && result->is_static_field_id();
#else
    return result != NULL;
#endif
  }
}


intptr_t jfieldIDWorkaround::encode_klass_hash(klassOop k, intptr_t offset) {
  if (offset <= small_offset_mask) {
    klassOop field_klass = k;
    klassOop super_klass = Klass::cast(field_klass)->super();
    // With compressed oops the most super class with nonstatic fields would
    // be the owner of fields embedded in the header.
    while (instanceKlass::cast(super_klass)->has_nonstatic_fields() &&
           instanceKlass::cast(super_klass)->contains_field_offset(offset)) {
      field_klass = super_klass;   // super contains the field also
      super_klass = Klass::cast(field_klass)->super();
    }
    debug_only(No_Safepoint_Verifier nosafepoint;)
    uintptr_t klass_hash = field_klass->identity_hash();
    return ((klass_hash & klass_mask) << klass_shift) | checked_mask_in_place;
  } else {
#if 0
    #ifndef PRODUCT
    {
      ResourceMark rm;
      warning("VerifyJNIFields: long offset %d in %s", offset, Klass::cast(k)->external_name());
    }
    #endif
#endif
    return 0;
  }
}

bool jfieldIDWorkaround::klass_hash_ok(klassOop k, jfieldID id) {
  uintptr_t as_uint = (uintptr_t) id;
  intptr_t klass_hash = (as_uint >> klass_shift) & klass_mask;
  do {
    debug_only(No_Safepoint_Verifier nosafepoint;)
    // Could use a non-blocking query for identity_hash here...
    if ((k->identity_hash() & klass_mask) == klass_hash)
      return true;
    k = Klass::cast(k)->super();
  } while (k != NULL);
  return false;
}

void jfieldIDWorkaround::verify_instance_jfieldID(klassOop k, jfieldID id) {
  guarantee(jfieldIDWorkaround::is_instance_jfieldID(k, id), "must be an instance field" );
  uintptr_t as_uint = (uintptr_t) id;
  intptr_t offset = raw_instance_offset(id);
  if (VerifyJNIFields) {
    if (is_checked_jfieldID(id)) {
      guarantee(klass_hash_ok(k, id),
    "Bug in native code: jfieldID class must match object");
    } else {
#if 0
      #ifndef PRODUCT
      if (Verbose) {
  ResourceMark rm;
  warning("VerifyJNIFields: unverified offset %d for %s", offset, Klass::cast(k)->external_name());
      }
      #endif
#endif
    }
  }
  guarantee(instanceKlass::cast(k)->contains_field_offset(offset),
      "Bug in native code: jfieldID offset must address interior of object");
}

// Pick a reasonable higher bound for local capacity requested
// for EnsureLocalCapacity and PushLocalFrame.  We don't want it too
// high because a test (or very unusual application) may try to allocate
// that many handles and run out of swap space.  An implementation is
// permitted to allocate more handles than the ensured capacity, so this
// value is set high enough to prevent compatibility problems.
const int MAX_REASONABLE_LOCAL_CAPACITY = 4*K;


// Wrapper to trace JNI functions

#ifdef ASSERT
  Histogram* JNIHistogram;
  static volatile jint JNIHistogram_lock = 0;

  class JNITraceWrapper : public StackObj {
   public:
    JNITraceWrapper(const char* format, ...) {
      if (TraceJNICalls) {
        va_list ap;
        va_start(ap, format);
        tty->print("JNI ");
        tty->vprint_cr(format, ap);
        va_end(ap);
      }
    }
  };

  class JNIHistogramElement : public HistogramElement {
    public:
     JNIHistogramElement(const char* name);
  };

  JNIHistogramElement::JNIHistogramElement(const char* elementName) {
    _name = elementName;
    uintx count = 0;

    while (Atomic::cmpxchg(1, &JNIHistogram_lock, 0) != 0) {
      while (OrderAccess::load_acquire(&JNIHistogram_lock) != 0) {
        count +=1;
        if ( (WarnOnStalledSpinLock > 0)
          && (count % WarnOnStalledSpinLock == 0)) {
          warning("JNIHistogram_lock seems to be stalled");
        }
      }
     }


    if(JNIHistogram == NULL)
      JNIHistogram = new Histogram("JNI Call Counts",100);

    JNIHistogram->add_element(this);
    Atomic::dec(&JNIHistogram_lock);
  }

  #define JNICountWrapper(arg)                                     \
     static JNIHistogramElement* e = new JNIHistogramElement(arg); \
      /* There is a MT-race condition in VC++. So we need to make sure that that e has been initialized */ \
     if (e != NULL) e->increment_count()
  #define JNIWrapper(arg) JNICountWrapper(arg); JNITraceWrapper(arg)
#else
  #define JNIWrapper(arg)
#endif


// Implementation of JNI entries

#ifndef USDT2
DT_RETURN_MARK_DECL(DefineClass, jclass);
#else /* USDT2 */
DT_RETURN_MARK_DECL(DefineClass, jclass
                    , HOTSPOT_JNI_DEFINECLASS_RETURN(_ret_ref));
#endif /* USDT2 */

JNI_ENTRY(jclass, jni_DefineClass(JNIEnv *env, const char *name, jobject loaderRef,
                                  const jbyte *buf, jsize bufLen))
  JNIWrapper("DefineClass");

#ifndef USDT2
  DTRACE_PROBE5(hotspot_jni, DefineClass__entry,
    env, name, loaderRef, buf, bufLen);
#else /* USDT2 */
  HOTSPOT_JNI_DEFINECLASS_ENTRY(
    env, (char*) name, loaderRef, (char*) buf, bufLen);
#endif /* USDT2 */
  jclass cls = NULL;
  DT_RETURN_MARK(DefineClass, jclass, (const jclass&)cls);

  // Since exceptions can be thrown, class initialization can take place
  // if name is NULL no check for class name in .class stream has to be made.
  if (name != NULL) {
    const int str_len = (int)strlen(name);
    if (str_len > Symbol::max_length()) {
      // It's impossible to create this class;  the name cannot fit
      // into the constant pool.
      THROW_MSG_0(vmSymbols::java_lang_NoClassDefFoundError(), name);
    }
  }
  TempNewSymbol class_name = SymbolTable::new_symbol(name, THREAD);

  ResourceMark rm(THREAD);
  ClassFileStream st((u1*) buf, bufLen, NULL);
  Handle class_loader (THREAD, JNIHandles::resolve(loaderRef));

  if (UsePerfData && !class_loader.is_null()) {
    // check whether the current caller thread holds the lock or not.
    // If not, increment the corresponding counter
    if (ObjectSynchronizer::
        query_lock_ownership((JavaThread*)THREAD, class_loader) !=
        ObjectSynchronizer::owner_self) {
      ClassLoader::sync_JNIDefineClassLockFreeCounter()->inc();
    }
  }
  klassOop k = SystemDictionary::resolve_from_stream(class_name, class_loader,
                                                     Handle(), &st, true,
                                                     CHECK_NULL);

  if (TraceClassResolution && k != NULL) {
    trace_class_resolution(k);
  }

  cls = (jclass)JNIHandles::make_local(
    env, Klass::cast(k)->java_mirror());
  return cls;
JNI_END



static bool first_time_FindClass = true;

#ifndef USDT2
DT_RETURN_MARK_DECL(FindClass, jclass);
#else /* USDT2 */
DT_RETURN_MARK_DECL(FindClass, jclass
                    , HOTSPOT_JNI_FINDCLASS_RETURN(_ret_ref));
#endif /* USDT2 */

JNI_ENTRY(jclass, jni_FindClass(JNIEnv *env, const char *name))
  JNIWrapper("FindClass");
#ifndef USDT2
  DTRACE_PROBE2(hotspot_jni, FindClass__entry, env, name);
#else /* USDT2 */
  HOTSPOT_JNI_FINDCLASS_ENTRY(
                              env, (char *)name);
#endif /* USDT2 */

  jclass result = NULL;
  DT_RETURN_MARK(FindClass, jclass, (const jclass&)result);

  // Remember if we are the first invocation of jni_FindClass
  bool first_time = first_time_FindClass;
  first_time_FindClass = false;

  // Sanity check the name:  it cannot be null or larger than the maximum size
  // name we can fit in the constant pool.
  if (name == NULL || (int)strlen(name) > Symbol::max_length()) {
    THROW_MSG_0(vmSymbols::java_lang_NoClassDefFoundError(), name);
  }

  //%note jni_3
  Handle loader;
  Handle protection_domain;
  // Find calling class
  instanceKlassHandle k (THREAD, thread->security_get_caller_class(0));
  if (k.not_null()) {
    loader = Handle(THREAD, k->class_loader());
    // Special handling to make sure JNI_OnLoad and JNI_OnUnload are executed
    // in the correct class context.
    if (loader.is_null() &&
        k->name() == vmSymbols::java_lang_ClassLoader_NativeLibrary()) {
      JavaValue result(T_OBJECT);
      JavaCalls::call_static(&result, k,
                                      vmSymbols::getFromClass_name(),
                                      vmSymbols::void_class_signature(),
                                      thread);
      if (HAS_PENDING_EXCEPTION) {
        Handle ex(thread, thread->pending_exception());
        CLEAR_PENDING_EXCEPTION;
        THROW_HANDLE_0(ex);
      }
      oop mirror = (oop) result.get_jobject();
      loader = Handle(THREAD,
        instanceKlass::cast(java_lang_Class::as_klassOop(mirror))->class_loader());
      protection_domain = Handle(THREAD,
        instanceKlass::cast(java_lang_Class::as_klassOop(mirror))->protection_domain());
    }
  } else {
    // We call ClassLoader.getSystemClassLoader to obtain the system class loader.
    loader = Handle(THREAD, SystemDictionary::java_system_loader());
  }

  TempNewSymbol sym = SymbolTable::new_symbol(name, CHECK_NULL);
  result = find_class_from_class_loader(env, sym, true, loader,
                                        protection_domain, true, thread);

  if (TraceClassResolution && result != NULL) {
    trace_class_resolution(java_lang_Class::as_klassOop(JNIHandles::resolve_non_null(result)));
  }

  // If we were the first invocation of jni_FindClass, we enable compilation again
  // rather than just allowing invocation counter to overflow and decay.
  // Controlled by flag DelayCompilationDuringStartup.
  if (first_time && !CompileTheWorld)
    CompilationPolicy::completed_vm_startup();

  return result;
JNI_END

#ifndef USDT2
DT_RETURN_MARK_DECL(FromReflectedMethod, jmethodID);
#else /* USDT2 */
DT_RETURN_MARK_DECL(FromReflectedMethod, jmethodID
                    , HOTSPOT_JNI_FROMREFLECTEDMETHOD_RETURN((uintptr_t)_ret_ref));
#endif /* USDT2 */

JNI_ENTRY(jmethodID, jni_FromReflectedMethod(JNIEnv *env, jobject method))
  JNIWrapper("FromReflectedMethod");
#ifndef USDT2
  DTRACE_PROBE2(hotspot_jni, FromReflectedMethod__entry, env, method);
#else /* USDT2 */
  HOTSPOT_JNI_FROMREFLECTEDMETHOD_ENTRY(
                                        env, method);
#endif /* USDT2 */
  jmethodID ret = NULL;
  DT_RETURN_MARK(FromReflectedMethod, jmethodID, (const jmethodID&)ret);

  // method is a handle to a java.lang.reflect.Method object
  oop reflected  = JNIHandles::resolve_non_null(method);
  oop mirror     = NULL;
  int slot       = 0;

  if (reflected->klass() == SystemDictionary::reflect_Constructor_klass()) {
    mirror = java_lang_reflect_Constructor::clazz(reflected);
    slot   = java_lang_reflect_Constructor::slot(reflected);
  } else {
    assert(reflected->klass() == SystemDictionary::reflect_Method_klass(), "wrong type");
    mirror = java_lang_reflect_Method::clazz(reflected);
    slot   = java_lang_reflect_Method::slot(reflected);
  }
  klassOop k     = java_lang_Class::as_klassOop(mirror);

  KlassHandle k1(THREAD, k);
  // Make sure class is initialized before handing id's out to methods
  Klass::cast(k1())->initialize(CHECK_NULL);
  methodOop m = instanceKlass::cast(k1())->method_with_idnum(slot);
  ret = m==NULL? NULL : m->jmethod_id();  // return NULL if reflected method deleted
  return ret;
JNI_END

#ifndef USDT2
DT_RETURN_MARK_DECL(FromReflectedField, jfieldID);
#else /* USDT2 */
DT_RETURN_MARK_DECL(FromReflectedField, jfieldID
                    , HOTSPOT_JNI_FROMREFLECTEDFIELD_RETURN((uintptr_t)_ret_ref));
#endif /* USDT2 */

JNI_ENTRY(jfieldID, jni_FromReflectedField(JNIEnv *env, jobject field))
  JNIWrapper("FromReflectedField");
#ifndef USDT2
  DTRACE_PROBE2(hotspot_jni, FromReflectedField__entry, env, field);
#else /* USDT2 */
  HOTSPOT_JNI_FROMREFLECTEDFIELD_ENTRY(
                                       env, field);
#endif /* USDT2 */
  jfieldID ret = NULL;
  DT_RETURN_MARK(FromReflectedField, jfieldID, (const jfieldID&)ret);

  // field is a handle to a java.lang.reflect.Field object
  oop reflected   = JNIHandles::resolve_non_null(field);
  oop mirror      = java_lang_reflect_Field::clazz(reflected);
  klassOop k      = java_lang_Class::as_klassOop(mirror);
  int slot        = java_lang_reflect_Field::slot(reflected);
  int modifiers   = java_lang_reflect_Field::modifiers(reflected);

  KlassHandle k1(THREAD, k);
  // Make sure class is initialized before handing id's out to fields
  Klass::cast(k1())->initialize(CHECK_NULL);

  // First check if this is a static field
  if (modifiers & JVM_ACC_STATIC) {
    intptr_t offset = instanceKlass::cast(k1())->field_offset( slot );
    JNIid* id = instanceKlass::cast(k1())->jni_id_for(offset);
    assert(id != NULL, "corrupt Field object");
    debug_only(id->set_is_static_field_id();)
    // A jfieldID for a static field is a JNIid specifying the field holder and the offset within the klassOop
    ret = jfieldIDWorkaround::to_static_jfieldID(id);
    return ret;
  }

  // The slot is the index of the field description in the field-array
  // The jfieldID is the offset of the field within the object
  // It may also have hash bits for k, if VerifyJNIFields is turned on.
  intptr_t offset = instanceKlass::cast(k1())->field_offset( slot );
  assert(instanceKlass::cast(k1())->contains_field_offset(offset), "stay within object");
  ret = jfieldIDWorkaround::to_instance_jfieldID(k1(), offset);
  return ret;
JNI_END

#ifndef USDT2
DT_RETURN_MARK_DECL(ToReflectedMethod, jobject);
#else /* USDT2 */
DT_RETURN_MARK_DECL(ToReflectedMethod, jobject
                    , HOTSPOT_JNI_TOREFLECTEDMETHOD_RETURN(_ret_ref));
#endif /* USDT2 */

JNI_ENTRY(jobject, jni_ToReflectedMethod(JNIEnv *env, jclass cls, jmethodID method_id, jboolean isStatic))
  JNIWrapper("ToReflectedMethod");
#ifndef USDT2
  DTRACE_PROBE4(hotspot_jni, ToReflectedMethod__entry, env, cls, method_id, isStatic);
#else /* USDT2 */
  HOTSPOT_JNI_TOREFLECTEDMETHOD_ENTRY(
                                      env, cls, (uintptr_t) method_id, isStatic);
#endif /* USDT2 */
  jobject ret = NULL;
  DT_RETURN_MARK(ToReflectedMethod, jobject, (const jobject&)ret);

  methodHandle m (THREAD, JNIHandles::resolve_jmethod_id(method_id));
  assert(m->is_static() == (isStatic != 0), "jni_ToReflectedMethod access flags doesn't match");
  oop reflection_method;
  if (m->is_initializer()) {
    reflection_method = Reflection::new_constructor(m, CHECK_NULL);
  } else {
    reflection_method = Reflection::new_method(m, UseNewReflection, false, CHECK_NULL);
  }
  ret = JNIHandles::make_local(env, reflection_method);
  return ret;
JNI_END

#ifndef USDT2
DT_RETURN_MARK_DECL(GetSuperclass, jclass);
#else /* USDT2 */
DT_RETURN_MARK_DECL(GetSuperclass, jclass
                    , HOTSPOT_JNI_GETSUPERCLASS_RETURN(_ret_ref));
#endif /* USDT2 */

JNI_ENTRY(jclass, jni_GetSuperclass(JNIEnv *env, jclass sub))
  JNIWrapper("GetSuperclass");
#ifndef USDT2
  DTRACE_PROBE2(hotspot_jni, GetSuperclass__entry, env, sub);
#else /* USDT2 */
  HOTSPOT_JNI_GETSUPERCLASS_ENTRY(
                                  env, sub);
#endif /* USDT2 */
  jclass obj = NULL;
  DT_RETURN_MARK(GetSuperclass, jclass, (const jclass&)obj);

  oop mirror = JNIHandles::resolve_non_null(sub);
  // primitive classes return NULL
  if (java_lang_Class::is_primitive(mirror)) return NULL;

  // Rules of Class.getSuperClass as implemented by KLass::java_super:
  // arrays return Object
  // interfaces return NULL
  // proper classes return Klass::super()
  klassOop k = java_lang_Class::as_klassOop(mirror);
  if (Klass::cast(k)->is_interface()) return NULL;

  // return mirror for superclass
  klassOop super = Klass::cast(k)->java_super();
  // super2 is the value computed by the compiler's getSuperClass intrinsic:
  debug_only(klassOop super2 = ( Klass::cast(k)->oop_is_javaArray()
                                 ? SystemDictionary::Object_klass()
                                 : Klass::cast(k)->super() ) );
  assert(super == super2,
         "java_super computation depends on interface, array, other super");
  obj = (super == NULL) ? NULL : (jclass) JNIHandles::make_local(Klass::cast(super)->java_mirror());
  return obj;
JNI_END

JNI_QUICK_ENTRY(jboolean, jni_IsAssignableFrom(JNIEnv *env, jclass sub, jclass super))
  JNIWrapper("IsSubclassOf");
#ifndef USDT2
  DTRACE_PROBE3(hotspot_jni, IsAssignableFrom__entry, env, sub, super);
#else /* USDT2 */
  HOTSPOT_JNI_ISASSIGNABLEFROM_ENTRY(
                                     env, sub, super);
#endif /* USDT2 */
  oop sub_mirror   = JNIHandles::resolve_non_null(sub);
  oop super_mirror = JNIHandles::resolve_non_null(super);
  if (java_lang_Class::is_primitive(sub_mirror) ||
      java_lang_Class::is_primitive(super_mirror)) {
    jboolean ret = (sub_mirror == super_mirror);
#ifndef USDT2
    DTRACE_PROBE1(hotspot_jni, IsAssignableFrom__return, ret);
#else /* USDT2 */
    HOTSPOT_JNI_ISASSIGNABLEFROM_RETURN(
                                        ret);
#endif /* USDT2 */
    return ret;
  }
  klassOop sub_klass   = java_lang_Class::as_klassOop(sub_mirror);
  klassOop super_klass = java_lang_Class::as_klassOop(super_mirror);
  assert(sub_klass != NULL && super_klass != NULL, "invalid arguments to jni_IsAssignableFrom");
  jboolean ret = Klass::cast(sub_klass)->is_subtype_of(super_klass) ?
                   JNI_TRUE : JNI_FALSE;
#ifndef USDT2
  DTRACE_PROBE1(hotspot_jni, IsAssignableFrom__return, ret);
#else /* USDT2 */
  HOTSPOT_JNI_ISASSIGNABLEFROM_RETURN(
                                      ret);
#endif /* USDT2 */
  return ret;
JNI_END

#ifndef USDT2
DT_RETURN_MARK_DECL(Throw, jint);
#else /* USDT2 */
DT_RETURN_MARK_DECL(Throw, jint
                    , HOTSPOT_JNI_THROW_RETURN(_ret_ref));
#endif /* USDT2 */

JNI_ENTRY(jint, jni_Throw(JNIEnv *env, jthrowable obj))
  JNIWrapper("Throw");
#ifndef USDT2
  DTRACE_PROBE2(hotspot_jni, Throw__entry, env, obj);
#else /* USDT2 */
  HOTSPOT_JNI_THROW_ENTRY(
 env, obj);
#endif /* USDT2 */
  jint ret = JNI_OK;
  DT_RETURN_MARK(Throw, jint, (const jint&)ret);

  THROW_OOP_(JNIHandles::resolve(obj), JNI_OK);
  ShouldNotReachHere();
JNI_END

#ifndef USDT2
DT_RETURN_MARK_DECL(ThrowNew, jint);
#else /* USDT2 */
DT_RETURN_MARK_DECL(ThrowNew, jint
                    , HOTSPOT_JNI_THROWNEW_RETURN(_ret_ref));
#endif /* USDT2 */

JNI_ENTRY(jint, jni_ThrowNew(JNIEnv *env, jclass clazz, const char *message))
  JNIWrapper("ThrowNew");
#ifndef USDT2
  DTRACE_PROBE3(hotspot_jni, ThrowNew__entry, env, clazz, message);
#else /* USDT2 */
  HOTSPOT_JNI_THROWNEW_ENTRY(
                             env, clazz, (char *) message);
#endif /* USDT2 */
  jint ret = JNI_OK;
  DT_RETURN_MARK(ThrowNew, jint, (const jint&)ret);

  instanceKlass* k = instanceKlass::cast(java_lang_Class::as_klassOop(JNIHandles::resolve_non_null(clazz)));
  Symbol*  name = k->name();
  Handle class_loader (THREAD,  k->class_loader());
  Handle protection_domain (THREAD, k->protection_domain());
  THROW_MSG_LOADER_(name, (char *)message, class_loader, protection_domain, JNI_OK);
  ShouldNotReachHere();
JNI_END


// JNI functions only transform a pending async exception to a synchronous
// exception in ExceptionOccurred and ExceptionCheck calls, since
// delivering an async exception in other places won't change the native
// code's control flow and would be harmful when native code further calls
// JNI functions with a pending exception. Async exception is also checked
// during the call, so ExceptionOccurred/ExceptionCheck won't return
// false but deliver the async exception at the very end during
// state transition.

static void jni_check_async_exceptions(JavaThread *thread) {
  assert(thread == Thread::current(), "must be itself");
  thread->check_and_handle_async_exceptions();
}

JNI_ENTRY_NO_PRESERVE(jthrowable, jni_ExceptionOccurred(JNIEnv *env))
  JNIWrapper("ExceptionOccurred");
#ifndef USDT2
  DTRACE_PROBE1(hotspot_jni, ExceptionOccurred__entry, env);
#else /* USDT2 */
  HOTSPOT_JNI_EXCEPTIONOCCURRED_ENTRY(
                                      env);
#endif /* USDT2 */
  jni_check_async_exceptions(thread);
  oop exception = thread->pending_exception();
  jthrowable ret = (jthrowable) JNIHandles::make_local(env, exception);
#ifndef USDT2
  DTRACE_PROBE1(hotspot_jni, ExceptionOccurred__return, ret);
#else /* USDT2 */
  HOTSPOT_JNI_EXCEPTIONOCCURRED_RETURN(
                                       ret);
#endif /* USDT2 */
  return ret;
JNI_END


JNI_ENTRY_NO_PRESERVE(void, jni_ExceptionDescribe(JNIEnv *env))
  JNIWrapper("ExceptionDescribe");
#ifndef USDT2
  DTRACE_PROBE1(hotspot_jni, ExceptionDescribe__entry, env);
#else /* USDT2 */
  HOTSPOT_JNI_EXCEPTIONDESCRIBE_ENTRY(
                                      env);
#endif /* USDT2 */
  if (thread->has_pending_exception()) {
    Handle ex(thread, thread->pending_exception());
    thread->clear_pending_exception();
    if (ex->is_a(SystemDictionary::ThreadDeath_klass())) {
      // Don't print anything if we are being killed.
    } else {
      jio_fprintf(defaultStream::error_stream(), "Exception ");
      if (thread != NULL && thread->threadObj() != NULL) {
        ResourceMark rm(THREAD);
        jio_fprintf(defaultStream::error_stream(),
        "in thread \"%s\" ", thread->get_thread_name());
      }
      if (ex->is_a(SystemDictionary::Throwable_klass())) {
        JavaValue result(T_VOID);
        JavaCalls::call_virtual(&result,
                                ex,
                                KlassHandle(THREAD,
                                  SystemDictionary::Throwable_klass()),
                                vmSymbols::printStackTrace_name(),
                                vmSymbols::void_method_signature(),
                                THREAD);
        // If an exception is thrown in the call it gets thrown away. Not much
        // we can do with it. The native code that calls this, does not check
        // for the exception - hence, it might still be in the thread when DestroyVM gets
        // called, potentially causing a few asserts to trigger - since no pending exception
        // is expected.
        CLEAR_PENDING_EXCEPTION;
      } else {
        ResourceMark rm(THREAD);
        jio_fprintf(defaultStream::error_stream(),
        ". Uncaught exception of type %s.",
        Klass::cast(ex->klass())->external_name());
      }
    }
  }
#ifndef USDT2
  DTRACE_PROBE(hotspot_jni, ExceptionDescribe__return);
#else /* USDT2 */
  HOTSPOT_JNI_EXCEPTIONDESCRIBE_RETURN(
                                       );
#endif /* USDT2 */
JNI_END


JNI_QUICK_ENTRY(void, jni_ExceptionClear(JNIEnv *env))
  JNIWrapper("ExceptionClear");
#ifndef USDT2
  DTRACE_PROBE1(hotspot_jni, ExceptionClear__entry, env);
#else /* USDT2 */
  HOTSPOT_JNI_EXCEPTIONCLEAR_ENTRY(
                                   env);
#endif /* USDT2 */

  // The jni code might be using this API to clear java thrown exception.
  // So just mark jvmti thread exception state as exception caught.
  JvmtiThreadState *state = JavaThread::current()->jvmti_thread_state();
  if (state != NULL && state->is_exception_detected()) {
    state->set_exception_caught();
  }
  thread->clear_pending_exception();
#ifndef USDT2
  DTRACE_PROBE(hotspot_jni, ExceptionClear__return);
#else /* USDT2 */
  HOTSPOT_JNI_EXCEPTIONCLEAR_RETURN(
                                    );
#endif /* USDT2 */
JNI_END


JNI_ENTRY(void, jni_FatalError(JNIEnv *env, const char *msg))
  JNIWrapper("FatalError");
#ifndef USDT2
  DTRACE_PROBE2(hotspot_jni, FatalError__entry, env, msg);
#else /* USDT2 */
  HOTSPOT_JNI_FATALERROR_ENTRY(
                               env, (char *) msg);
#endif /* USDT2 */
  tty->print_cr("FATAL ERROR in native method: %s", msg);
  thread->print_stack();
  os::abort(); // Dump core and abort
JNI_END


JNI_ENTRY(jint, jni_PushLocalFrame(JNIEnv *env, jint capacity))
  JNIWrapper("PushLocalFrame");
#ifndef USDT2
  DTRACE_PROBE2(hotspot_jni, PushLocalFrame__entry, env, capacity);
#else /* USDT2 */
  HOTSPOT_JNI_PUSHLOCALFRAME_ENTRY(
                                   env, capacity);
#endif /* USDT2 */
  //%note jni_11
  if (capacity < 0 && capacity > MAX_REASONABLE_LOCAL_CAPACITY) {
#ifndef USDT2
    DTRACE_PROBE1(hotspot_jni, PushLocalFrame__return, JNI_ERR);
#else /* USDT2 */
    HOTSPOT_JNI_PUSHLOCALFRAME_RETURN(
                                      (uint32_t)JNI_ERR);
#endif /* USDT2 */
    return JNI_ERR;
  }
  JNIHandleBlock* old_handles = thread->active_handles();
  JNIHandleBlock* new_handles = JNIHandleBlock::allocate_block(thread);
  assert(new_handles != NULL, "should not be NULL");
  new_handles->set_pop_frame_link(old_handles);
  thread->set_active_handles(new_handles);
  jint ret = JNI_OK;
#ifndef USDT2
  DTRACE_PROBE1(hotspot_jni, PushLocalFrame__return, ret);
#else /* USDT2 */
  HOTSPOT_JNI_PUSHLOCALFRAME_RETURN(
                                    ret);
#endif /* USDT2 */
  return ret;
JNI_END


JNI_ENTRY(jobject, jni_PopLocalFrame(JNIEnv *env, jobject result))
  JNIWrapper("PopLocalFrame");
#ifndef USDT2
  DTRACE_PROBE2(hotspot_jni, PopLocalFrame__entry, env, result);
#else /* USDT2 */
  HOTSPOT_JNI_POPLOCALFRAME_ENTRY(
                                  env, result);
#endif /* USDT2 */
  //%note jni_11
  Handle result_handle(thread, JNIHandles::resolve(result));
  JNIHandleBlock* old_handles = thread->active_handles();
  JNIHandleBlock* new_handles = old_handles->pop_frame_link();
  if (new_handles != NULL) {
    // As a sanity check we only release the handle blocks if the pop_frame_link is not NULL.
    // This way code will still work if PopLocalFrame is called without a corresponding
    // PushLocalFrame call. Note that we set the pop_frame_link to NULL explicitly, otherwise
    // the release_block call will release the blocks.
    thread->set_active_handles(new_handles);
    old_handles->set_pop_frame_link(NULL);              // clear link we won't release new_handles below
    JNIHandleBlock::release_block(old_handles, thread); // may block
    result = JNIHandles::make_local(thread, result_handle());
  }
#ifndef USDT2
  DTRACE_PROBE1(hotspot_jni, PopLocalFrame__return, result);
#else /* USDT2 */
  HOTSPOT_JNI_POPLOCALFRAME_RETURN(
                                   result);
#endif /* USDT2 */
  return result;
JNI_END


JNI_ENTRY(jobject, jni_NewGlobalRef(JNIEnv *env, jobject ref))
  JNIWrapper("NewGlobalRef");
#ifndef USDT2
  DTRACE_PROBE2(hotspot_jni, NewGlobalRef__entry, env, ref);
#else /* USDT2 */
  HOTSPOT_JNI_NEWGLOBALREF_ENTRY(
                                 env, ref);
#endif /* USDT2 */
  Handle ref_handle(thread, JNIHandles::resolve(ref));
  jobject ret = JNIHandles::make_global(ref_handle);
#ifndef USDT2
  DTRACE_PROBE1(hotspot_jni, NewGlobalRef__return, ret);
#else /* USDT2 */
  HOTSPOT_JNI_NEWGLOBALREF_RETURN(
                                  ret);
#endif /* USDT2 */
  return ret;
JNI_END

// Must be JNI_ENTRY (with HandleMark)
JNI_ENTRY_NO_PRESERVE(void, jni_DeleteGlobalRef(JNIEnv *env, jobject ref))
  JNIWrapper("DeleteGlobalRef");
#ifndef USDT2
  DTRACE_PROBE2(hotspot_jni, DeleteGlobalRef__entry, env, ref);
#else /* USDT2 */
  HOTSPOT_JNI_DELETEGLOBALREF_ENTRY(
                                    env, ref);
#endif /* USDT2 */
  JNIHandles::destroy_global(ref);
#ifndef USDT2
  DTRACE_PROBE(hotspot_jni, DeleteGlobalRef__return);
#else /* USDT2 */
  HOTSPOT_JNI_DELETEGLOBALREF_RETURN(
                                     );
#endif /* USDT2 */
JNI_END

JNI_QUICK_ENTRY(void, jni_DeleteLocalRef(JNIEnv *env, jobject obj))
  JNIWrapper("DeleteLocalRef");
#ifndef USDT2
  DTRACE_PROBE2(hotspot_jni, DeleteLocalRef__entry, env, obj);
#else /* USDT2 */
  HOTSPOT_JNI_DELETELOCALREF_ENTRY(
                                   env, obj);
#endif /* USDT2 */
  JNIHandles::destroy_local(obj);
#ifndef USDT2
  DTRACE_PROBE(hotspot_jni, DeleteLocalRef__return);
#else /* USDT2 */
  HOTSPOT_JNI_DELETELOCALREF_RETURN(
                                    );
#endif /* USDT2 */
JNI_END

JNI_QUICK_ENTRY(jboolean, jni_IsSameObject(JNIEnv *env, jobject r1, jobject r2))
  JNIWrapper("IsSameObject");
#ifndef USDT2
  DTRACE_PROBE3(hotspot_jni, IsSameObject__entry, env, r1, r2);
#else /* USDT2 */
  HOTSPOT_JNI_ISSAMEOBJECT_ENTRY(
                                 env, r1, r2);
#endif /* USDT2 */
  oop a = JNIHandles::resolve(r1);
  oop b = JNIHandles::resolve(r2);
  jboolean ret = (a == b) ? JNI_TRUE : JNI_FALSE;
#ifndef USDT2
  DTRACE_PROBE1(hotspot_jni, IsSameObject__return, ret);
#else /* USDT2 */
  HOTSPOT_JNI_ISSAMEOBJECT_RETURN(
                                  ret);
#endif /* USDT2 */
  return ret;
JNI_END


JNI_ENTRY(jobject, jni_NewLocalRef(JNIEnv *env, jobject ref))
  JNIWrapper("NewLocalRef");
#ifndef USDT2
  DTRACE_PROBE2(hotspot_jni, NewLocalRef__entry, env, ref);
#else /* USDT2 */
  HOTSPOT_JNI_NEWLOCALREF_ENTRY(
                                env, ref);
#endif /* USDT2 */
  jobject ret = JNIHandles::make_local(env, JNIHandles::resolve(ref));
#ifndef USDT2
  DTRACE_PROBE1(hotspot_jni, NewLocalRef__return, ret);
#else /* USDT2 */
  HOTSPOT_JNI_NEWLOCALREF_RETURN(
                                 ret);
#endif /* USDT2 */
  return ret;
JNI_END

JNI_LEAF(jint, jni_EnsureLocalCapacity(JNIEnv *env, jint capacity))
  JNIWrapper("EnsureLocalCapacity");
#ifndef USDT2
  DTRACE_PROBE2(hotspot_jni, EnsureLocalCapacity__entry, env, capacity);
#else /* USDT2 */
  HOTSPOT_JNI_ENSURELOCALCAPACITY_ENTRY(
                                        env, capacity);
#endif /* USDT2 */
  jint ret;
  if (capacity >= 0 && capacity <= MAX_REASONABLE_LOCAL_CAPACITY) {
    ret = JNI_OK;
  } else {
    ret = JNI_ERR;
  }
#ifndef USDT2
  DTRACE_PROBE1(hotspot_jni, EnsureLocalCapacity__return, ret);
#else /* USDT2 */
  HOTSPOT_JNI_ENSURELOCALCAPACITY_RETURN(
                                         ret);
#endif /* USDT2 */
  return ret;
JNI_END

// Return the Handle Type
JNI_LEAF(jobjectRefType, jni_GetObjectRefType(JNIEnv *env, jobject obj))
  JNIWrapper("GetObjectRefType");
#ifndef USDT2
  DTRACE_PROBE2(hotspot_jni, GetObjectRefType__entry, env, obj);
#else /* USDT2 */
  HOTSPOT_JNI_GETOBJECTREFTYPE_ENTRY(
                                     env, obj);
#endif /* USDT2 */
  jobjectRefType ret;
  if (JNIHandles::is_local_handle(thread, obj) ||
      JNIHandles::is_frame_handle(thread, obj))
    ret = JNILocalRefType;
  else if (JNIHandles::is_global_handle(obj))
    ret = JNIGlobalRefType;
  else if (JNIHandles::is_weak_global_handle(obj))
    ret = JNIWeakGlobalRefType;
  else
    ret = JNIInvalidRefType;
#ifndef USDT2
  DTRACE_PROBE1(hotspot_jni, GetObjectRefType__return, ret);
#else /* USDT2 */
  HOTSPOT_JNI_GETOBJECTREFTYPE_RETURN(
                                      (void *) ret);
#endif /* USDT2 */
  return ret;
JNI_END


class JNI_ArgumentPusher : public SignatureIterator {
 protected:
  JavaCallArguments*  _arguments;

  virtual void get_bool   () = 0;
  virtual void get_char   () = 0;
  virtual void get_short  () = 0;
  virtual void get_byte   () = 0;
  virtual void get_int    () = 0;
  virtual void get_long   () = 0;
  virtual void get_float  () = 0;
  virtual void get_double () = 0;
  virtual void get_object () = 0;

  JNI_ArgumentPusher(Symbol* signature) : SignatureIterator(signature) {
    this->_return_type = T_ILLEGAL;
    _arguments = NULL;
  }

 public:
  virtual void iterate( uint64_t fingerprint ) = 0;

  void set_java_argument_object(JavaCallArguments *arguments) { _arguments = arguments; }

  inline void do_bool()                     { if (!is_return_type()) get_bool();   }
  inline void do_char()                     { if (!is_return_type()) get_char();   }
  inline void do_short()                    { if (!is_return_type()) get_short();  }
  inline void do_byte()                     { if (!is_return_type()) get_byte();   }
  inline void do_int()                      { if (!is_return_type()) get_int();    }
  inline void do_long()                     { if (!is_return_type()) get_long();   }
  inline void do_float()                    { if (!is_return_type()) get_float();  }
  inline void do_double()                   { if (!is_return_type()) get_double(); }
  inline void do_object(int begin, int end) { if (!is_return_type()) get_object(); }
  inline void do_array(int begin, int end)  { if (!is_return_type()) get_object(); } // do_array uses get_object -- there is no get_array
  inline void do_void()                     { }

  JavaCallArguments* arguments()     { return _arguments; }
  void push_receiver(Handle h)       { _arguments->push_oop(h); }
};


class JNI_ArgumentPusherVaArg : public JNI_ArgumentPusher {
 protected:
  va_list _ap;

  inline void get_bool()   { _arguments->push_int(va_arg(_ap, jint)); } // bool is coerced to int when using va_arg
  inline void get_char()   { _arguments->push_int(va_arg(_ap, jint)); } // char is coerced to int when using va_arg
  inline void get_short()  { _arguments->push_int(va_arg(_ap, jint)); } // short is coerced to int when using va_arg
  inline void get_byte()   { _arguments->push_int(va_arg(_ap, jint)); } // byte is coerced to int when using va_arg
  inline void get_int()    { _arguments->push_int(va_arg(_ap, jint)); }

  // each of these paths is exercized by the various jck Call[Static,Nonvirtual,][Void,Int,..]Method[A,V,] tests

  inline void get_long()   { _arguments->push_long(va_arg(_ap, jlong)); }
  inline void get_float()  { _arguments->push_float((jfloat)va_arg(_ap, jdouble)); } // float is coerced to double w/ va_arg
  inline void get_double() { _arguments->push_double(va_arg(_ap, jdouble)); }
  inline void get_object() { jobject l = va_arg(_ap, jobject);
                             _arguments->push_oop(Handle((oop *)l, false)); }

  inline void set_ap(va_list rap) {
#ifdef va_copy
    va_copy(_ap, rap);
#elif defined (__va_copy)
    __va_copy(_ap, rap);
#else
    _ap = rap;
#endif
  }

 public:
  JNI_ArgumentPusherVaArg(Symbol* signature, va_list rap)
       : JNI_ArgumentPusher(signature) {
    set_ap(rap);
  }
  JNI_ArgumentPusherVaArg(jmethodID method_id, va_list rap)
      : JNI_ArgumentPusher(JNIHandles::resolve_jmethod_id(method_id)->signature()) {
    set_ap(rap);
  }

  // Optimized path if we have the bitvector form of signature
  void iterate( uint64_t fingerprint ) {
    if ( fingerprint == UCONST64(-1) ) SignatureIterator::iterate();// Must be too many arguments
    else {
      _return_type = (BasicType)((fingerprint >> static_feature_size) &
                                  result_feature_mask);

      assert(fingerprint, "Fingerprint should not be 0");
      fingerprint = fingerprint >> (static_feature_size + result_feature_size);
      while ( 1 ) {
        switch ( fingerprint & parameter_feature_mask ) {
          case bool_parm:
          case char_parm:
          case short_parm:
          case byte_parm:
          case int_parm:
            get_int();
            break;
          case obj_parm:
            get_object();
            break;
          case long_parm:
            get_long();
            break;
          case float_parm:
            get_float();
            break;
          case double_parm:
            get_double();
            break;
          case done_parm:
            return;
            break;
          default:
            ShouldNotReachHere();
            break;
        }
        fingerprint >>= parameter_feature_size;
      }
    }
  }
};


class JNI_ArgumentPusherArray : public JNI_ArgumentPusher {
 protected:
  const jvalue *_ap;

  inline void get_bool()   { _arguments->push_int((jint)(_ap++)->z); }
  inline void get_char()   { _arguments->push_int((jint)(_ap++)->c); }
  inline void get_short()  { _arguments->push_int((jint)(_ap++)->s); }
  inline void get_byte()   { _arguments->push_int((jint)(_ap++)->b); }
  inline void get_int()    { _arguments->push_int((jint)(_ap++)->i); }

  inline void get_long()   { _arguments->push_long((_ap++)->j);  }
  inline void get_float()  { _arguments->push_float((_ap++)->f); }
  inline void get_double() { _arguments->push_double((_ap++)->d);}
  inline void get_object() { _arguments->push_oop(Handle((oop *)(_ap++)->l, false)); }

  inline void set_ap(const jvalue *rap) { _ap = rap; }

 public:
  JNI_ArgumentPusherArray(Symbol* signature, const jvalue *rap)
       : JNI_ArgumentPusher(signature) {
    set_ap(rap);
  }
  JNI_ArgumentPusherArray(jmethodID method_id, const jvalue *rap)
      : JNI_ArgumentPusher(JNIHandles::resolve_jmethod_id(method_id)->signature()) {
    set_ap(rap);
  }

  // Optimized path if we have the bitvector form of signature
  void iterate( uint64_t fingerprint ) {
    if ( fingerprint == UCONST64(-1) ) SignatureIterator::iterate(); // Must be too many arguments
    else {
      _return_type = (BasicType)((fingerprint >> static_feature_size) &
                                  result_feature_mask);
      assert(fingerprint, "Fingerprint should not be 0");
      fingerprint = fingerprint >> (static_feature_size + result_feature_size);
      while ( 1 ) {
        switch ( fingerprint & parameter_feature_mask ) {
          case bool_parm:
            get_bool();
            break;
          case char_parm:
            get_char();
            break;
          case short_parm:
            get_short();
            break;
          case byte_parm:
            get_byte();
            break;
          case int_parm:
            get_int();
            break;
          case obj_parm:
            get_object();
            break;
          case long_parm:
            get_long();
            break;
          case float_parm:
            get_float();
            break;
          case double_parm:
            get_double();
            break;
          case done_parm:
            return;
            break;
          default:
            ShouldNotReachHere();
            break;
        }
        fingerprint >>= parameter_feature_size;
      }
    }
  }
};


enum JNICallType {
  JNI_STATIC,
  JNI_VIRTUAL,
  JNI_NONVIRTUAL
};

static methodHandle jni_resolve_interface_call(Handle recv, methodHandle method, TRAPS) {
  assert(!method.is_null() , "method should not be null");

  KlassHandle recv_klass; // Default to NULL (use of ?: can confuse gcc)
  if (recv.not_null()) recv_klass = KlassHandle(THREAD, recv->klass());
  KlassHandle spec_klass (THREAD, method->method_holder());
  Symbol*  name  = method->name();
  Symbol*  signature  = method->signature();
  CallInfo info;
  LinkResolver::resolve_interface_call(info, recv, recv_klass,  spec_klass, name, signature, KlassHandle(), false, true, CHECK_(methodHandle()));
  return info.selected_method();
}

static methodHandle jni_resolve_virtual_call(Handle recv, methodHandle method, TRAPS) {
  assert(!method.is_null() , "method should not be null");

  KlassHandle recv_klass; // Default to NULL (use of ?: can confuse gcc)
  if (recv.not_null()) recv_klass = KlassHandle(THREAD, recv->klass());
  KlassHandle spec_klass (THREAD, method->method_holder());
  Symbol*  name  = method->name();
  Symbol*  signature  = method->signature();
  CallInfo info;
  LinkResolver::resolve_virtual_call(info, recv, recv_klass,  spec_klass, name, signature, KlassHandle(), false, true, CHECK_(methodHandle()));
  return info.selected_method();
}



static void jni_invoke_static(JNIEnv *env, JavaValue* result, jobject receiver, JNICallType call_type, jmethodID method_id, JNI_ArgumentPusher *args, TRAPS) {
  methodHandle method(THREAD, JNIHandles::resolve_jmethod_id(method_id));

  // Create object to hold arguments for the JavaCall, and associate it with
  // the jni parser
  ResourceMark rm(THREAD);
  int number_of_parameters = method->size_of_parameters();
  JavaCallArguments java_args(number_of_parameters);
  args->set_java_argument_object(&java_args);

  assert(method->is_static(), "method should be static");

  // Fill out JavaCallArguments object
  args->iterate( Fingerprinter(method).fingerprint() );
  // Initialize result type
  result->set_type(args->get_ret_type());

  // Invoke the method. Result is returned as oop.
  JavaCalls::call(result, method, &java_args, CHECK);

  // Convert result
  if (result->get_type() == T_OBJECT || result->get_type() == T_ARRAY) {
    result->set_jobject(JNIHandles::make_local(env, (oop) result->get_jobject()));
  }
}


static void jni_invoke_nonstatic(JNIEnv *env, JavaValue* result, jobject receiver, JNICallType call_type, jmethodID method_id, JNI_ArgumentPusher *args, TRAPS) {
  oop recv = JNIHandles::resolve(receiver);
  if (recv == NULL) {
    THROW(vmSymbols::java_lang_NullPointerException());
  }
  Handle h_recv(THREAD, recv);

  int number_of_parameters;
  methodOop selected_method;
  {
    methodOop m = JNIHandles::resolve_jmethod_id(method_id);
    number_of_parameters = m->size_of_parameters();
    klassOop holder = m->method_holder();
    if (!(Klass::cast(holder))->is_interface()) {
      // non-interface call -- for that little speed boost, don't handlize
      debug_only(No_Safepoint_Verifier nosafepoint;)
      if (call_type == JNI_VIRTUAL) {
        // jni_GetMethodID makes sure class is linked and initialized
        // so m should have a valid vtable index.
        int vtbl_index = m->vtable_index();
        if (vtbl_index != methodOopDesc::nonvirtual_vtable_index) {
          klassOop k = h_recv->klass();
          // k might be an arrayKlassOop but all vtables start at
          // the same place. The cast is to avoid virtual call and assertion.
          instanceKlass *ik = (instanceKlass*)k->klass_part();
          selected_method = ik->method_at_vtable(vtbl_index);
        } else {
          // final method
          selected_method = m;
        }
      } else {
        // JNI_NONVIRTUAL call
        selected_method = m;
      }
    } else {
      // interface call
      KlassHandle h_holder(THREAD, holder);

      int itbl_index = m->cached_itable_index();
      if (itbl_index == -1) {
        itbl_index = klassItable::compute_itable_index(m);
        m->set_cached_itable_index(itbl_index);
        // the above may have grabbed a lock, 'm' and anything non-handlized can't be used again
      }
      klassOop k = h_recv->klass();
      selected_method = instanceKlass::cast(k)->method_at_itable(h_holder(), itbl_index, CHECK);
    }
  }

  methodHandle method(THREAD, selected_method);

  // Create object to hold arguments for the JavaCall, and associate it with
  // the jni parser
  ResourceMark rm(THREAD);
  JavaCallArguments java_args(number_of_parameters);
  args->set_java_argument_object(&java_args);

  // handle arguments
  assert(!method->is_static(), "method should not be static");
  args->push_receiver(h_recv); // Push jobject handle

  // Fill out JavaCallArguments object
  args->iterate( Fingerprinter(method).fingerprint() );
  // Initialize result type
  result->set_type(args->get_ret_type());

  // Invoke the method. Result is returned as oop.
  JavaCalls::call(result, method, &java_args, CHECK);

  // Convert result
  if (result->get_type() == T_OBJECT || result->get_type() == T_ARRAY) {
    result->set_jobject(JNIHandles::make_local(env, (oop) result->get_jobject()));
  }
}


static instanceOop alloc_object(jclass clazz, TRAPS) {
  KlassHandle k(THREAD, java_lang_Class::as_klassOop(JNIHandles::resolve_non_null(clazz)));
  Klass::cast(k())->check_valid_for_instantiation(false, CHECK_NULL);
  instanceKlass::cast(k())->initialize(CHECK_NULL);
  instanceOop ih = instanceKlass::cast(k())->allocate_instance(THREAD);
  return ih;
}

#ifndef USDT2
DT_RETURN_MARK_DECL(AllocObject, jobject);
#else /* USDT2 */
DT_RETURN_MARK_DECL(AllocObject, jobject
                    , HOTSPOT_JNI_ALLOCOBJECT_RETURN(_ret_ref));
#endif /* USDT2 */

JNI_ENTRY(jobject, jni_AllocObject(JNIEnv *env, jclass clazz))
  JNIWrapper("AllocObject");

#ifndef USDT2
  DTRACE_PROBE2(hotspot_jni, AllocObject__entry, env, clazz);
#else /* USDT2 */
  HOTSPOT_JNI_ALLOCOBJECT_ENTRY(
                                env, clazz);
#endif /* USDT2 */
  jobject ret = NULL;
  DT_RETURN_MARK(AllocObject, jobject, (const jobject&)ret);

  instanceOop i = alloc_object(clazz, CHECK_NULL);
  ret = JNIHandles::make_local(env, i);
  return ret;
JNI_END

#ifndef USDT2
DT_RETURN_MARK_DECL(NewObjectA, jobject);
#else /* USDT2 */
DT_RETURN_MARK_DECL(NewObjectA, jobject
                    , HOTSPOT_JNI_NEWOBJECTA_RETURN(_ret_ref));
#endif /* USDT2 */

JNI_ENTRY(jobject, jni_NewObjectA(JNIEnv *env, jclass clazz, jmethodID methodID, const jvalue *args))
  JNIWrapper("NewObjectA");
#ifndef USDT2
  DTRACE_PROBE3(hotspot_jni, NewObjectA__entry, env, clazz, methodID);
#else /* USDT2 */
  HOTSPOT_JNI_NEWOBJECTA_ENTRY(
                               env, clazz, (uintptr_t) methodID);
#endif /* USDT2 */
  jobject obj = NULL;
  DT_RETURN_MARK(NewObjectA, jobject, (const jobject)obj);

  instanceOop i = alloc_object(clazz, CHECK_NULL);
  obj = JNIHandles::make_local(env, i);
  JavaValue jvalue(T_VOID);
  JNI_ArgumentPusherArray ap(methodID, args);
  jni_invoke_nonstatic(env, &jvalue, obj, JNI_NONVIRTUAL, methodID, &ap, CHECK_NULL);
  return obj;
JNI_END

#ifndef USDT2
DT_RETURN_MARK_DECL(NewObjectV, jobject);
#else /* USDT2 */
DT_RETURN_MARK_DECL(NewObjectV, jobject
                    , HOTSPOT_JNI_NEWOBJECTV_RETURN(_ret_ref));
#endif /* USDT2 */

JNI_ENTRY(jobject, jni_NewObjectV(JNIEnv *env, jclass clazz, jmethodID methodID, va_list args))
  JNIWrapper("NewObjectV");
#ifndef USDT2
  DTRACE_PROBE3(hotspot_jni, NewObjectV__entry, env, clazz, methodID);
#else /* USDT2 */
  HOTSPOT_JNI_NEWOBJECTV_ENTRY(
                               env, clazz, (uintptr_t) methodID);
#endif /* USDT2 */
  jobject obj = NULL;
  DT_RETURN_MARK(NewObjectV, jobject, (const jobject&)obj);

  instanceOop i = alloc_object(clazz, CHECK_NULL);
  obj = JNIHandles::make_local(env, i);
  JavaValue jvalue(T_VOID);
  JNI_ArgumentPusherVaArg ap(methodID, args);
  jni_invoke_nonstatic(env, &jvalue, obj, JNI_NONVIRTUAL, methodID, &ap, CHECK_NULL);
  return obj;
JNI_END

#ifndef USDT2
DT_RETURN_MARK_DECL(NewObject, jobject);
#else /* USDT2 */
DT_RETURN_MARK_DECL(NewObject, jobject
                    , HOTSPOT_JNI_NEWOBJECT_RETURN(_ret_ref));
#endif /* USDT2 */

JNI_ENTRY(jobject, jni_NewObject(JNIEnv *env, jclass clazz, jmethodID methodID, ...))
  JNIWrapper("NewObject");
#ifndef USDT2
  DTRACE_PROBE3(hotspot_jni, NewObject__entry, env, clazz, methodID);
#else /* USDT2 */
  HOTSPOT_JNI_NEWOBJECT_ENTRY(
                              env, clazz, (uintptr_t) methodID);
#endif /* USDT2 */
  jobject obj = NULL;
  DT_RETURN_MARK(NewObject, jobject, (const jobject&)obj);

  instanceOop i = alloc_object(clazz, CHECK_NULL);
  obj = JNIHandles::make_local(env, i);
  va_list args;
  va_start(args, methodID);
  JavaValue jvalue(T_VOID);
  JNI_ArgumentPusherVaArg ap(methodID, args);
  jni_invoke_nonstatic(env, &jvalue, obj, JNI_NONVIRTUAL, methodID, &ap, CHECK_NULL);
  va_end(args);
  return obj;
JNI_END


JNI_ENTRY(jclass, jni_GetObjectClass(JNIEnv *env, jobject obj))
  JNIWrapper("GetObjectClass");
#ifndef USDT2
  DTRACE_PROBE2(hotspot_jni, GetObjectClass__entry, env, obj);
#else /* USDT2 */
  HOTSPOT_JNI_GETOBJECTCLASS_ENTRY(
                                   env, obj);
#endif /* USDT2 */
  klassOop k = JNIHandles::resolve_non_null(obj)->klass();
  jclass ret =
    (jclass) JNIHandles::make_local(env, Klass::cast(k)->java_mirror());
#ifndef USDT2
  DTRACE_PROBE1(hotspot_jni, GetObjectClass__return, ret);
#else /* USDT2 */
  HOTSPOT_JNI_GETOBJECTCLASS_RETURN(
                                    ret);
#endif /* USDT2 */
  return ret;
JNI_END

JNI_QUICK_ENTRY(jboolean, jni_IsInstanceOf(JNIEnv *env, jobject obj, jclass clazz))
  JNIWrapper("IsInstanceOf");
#ifndef USDT2
  DTRACE_PROBE3(hotspot_jni, IsInstanceOf__entry, env, obj, clazz);
#else /* USDT2 */
  HOTSPOT_JNI_ISINSTANCEOF_ENTRY(
                                 env, obj, clazz);
#endif /* USDT2 */
  jboolean ret = JNI_TRUE;
  if (obj != NULL) {
    ret = JNI_FALSE;
    klassOop k = java_lang_Class::as_klassOop(
      JNIHandles::resolve_non_null(clazz));
    if (k != NULL) {
      ret = JNIHandles::resolve_non_null(obj)->is_a(k) ? JNI_TRUE : JNI_FALSE;
    }
  }
#ifndef USDT2
  DTRACE_PROBE1(hotspot_jni, IsInstanceOf__return, ret);
#else /* USDT2 */
  HOTSPOT_JNI_ISINSTANCEOF_RETURN(
                                  ret);
#endif /* USDT2 */
  return ret;
JNI_END


static jmethodID get_method_id(JNIEnv *env, jclass clazz, const char *name_str,
                               const char *sig, bool is_static, TRAPS) {
  // %%%% This code should probably just call into a method in the LinkResolver
  //
  // The class should have been loaded (we have an instance of the class
  // passed in) so the method and signature should already be in the symbol
  // table.  If they're not there, the method doesn't exist.
  const char *name_to_probe = (name_str == NULL)
                        ? vmSymbols::object_initializer_name()->as_C_string()
                        : name_str;
  TempNewSymbol name = SymbolTable::probe(name_to_probe, (int)strlen(name_to_probe));
  TempNewSymbol signature = SymbolTable::probe(sig, (int)strlen(sig));

  if (name == NULL || signature == NULL) {
    THROW_MSG_0(vmSymbols::java_lang_NoSuchMethodError(), name_str);
  }

  // Throw a NoSuchMethodError exception if we have an instance of a
  // primitive java.lang.Class
  if (java_lang_Class::is_primitive(JNIHandles::resolve_non_null(clazz))) {
    THROW_MSG_0(vmSymbols::java_lang_NoSuchMethodError(), name_str);
  }

  KlassHandle klass(THREAD,
               java_lang_Class::as_klassOop(JNIHandles::resolve_non_null(clazz)));

  // Make sure class is linked and initialized before handing id's out to
  // methodOops.
  Klass::cast(klass())->initialize(CHECK_NULL);

  methodOop m;
  if (name == vmSymbols::object_initializer_name() ||
      name == vmSymbols::class_initializer_name()) {
    // Never search superclasses for constructors
    if (klass->oop_is_instance()) {
      m = instanceKlass::cast(klass())->find_method(name, signature);
    } else {
      m = NULL;
    }
  } else {
    m = klass->lookup_method(name, signature);
    // Look up interfaces
    if (m == NULL && klass->oop_is_instance()) {
      m = instanceKlass::cast(klass())->lookup_method_in_all_interfaces(name,
                                                                   signature);
    }
  }
  if (m == NULL || (m->is_static() != is_static)) {
    THROW_MSG_0(vmSymbols::java_lang_NoSuchMethodError(), name_str);
  }
  return m->jmethod_id();
}


JNI_ENTRY(jmethodID, jni_GetMethodID(JNIEnv *env, jclass clazz,
          const char *name, const char *sig))
  JNIWrapper("GetMethodID");
#ifndef USDT2
  DTRACE_PROBE4(hotspot_jni, GetMethodID__entry, env, clazz, name, sig);
#else /* USDT2 */
  HOTSPOT_JNI_GETMETHODID_ENTRY(
                                env, clazz, (char *) name, (char *) sig);
#endif /* USDT2 */
  jmethodID ret = get_method_id(env, clazz, name, sig, false, thread);
#ifndef USDT2
  DTRACE_PROBE1(hotspot_jni, GetMethodID__return, ret);
#else /* USDT2 */
  HOTSPOT_JNI_GETMETHODID_RETURN(
                                 (uintptr_t) ret);
#endif /* USDT2 */
  return ret;
JNI_END


JNI_ENTRY(jmethodID, jni_GetStaticMethodID(JNIEnv *env, jclass clazz,
          const char *name, const char *sig))
  JNIWrapper("GetStaticMethodID");
#ifndef USDT2
  DTRACE_PROBE4(hotspot_jni, GetStaticMethodID__entry, env, clazz, name, sig);
#else /* USDT2 */
  HOTSPOT_JNI_GETSTATICMETHODID_ENTRY(
                                      env, (char *) clazz, (char *) name, (char *)sig);
#endif /* USDT2 */
  jmethodID ret = get_method_id(env, clazz, name, sig, true, thread);
#ifndef USDT2
  DTRACE_PROBE1(hotspot_jni, GetStaticMethodID__return, ret);
#else /* USDT2 */
  HOTSPOT_JNI_GETSTATICMETHODID_RETURN(
                                       (uintptr_t) ret);
#endif /* USDT2 */
  return ret;
JNI_END



//
// Calling Methods
//

#ifndef USDT2
#define DEFINE_CALLMETHOD(ResultType, Result, Tag) \
\
  DT_RETURN_MARK_DECL_FOR(Result, Call##Result##Method, ResultType);\
  DT_RETURN_MARK_DECL_FOR(Result, Call##Result##MethodV, ResultType);\
  DT_RETURN_MARK_DECL_FOR(Result, Call##Result##MethodA, ResultType);\
\
JNI_ENTRY(ResultType, \
          jni_Call##Result##Method(JNIEnv *env, jobject obj, jmethodID methodID, ...)) \
  JNIWrapper("Call" XSTR(Result) "Method"); \
\
  DTRACE_PROBE3(hotspot_jni, Call##Result##Method__entry, env, obj, methodID); \
  ResultType ret = 0;\
  DT_RETURN_MARK_FOR(Result, Call##Result##Method, ResultType, \
                     (const ResultType&)ret);\
\
  va_list args; \
  va_start(args, methodID); \
  JavaValue jvalue(Tag); \
  JNI_ArgumentPusherVaArg ap(methodID, args); \
  jni_invoke_nonstatic(env, &jvalue, obj, JNI_VIRTUAL, methodID, &ap, CHECK_0); \
  va_end(args); \
  ret = jvalue.get_##ResultType(); \
  return ret;\
JNI_END \
\
\
JNI_ENTRY(ResultType, \
          jni_Call##Result##MethodV(JNIEnv *env, jobject obj, jmethodID methodID, va_list args)) \
  JNIWrapper("Call" XSTR(Result) "MethodV"); \
\
  DTRACE_PROBE3(hotspot_jni, Call##Result##MethodV__entry, env, obj, methodID); \
  ResultType ret = 0;\
  DT_RETURN_MARK_FOR(Result, Call##Result##MethodV, ResultType, \
                     (const ResultType&)ret);\
\
  JavaValue jvalue(Tag); \
  JNI_ArgumentPusherVaArg ap(methodID, args); \
  jni_invoke_nonstatic(env, &jvalue, obj, JNI_VIRTUAL, methodID, &ap, CHECK_0); \
  ret = jvalue.get_##ResultType(); \
  return ret;\
JNI_END \
\
\
JNI_ENTRY(ResultType, \
          jni_Call##Result##MethodA(JNIEnv *env, jobject obj, jmethodID methodID, const jvalue *args)) \
  JNIWrapper("Call" XSTR(Result) "MethodA"); \
  DTRACE_PROBE3(hotspot_jni, Call##Result##MethodA__entry, env, obj, methodID); \
  ResultType ret = 0;\
  DT_RETURN_MARK_FOR(Result, Call##Result##MethodA, ResultType, \
                     (const ResultType&)ret);\
\
  JavaValue jvalue(Tag); \
  JNI_ArgumentPusherArray ap(methodID, args); \
  jni_invoke_nonstatic(env, &jvalue, obj, JNI_VIRTUAL, methodID, &ap, CHECK_0); \
  ret = jvalue.get_##ResultType(); \
  return ret;\
JNI_END

// the runtime type of subword integral basic types is integer
DEFINE_CALLMETHOD(jboolean, Boolean, T_BOOLEAN)
DEFINE_CALLMETHOD(jbyte,    Byte,    T_BYTE)
DEFINE_CALLMETHOD(jchar,    Char,    T_CHAR)
DEFINE_CALLMETHOD(jshort,   Short,   T_SHORT)

DEFINE_CALLMETHOD(jobject,  Object,  T_OBJECT)
DEFINE_CALLMETHOD(jint,     Int,     T_INT)
DEFINE_CALLMETHOD(jlong,    Long,    T_LONG)
DEFINE_CALLMETHOD(jfloat,   Float,   T_FLOAT)
DEFINE_CALLMETHOD(jdouble,  Double,  T_DOUBLE)

DT_VOID_RETURN_MARK_DECL(CallVoidMethod);
DT_VOID_RETURN_MARK_DECL(CallVoidMethodV);
DT_VOID_RETURN_MARK_DECL(CallVoidMethodA);

#else /* USDT2 */

#define DEFINE_CALLMETHOD(ResultType, Result, Tag \
                          , EntryProbe, ReturnProbe)    \
\
  DT_RETURN_MARK_DECL_FOR(Result, Call##Result##Method, ResultType \
                          , ReturnProbe);                          \
\
JNI_ENTRY(ResultType, \
          jni_Call##Result##Method(JNIEnv *env, jobject obj, jmethodID methodID, ...)) \
  JNIWrapper("Call" XSTR(Result) "Method"); \
\
  EntryProbe; \
  ResultType ret = 0;\
  DT_RETURN_MARK_FOR(Result, Call##Result##Method, ResultType, \
                     (const ResultType&)ret);\
\
  va_list args; \
  va_start(args, methodID); \
  JavaValue jvalue(Tag); \
  JNI_ArgumentPusherVaArg ap(methodID, args); \
  jni_invoke_nonstatic(env, &jvalue, obj, JNI_VIRTUAL, methodID, &ap, CHECK_0); \
  va_end(args); \
  ret = jvalue.get_##ResultType(); \
  return ret;\
JNI_END

// the runtime type of subword integral basic types is integer
DEFINE_CALLMETHOD(jboolean, Boolean, T_BOOLEAN
                  , HOTSPOT_JNI_CALLBOOLEANMETHOD_ENTRY(env, obj, (uintptr_t)methodID),
                  HOTSPOT_JNI_CALLBOOLEANMETHOD_RETURN(_ret_ref))
DEFINE_CALLMETHOD(jbyte,    Byte,    T_BYTE
                  , HOTSPOT_JNI_CALLBYTEMETHOD_ENTRY(env, obj, (uintptr_t)methodID),
                  HOTSPOT_JNI_CALLBYTEMETHOD_RETURN(_ret_ref))
DEFINE_CALLMETHOD(jchar,    Char,    T_CHAR
                  , HOTSPOT_JNI_CALLCHARMETHOD_ENTRY(env, obj, (uintptr_t)methodID),
                  HOTSPOT_JNI_CALLCHARMETHOD_RETURN(_ret_ref))
DEFINE_CALLMETHOD(jshort,   Short,   T_SHORT
                  , HOTSPOT_JNI_CALLSHORTMETHOD_ENTRY(env, obj, (uintptr_t)methodID),
                  HOTSPOT_JNI_CALLSHORTMETHOD_RETURN(_ret_ref))

DEFINE_CALLMETHOD(jobject,  Object,  T_OBJECT
                  , HOTSPOT_JNI_CALLOBJECTMETHOD_ENTRY(env, obj, (uintptr_t)methodID),
                  HOTSPOT_JNI_CALLOBJECTMETHOD_RETURN(_ret_ref))
DEFINE_CALLMETHOD(jint,     Int,     T_INT,
                  HOTSPOT_JNI_CALLINTMETHOD_ENTRY(env, obj, (uintptr_t)methodID),
                  HOTSPOT_JNI_CALLINTMETHOD_RETURN(_ret_ref))
DEFINE_CALLMETHOD(jlong,    Long,    T_LONG
                  , HOTSPOT_JNI_CALLLONGMETHOD_ENTRY(env, obj, (uintptr_t)methodID),
                  HOTSPOT_JNI_CALLLONGMETHOD_RETURN(_ret_ref))
// Float and double probes don't return value because dtrace doesn't currently support it
DEFINE_CALLMETHOD(jfloat,   Float,   T_FLOAT
                  , HOTSPOT_JNI_CALLFLOATMETHOD_ENTRY(env, obj, (uintptr_t)methodID),
                  HOTSPOT_JNI_CALLFLOATMETHOD_RETURN())
DEFINE_CALLMETHOD(jdouble,  Double,  T_DOUBLE
                  , HOTSPOT_JNI_CALLDOUBLEMETHOD_ENTRY(env, obj, (uintptr_t)methodID),
                  HOTSPOT_JNI_CALLDOUBLEMETHOD_RETURN())

#define DEFINE_CALLMETHODV(ResultType, Result, Tag \
                          , EntryProbe, ReturnProbe)    \
\
  DT_RETURN_MARK_DECL_FOR(Result, Call##Result##MethodV, ResultType \
                          , ReturnProbe);                          \
\
JNI_ENTRY(ResultType, \
          jni_Call##Result##MethodV(JNIEnv *env, jobject obj, jmethodID methodID, va_list args)) \
  JNIWrapper("Call" XSTR(Result) "MethodV"); \
\
  EntryProbe;\
  ResultType ret = 0;\
  DT_RETURN_MARK_FOR(Result, Call##Result##MethodV, ResultType, \
                     (const ResultType&)ret);\
\
  JavaValue jvalue(Tag); \
  JNI_ArgumentPusherVaArg ap(methodID, args); \
  jni_invoke_nonstatic(env, &jvalue, obj, JNI_VIRTUAL, methodID, &ap, CHECK_0); \
  ret = jvalue.get_##ResultType(); \
  return ret;\
JNI_END

// the runtime type of subword integral basic types is integer
DEFINE_CALLMETHODV(jboolean, Boolean, T_BOOLEAN
                  , HOTSPOT_JNI_CALLBOOLEANMETHOD_ENTRY(env, obj, (uintptr_t)methodID),
                  HOTSPOT_JNI_CALLBOOLEANMETHOD_RETURN(_ret_ref))
DEFINE_CALLMETHODV(jbyte,    Byte,    T_BYTE
                  , HOTSPOT_JNI_CALLBYTEMETHOD_ENTRY(env, obj, (uintptr_t)methodID),
                  HOTSPOT_JNI_CALLBYTEMETHOD_RETURN(_ret_ref))
DEFINE_CALLMETHODV(jchar,    Char,    T_CHAR
                  , HOTSPOT_JNI_CALLCHARMETHOD_ENTRY(env, obj, (uintptr_t)methodID),
                  HOTSPOT_JNI_CALLCHARMETHOD_RETURN(_ret_ref))
DEFINE_CALLMETHODV(jshort,   Short,   T_SHORT
                  , HOTSPOT_JNI_CALLSHORTMETHOD_ENTRY(env, obj, (uintptr_t)methodID),
                  HOTSPOT_JNI_CALLSHORTMETHOD_RETURN(_ret_ref))

DEFINE_CALLMETHODV(jobject,  Object,  T_OBJECT
                  , HOTSPOT_JNI_CALLOBJECTMETHOD_ENTRY(env, obj, (uintptr_t)methodID),
                  HOTSPOT_JNI_CALLOBJECTMETHOD_RETURN(_ret_ref))
DEFINE_CALLMETHODV(jint,     Int,     T_INT,
                  HOTSPOT_JNI_CALLINTMETHOD_ENTRY(env, obj, (uintptr_t)methodID),
                  HOTSPOT_JNI_CALLINTMETHOD_RETURN(_ret_ref))
DEFINE_CALLMETHODV(jlong,    Long,    T_LONG
                  , HOTSPOT_JNI_CALLLONGMETHOD_ENTRY(env, obj, (uintptr_t)methodID),
                  HOTSPOT_JNI_CALLLONGMETHOD_RETURN(_ret_ref))
// Float and double probes don't return value because dtrace doesn't currently support it
DEFINE_CALLMETHODV(jfloat,   Float,   T_FLOAT
                  , HOTSPOT_JNI_CALLFLOATMETHOD_ENTRY(env, obj, (uintptr_t)methodID),
                  HOTSPOT_JNI_CALLFLOATMETHOD_RETURN())
DEFINE_CALLMETHODV(jdouble,  Double,  T_DOUBLE
                  , HOTSPOT_JNI_CALLDOUBLEMETHOD_ENTRY(env, obj, (uintptr_t)methodID),
                  HOTSPOT_JNI_CALLDOUBLEMETHOD_RETURN())

#define DEFINE_CALLMETHODA(ResultType, Result, Tag \
                          , EntryProbe, ReturnProbe)    \
\
  DT_RETURN_MARK_DECL_FOR(Result, Call##Result##MethodA, ResultType \
                          , ReturnProbe);                          \
\
JNI_ENTRY(ResultType, \
          jni_Call##Result##MethodA(JNIEnv *env, jobject obj, jmethodID methodID, const jvalue *args)) \
  JNIWrapper("Call" XSTR(Result) "MethodA"); \
  EntryProbe; \
  ResultType ret = 0;\
  DT_RETURN_MARK_FOR(Result, Call##Result##MethodA, ResultType, \
                     (const ResultType&)ret);\
\
  JavaValue jvalue(Tag); \
  JNI_ArgumentPusherArray ap(methodID, args); \
  jni_invoke_nonstatic(env, &jvalue, obj, JNI_VIRTUAL, methodID, &ap, CHECK_0); \
  ret = jvalue.get_##ResultType(); \
  return ret;\
JNI_END

// the runtime type of subword integral basic types is integer
DEFINE_CALLMETHODA(jboolean, Boolean, T_BOOLEAN
                  , HOTSPOT_JNI_CALLBOOLEANMETHOD_ENTRY(env, obj, (uintptr_t)methodID),
                  HOTSPOT_JNI_CALLBOOLEANMETHOD_RETURN(_ret_ref))
DEFINE_CALLMETHODA(jbyte,    Byte,    T_BYTE
                  , HOTSPOT_JNI_CALLBYTEMETHOD_ENTRY(env, obj, (uintptr_t)methodID),
                  HOTSPOT_JNI_CALLBYTEMETHOD_RETURN(_ret_ref))
DEFINE_CALLMETHODA(jchar,    Char,    T_CHAR
                  , HOTSPOT_JNI_CALLCHARMETHOD_ENTRY(env, obj, (uintptr_t)methodID),
                  HOTSPOT_JNI_CALLCHARMETHOD_RETURN(_ret_ref))
DEFINE_CALLMETHODA(jshort,   Short,   T_SHORT
                  , HOTSPOT_JNI_CALLSHORTMETHOD_ENTRY(env, obj, (uintptr_t)methodID),
                  HOTSPOT_JNI_CALLSHORTMETHOD_RETURN(_ret_ref))

DEFINE_CALLMETHODA(jobject,  Object,  T_OBJECT
                  , HOTSPOT_JNI_CALLOBJECTMETHOD_ENTRY(env, obj, (uintptr_t)methodID),
                  HOTSPOT_JNI_CALLOBJECTMETHOD_RETURN(_ret_ref))
DEFINE_CALLMETHODA(jint,     Int,     T_INT,
                  HOTSPOT_JNI_CALLINTMETHOD_ENTRY(env, obj, (uintptr_t)methodID),
                  HOTSPOT_JNI_CALLINTMETHOD_RETURN(_ret_ref))
DEFINE_CALLMETHODA(jlong,    Long,    T_LONG
                  , HOTSPOT_JNI_CALLLONGMETHOD_ENTRY(env, obj, (uintptr_t)methodID),
                  HOTSPOT_JNI_CALLLONGMETHOD_RETURN(_ret_ref))
// Float and double probes don't return value because dtrace doesn't currently support it
DEFINE_CALLMETHODA(jfloat,   Float,   T_FLOAT
                  , HOTSPOT_JNI_CALLFLOATMETHOD_ENTRY(env, obj, (uintptr_t)methodID),
                  HOTSPOT_JNI_CALLFLOATMETHOD_RETURN())
DEFINE_CALLMETHODA(jdouble,  Double,  T_DOUBLE
                  , HOTSPOT_JNI_CALLDOUBLEMETHOD_ENTRY(env, obj, (uintptr_t)methodID),
                  HOTSPOT_JNI_CALLDOUBLEMETHOD_RETURN())

DT_VOID_RETURN_MARK_DECL(CallVoidMethod, HOTSPOT_JNI_CALLVOIDMETHOD_RETURN());
DT_VOID_RETURN_MARK_DECL(CallVoidMethodV, HOTSPOT_JNI_CALLVOIDMETHODV_RETURN());
DT_VOID_RETURN_MARK_DECL(CallVoidMethodA, HOTSPOT_JNI_CALLVOIDMETHODA_RETURN());

#endif /* USDT2 */

JNI_ENTRY(void, jni_CallVoidMethod(JNIEnv *env, jobject obj, jmethodID methodID, ...))
  JNIWrapper("CallVoidMethod");
#ifndef USDT2
  DTRACE_PROBE3(hotspot_jni, CallVoidMethod__entry, env, obj, methodID);
#else /* USDT2 */
  HOTSPOT_JNI_CALLVOIDMETHOD_ENTRY(
                                   env, obj, (uintptr_t) methodID);
#endif /* USDT2 */
  DT_VOID_RETURN_MARK(CallVoidMethod);

  va_list args;
  va_start(args, methodID);
  JavaValue jvalue(T_VOID);
  JNI_ArgumentPusherVaArg ap(methodID, args);
  jni_invoke_nonstatic(env, &jvalue, obj, JNI_VIRTUAL, methodID, &ap, CHECK);
  va_end(args);
JNI_END


JNI_ENTRY(void, jni_CallVoidMethodV(JNIEnv *env, jobject obj, jmethodID methodID, va_list args))
  JNIWrapper("CallVoidMethodV");
#ifndef USDT2
  DTRACE_PROBE3(hotspot_jni, CallVoidMethodV__entry, env, obj, methodID);
#else /* USDT2 */
  HOTSPOT_JNI_CALLVOIDMETHODV_ENTRY(
                                    env, obj, (uintptr_t) methodID);
#endif /* USDT2 */
  DT_VOID_RETURN_MARK(CallVoidMethodV);

  JavaValue jvalue(T_VOID);
  JNI_ArgumentPusherVaArg ap(methodID, args);
  jni_invoke_nonstatic(env, &jvalue, obj, JNI_VIRTUAL, methodID, &ap, CHECK);
JNI_END


JNI_ENTRY(void, jni_CallVoidMethodA(JNIEnv *env, jobject obj, jmethodID methodID, const jvalue *args))
  JNIWrapper("CallVoidMethodA");
#ifndef USDT2
  DTRACE_PROBE3(hotspot_jni, CallVoidMethodA__entry, env, obj, methodID);
#else /* USDT2 */
  HOTSPOT_JNI_CALLVOIDMETHODA_ENTRY(
                                    env, obj, (uintptr_t) methodID);
#endif /* USDT2 */
  DT_VOID_RETURN_MARK(CallVoidMethodA);

  JavaValue jvalue(T_VOID);
  JNI_ArgumentPusherArray ap(methodID, args);
  jni_invoke_nonstatic(env, &jvalue, obj, JNI_VIRTUAL, methodID, &ap, CHECK);
JNI_END


#ifndef USDT2
#define DEFINE_CALLNONVIRTUALMETHOD(ResultType, Result, Tag) \
\
  DT_RETURN_MARK_DECL_FOR(Result, CallNonvirtual##Result##Method, ResultType);\
  DT_RETURN_MARK_DECL_FOR(Result, CallNonvirtual##Result##MethodV, ResultType);\
  DT_RETURN_MARK_DECL_FOR(Result, CallNonvirtual##Result##MethodA, ResultType);\
\
JNI_ENTRY(ResultType, \
          jni_CallNonvirtual##Result##Method(JNIEnv *env, jobject obj, jclass cls, jmethodID methodID, ...)) \
  JNIWrapper("CallNonvitual" XSTR(Result) "Method"); \
\
  DTRACE_PROBE4(hotspot_jni, CallNonvirtual##Result##Method__entry, env, obj, cls, methodID);\
  ResultType ret;\
  DT_RETURN_MARK_FOR(Result, CallNonvirtual##Result##Method, ResultType, \
                     (const ResultType&)ret);\
\
  va_list args; \
  va_start(args, methodID); \
  JavaValue jvalue(Tag); \
  JNI_ArgumentPusherVaArg ap(methodID, args); \
  jni_invoke_nonstatic(env, &jvalue, obj, JNI_NONVIRTUAL, methodID, &ap, CHECK_0); \
  va_end(args); \
  ret = jvalue.get_##ResultType(); \
  return ret;\
JNI_END \
\
JNI_ENTRY(ResultType, \
          jni_CallNonvirtual##Result##MethodV(JNIEnv *env, jobject obj, jclass cls, jmethodID methodID, va_list args)) \
  JNIWrapper("CallNonvitual" XSTR(Result) "#MethodV"); \
  DTRACE_PROBE4(hotspot_jni, CallNonvirtual##Result##MethodV__entry, env, obj, cls, methodID);\
  ResultType ret;\
  DT_RETURN_MARK_FOR(Result, CallNonvirtual##Result##MethodV, ResultType, \
                     (const ResultType&)ret);\
\
  JavaValue jvalue(Tag); \
  JNI_ArgumentPusherVaArg ap(methodID, args); \
  jni_invoke_nonstatic(env, &jvalue, obj, JNI_NONVIRTUAL, methodID, &ap, CHECK_0); \
  ret = jvalue.get_##ResultType(); \
  return ret;\
JNI_END \
\
JNI_ENTRY(ResultType, \
          jni_CallNonvirtual##Result##MethodA(JNIEnv *env, jobject obj, jclass cls, jmethodID methodID, const jvalue *args)) \
  JNIWrapper("CallNonvitual" XSTR(Result) "MethodA"); \
  DTRACE_PROBE4(hotspot_jni, CallNonvirtual##Result##MethodA__entry, env, obj, cls, methodID);\
  ResultType ret;\
  DT_RETURN_MARK_FOR(Result, CallNonvirtual##Result##MethodA, ResultType, \
                     (const ResultType&)ret);\
\
  JavaValue jvalue(Tag); \
  JNI_ArgumentPusherArray ap(methodID, args); \
  jni_invoke_nonstatic(env, &jvalue, obj, JNI_NONVIRTUAL, methodID, &ap, CHECK_0); \
  ret = jvalue.get_##ResultType(); \
  return ret;\
JNI_END

// the runtime type of subword integral basic types is integer
DEFINE_CALLNONVIRTUALMETHOD(jboolean, Boolean, T_BOOLEAN)
DEFINE_CALLNONVIRTUALMETHOD(jbyte,    Byte,    T_BYTE)
DEFINE_CALLNONVIRTUALMETHOD(jchar,    Char,    T_CHAR)
DEFINE_CALLNONVIRTUALMETHOD(jshort,   Short,   T_SHORT)

DEFINE_CALLNONVIRTUALMETHOD(jobject,  Object,  T_OBJECT)
DEFINE_CALLNONVIRTUALMETHOD(jint,     Int,     T_INT)
DEFINE_CALLNONVIRTUALMETHOD(jlong,    Long,    T_LONG)
DEFINE_CALLNONVIRTUALMETHOD(jfloat,   Float,   T_FLOAT)
DEFINE_CALLNONVIRTUALMETHOD(jdouble,  Double,  T_DOUBLE)


DT_VOID_RETURN_MARK_DECL(CallNonvirtualVoidMethod);
DT_VOID_RETURN_MARK_DECL(CallNonvirtualVoidMethodV);
DT_VOID_RETURN_MARK_DECL(CallNonvirtualVoidMethodA);

#else /* USDT2 */

#define DEFINE_CALLNONVIRTUALMETHOD(ResultType, Result, Tag \
                                    , EntryProbe, ReturnProbe)      \
\
  DT_RETURN_MARK_DECL_FOR(Result, CallNonvirtual##Result##Method, ResultType \
                          , ReturnProbe);\
\
JNI_ENTRY(ResultType, \
          jni_CallNonvirtual##Result##Method(JNIEnv *env, jobject obj, jclass cls, jmethodID methodID, ...)) \
  JNIWrapper("CallNonvitual" XSTR(Result) "Method"); \
\
  EntryProbe;\
  ResultType ret;\
  DT_RETURN_MARK_FOR(Result, CallNonvirtual##Result##Method, ResultType, \
                     (const ResultType&)ret);\
\
  va_list args; \
  va_start(args, methodID); \
  JavaValue jvalue(Tag); \
  JNI_ArgumentPusherVaArg ap(methodID, args); \
  jni_invoke_nonstatic(env, &jvalue, obj, JNI_NONVIRTUAL, methodID, &ap, CHECK_0); \
  va_end(args); \
  ret = jvalue.get_##ResultType(); \
  return ret;\
JNI_END

// the runtime type of subword integral basic types is integer
DEFINE_CALLNONVIRTUALMETHOD(jboolean, Boolean, T_BOOLEAN
                            , HOTSPOT_JNI_CALLNONVIRTUALBOOLEANMETHOD_ENTRY(env, obj, cls, (uintptr_t)methodID),
                            HOTSPOT_JNI_CALLNONVIRTUALBOOLEANMETHOD_RETURN(_ret_ref))
DEFINE_CALLNONVIRTUALMETHOD(jbyte,    Byte,    T_BYTE
                            , HOTSPOT_JNI_CALLNONVIRTUALBYTEMETHOD_ENTRY(env, obj, cls, (uintptr_t)methodID),
                            HOTSPOT_JNI_CALLNONVIRTUALBYTEMETHOD_RETURN(_ret_ref))
DEFINE_CALLNONVIRTUALMETHOD(jchar,    Char,    T_CHAR
                            , HOTSPOT_JNI_CALLNONVIRTUALCHARMETHOD_ENTRY(env, obj, cls, (uintptr_t)methodID),
                            HOTSPOT_JNI_CALLNONVIRTUALCHARMETHOD_RETURN(_ret_ref))
DEFINE_CALLNONVIRTUALMETHOD(jshort,   Short,   T_SHORT
                            , HOTSPOT_JNI_CALLNONVIRTUALSHORTMETHOD_ENTRY(env, obj, cls, (uintptr_t)methodID),
                            HOTSPOT_JNI_CALLNONVIRTUALSHORTMETHOD_RETURN(_ret_ref))

DEFINE_CALLNONVIRTUALMETHOD(jobject,  Object,  T_OBJECT
                            , HOTSPOT_JNI_CALLNONVIRTUALOBJECTMETHOD_ENTRY(env, obj, cls, (uintptr_t)methodID),
                            HOTSPOT_JNI_CALLNONVIRTUALOBJECTMETHOD_RETURN(_ret_ref))
DEFINE_CALLNONVIRTUALMETHOD(jint,     Int,     T_INT
                            , HOTSPOT_JNI_CALLNONVIRTUALINTMETHOD_ENTRY(env, obj, cls, (uintptr_t)methodID),
                            HOTSPOT_JNI_CALLNONVIRTUALINTMETHOD_RETURN(_ret_ref))
DEFINE_CALLNONVIRTUALMETHOD(jlong,    Long,    T_LONG
                            , HOTSPOT_JNI_CALLNONVIRTUALLONGMETHOD_ENTRY(env, obj, cls, (uintptr_t)methodID),
// Float and double probes don't return value because dtrace doesn't currently support it
                            HOTSPOT_JNI_CALLNONVIRTUALLONGMETHOD_RETURN(_ret_ref))
DEFINE_CALLNONVIRTUALMETHOD(jfloat,   Float,   T_FLOAT
                            , HOTSPOT_JNI_CALLNONVIRTUALFLOATMETHOD_ENTRY(env, obj, cls, (uintptr_t)methodID),
                            HOTSPOT_JNI_CALLNONVIRTUALFLOATMETHOD_RETURN())
DEFINE_CALLNONVIRTUALMETHOD(jdouble,  Double,  T_DOUBLE
                            , HOTSPOT_JNI_CALLNONVIRTUALDOUBLEMETHOD_ENTRY(env, obj, cls, (uintptr_t)methodID),
                            HOTSPOT_JNI_CALLNONVIRTUALDOUBLEMETHOD_RETURN())

#define DEFINE_CALLNONVIRTUALMETHODV(ResultType, Result, Tag \
                                    , EntryProbe, ReturnProbe)      \
\
  DT_RETURN_MARK_DECL_FOR(Result, CallNonvirtual##Result##MethodV, ResultType \
                          , ReturnProbe);\
\
JNI_ENTRY(ResultType, \
          jni_CallNonvirtual##Result##MethodV(JNIEnv *env, jobject obj, jclass cls, jmethodID methodID, va_list args)) \
  JNIWrapper("CallNonvitual" XSTR(Result) "MethodV"); \
\
  EntryProbe;\
  ResultType ret;\
  DT_RETURN_MARK_FOR(Result, CallNonvirtual##Result##MethodV, ResultType, \
                     (const ResultType&)ret);\
\
  JavaValue jvalue(Tag); \
  JNI_ArgumentPusherVaArg ap(methodID, args); \
  jni_invoke_nonstatic(env, &jvalue, obj, JNI_NONVIRTUAL, methodID, &ap, CHECK_0); \
  ret = jvalue.get_##ResultType(); \
  return ret;\
JNI_END

// the runtime type of subword integral basic types is integer
DEFINE_CALLNONVIRTUALMETHODV(jboolean, Boolean, T_BOOLEAN
                            , HOTSPOT_JNI_CALLNONVIRTUALBOOLEANMETHODV_ENTRY(env, obj, cls, (uintptr_t)methodID),
                            HOTSPOT_JNI_CALLNONVIRTUALBOOLEANMETHODV_RETURN(_ret_ref))
DEFINE_CALLNONVIRTUALMETHODV(jbyte,    Byte,    T_BYTE
                            , HOTSPOT_JNI_CALLNONVIRTUALBYTEMETHODV_ENTRY(env, obj, cls, (uintptr_t)methodID),
                            HOTSPOT_JNI_CALLNONVIRTUALBYTEMETHODV_RETURN(_ret_ref))
DEFINE_CALLNONVIRTUALMETHODV(jchar,    Char,    T_CHAR
                            , HOTSPOT_JNI_CALLNONVIRTUALCHARMETHODV_ENTRY(env, obj, cls, (uintptr_t)methodID),
                            HOTSPOT_JNI_CALLNONVIRTUALCHARMETHODV_RETURN(_ret_ref))
DEFINE_CALLNONVIRTUALMETHODV(jshort,   Short,   T_SHORT
                            , HOTSPOT_JNI_CALLNONVIRTUALSHORTMETHODV_ENTRY(env, obj, cls, (uintptr_t)methodID),
                            HOTSPOT_JNI_CALLNONVIRTUALSHORTMETHODV_RETURN(_ret_ref))

DEFINE_CALLNONVIRTUALMETHODV(jobject,  Object,  T_OBJECT
                            , HOTSPOT_JNI_CALLNONVIRTUALOBJECTMETHODV_ENTRY(env, obj, cls, (uintptr_t)methodID),
                            HOTSPOT_JNI_CALLNONVIRTUALOBJECTMETHODV_RETURN(_ret_ref))
DEFINE_CALLNONVIRTUALMETHODV(jint,     Int,     T_INT
                            , HOTSPOT_JNI_CALLNONVIRTUALINTMETHODV_ENTRY(env, obj, cls, (uintptr_t)methodID),
                            HOTSPOT_JNI_CALLNONVIRTUALINTMETHODV_RETURN(_ret_ref))
DEFINE_CALLNONVIRTUALMETHODV(jlong,    Long,    T_LONG
                            , HOTSPOT_JNI_CALLNONVIRTUALLONGMETHODV_ENTRY(env, obj, cls, (uintptr_t)methodID),
// Float and double probes don't return value because dtrace doesn't currently support it
                            HOTSPOT_JNI_CALLNONVIRTUALLONGMETHODV_RETURN(_ret_ref))
DEFINE_CALLNONVIRTUALMETHODV(jfloat,   Float,   T_FLOAT
                            , HOTSPOT_JNI_CALLNONVIRTUALFLOATMETHODV_ENTRY(env, obj, cls, (uintptr_t)methodID),
                            HOTSPOT_JNI_CALLNONVIRTUALFLOATMETHODV_RETURN())
DEFINE_CALLNONVIRTUALMETHODV(jdouble,  Double,  T_DOUBLE
                            , HOTSPOT_JNI_CALLNONVIRTUALDOUBLEMETHODV_ENTRY(env, obj, cls, (uintptr_t)methodID),
                            HOTSPOT_JNI_CALLNONVIRTUALDOUBLEMETHODV_RETURN())

#define DEFINE_CALLNONVIRTUALMETHODA(ResultType, Result, Tag \
                                    , EntryProbe, ReturnProbe)      \
\
  DT_RETURN_MARK_DECL_FOR(Result, CallNonvirtual##Result##MethodA, ResultType \
                          , ReturnProbe);\
\
JNI_ENTRY(ResultType, \
          jni_CallNonvirtual##Result##MethodA(JNIEnv *env, jobject obj, jclass cls, jmethodID methodID, const jvalue *args)) \
  JNIWrapper("CallNonvitual" XSTR(Result) "MethodA"); \
\
  EntryProbe;\
  ResultType ret;\
  DT_RETURN_MARK_FOR(Result, CallNonvirtual##Result##MethodA, ResultType, \
                     (const ResultType&)ret);\
\
  JavaValue jvalue(Tag); \
  JNI_ArgumentPusherArray ap(methodID, args); \
  jni_invoke_nonstatic(env, &jvalue, obj, JNI_NONVIRTUAL, methodID, &ap, CHECK_0); \
  ret = jvalue.get_##ResultType(); \
  return ret;\
JNI_END

// the runtime type of subword integral basic types is integer
DEFINE_CALLNONVIRTUALMETHODA(jboolean, Boolean, T_BOOLEAN
                            , HOTSPOT_JNI_CALLNONVIRTUALBOOLEANMETHODA_ENTRY(env, obj, cls, (uintptr_t)methodID),
                            HOTSPOT_JNI_CALLNONVIRTUALBOOLEANMETHODA_RETURN(_ret_ref))
DEFINE_CALLNONVIRTUALMETHODA(jbyte,    Byte,    T_BYTE
                            , HOTSPOT_JNI_CALLNONVIRTUALBYTEMETHODA_ENTRY(env, obj, cls, (uintptr_t)methodID),
                            HOTSPOT_JNI_CALLNONVIRTUALBYTEMETHODA_RETURN(_ret_ref))
DEFINE_CALLNONVIRTUALMETHODA(jchar,    Char,    T_CHAR
                            , HOTSPOT_JNI_CALLNONVIRTUALCHARMETHODA_ENTRY(env, obj, cls, (uintptr_t)methodID),
                            HOTSPOT_JNI_CALLNONVIRTUALCHARMETHODA_RETURN(_ret_ref))
DEFINE_CALLNONVIRTUALMETHODA(jshort,   Short,   T_SHORT
                            , HOTSPOT_JNI_CALLNONVIRTUALSHORTMETHODA_ENTRY(env, obj, cls, (uintptr_t)methodID),
                            HOTSPOT_JNI_CALLNONVIRTUALSHORTMETHODA_RETURN(_ret_ref))

DEFINE_CALLNONVIRTUALMETHODA(jobject,  Object,  T_OBJECT
                            , HOTSPOT_JNI_CALLNONVIRTUALOBJECTMETHODA_ENTRY(env, obj, cls, (uintptr_t)methodID),
                            HOTSPOT_JNI_CALLNONVIRTUALOBJECTMETHODA_RETURN(_ret_ref))
DEFINE_CALLNONVIRTUALMETHODA(jint,     Int,     T_INT
                            , HOTSPOT_JNI_CALLNONVIRTUALINTMETHODA_ENTRY(env, obj, cls, (uintptr_t)methodID),
                            HOTSPOT_JNI_CALLNONVIRTUALINTMETHODA_RETURN(_ret_ref))
DEFINE_CALLNONVIRTUALMETHODA(jlong,    Long,    T_LONG
                            , HOTSPOT_JNI_CALLNONVIRTUALLONGMETHODA_ENTRY(env, obj, cls, (uintptr_t)methodID),
// Float and double probes don't return value because dtrace doesn't currently support it
                            HOTSPOT_JNI_CALLNONVIRTUALLONGMETHODA_RETURN(_ret_ref))
DEFINE_CALLNONVIRTUALMETHODA(jfloat,   Float,   T_FLOAT
                            , HOTSPOT_JNI_CALLNONVIRTUALFLOATMETHODA_ENTRY(env, obj, cls, (uintptr_t)methodID),
                            HOTSPOT_JNI_CALLNONVIRTUALFLOATMETHODA_RETURN())
DEFINE_CALLNONVIRTUALMETHODA(jdouble,  Double,  T_DOUBLE
                            , HOTSPOT_JNI_CALLNONVIRTUALDOUBLEMETHODA_ENTRY(env, obj, cls, (uintptr_t)methodID),
                            HOTSPOT_JNI_CALLNONVIRTUALDOUBLEMETHODA_RETURN())

DT_VOID_RETURN_MARK_DECL(CallNonvirtualVoidMethod
                         , HOTSPOT_JNI_CALLNONVIRTUALVOIDMETHOD_RETURN());
DT_VOID_RETURN_MARK_DECL(CallNonvirtualVoidMethodV
                         , HOTSPOT_JNI_CALLNONVIRTUALVOIDMETHODV_RETURN());
DT_VOID_RETURN_MARK_DECL(CallNonvirtualVoidMethodA
                         , HOTSPOT_JNI_CALLNONVIRTUALVOIDMETHODA_RETURN());
#endif /* USDT2 */

JNI_ENTRY(void, jni_CallNonvirtualVoidMethod(JNIEnv *env, jobject obj, jclass cls, jmethodID methodID, ...))
  JNIWrapper("CallNonvirtualVoidMethod");

#ifndef USDT2
  DTRACE_PROBE4(hotspot_jni, CallNonvirtualVoidMethod__entry,
               env, obj, cls, methodID);
#else /* USDT2 */
  HOTSPOT_JNI_CALLNONVIRTUALVOIDMETHOD_ENTRY(
               env, obj, cls, (uintptr_t) methodID);
#endif /* USDT2 */
  DT_VOID_RETURN_MARK(CallNonvirtualVoidMethod);

  va_list args;
  va_start(args, methodID);
  JavaValue jvalue(T_VOID);
  JNI_ArgumentPusherVaArg ap(methodID, args);
  jni_invoke_nonstatic(env, &jvalue, obj, JNI_NONVIRTUAL, methodID, &ap, CHECK);
  va_end(args);
JNI_END


JNI_ENTRY(void, jni_CallNonvirtualVoidMethodV(JNIEnv *env, jobject obj, jclass cls, jmethodID methodID, va_list args))
  JNIWrapper("CallNonvirtualVoidMethodV");

#ifndef USDT2
  DTRACE_PROBE4(hotspot_jni, CallNonvirtualVoidMethodV__entry,
               env, obj, cls, methodID);
#else /* USDT2 */
  HOTSPOT_JNI_CALLNONVIRTUALVOIDMETHODV_ENTRY(
               env, obj, cls, (uintptr_t) methodID);
#endif /* USDT2 */
  DT_VOID_RETURN_MARK(CallNonvirtualVoidMethodV);

  JavaValue jvalue(T_VOID);
  JNI_ArgumentPusherVaArg ap(methodID, args);
  jni_invoke_nonstatic(env, &jvalue, obj, JNI_NONVIRTUAL, methodID, &ap, CHECK);
JNI_END


JNI_ENTRY(void, jni_CallNonvirtualVoidMethodA(JNIEnv *env, jobject obj, jclass cls, jmethodID methodID, const jvalue *args))
  JNIWrapper("CallNonvirtualVoidMethodA");
#ifndef USDT2
  DTRACE_PROBE4(hotspot_jni, CallNonvirtualVoidMethodA__entry,
                env, obj, cls, methodID);
#else /* USDT2 */
  HOTSPOT_JNI_CALLNONVIRTUALVOIDMETHODA_ENTRY(
                env, obj, cls, (uintptr_t) methodID);
#endif /* USDT2 */
  DT_VOID_RETURN_MARK(CallNonvirtualVoidMethodA);
  JavaValue jvalue(T_VOID);
  JNI_ArgumentPusherArray ap(methodID, args);
  jni_invoke_nonstatic(env, &jvalue, obj, JNI_NONVIRTUAL, methodID, &ap, CHECK);
JNI_END


#ifndef USDT2
#define DEFINE_CALLSTATICMETHOD(ResultType, Result, Tag) \
\
  DT_RETURN_MARK_DECL_FOR(Result, CallStatic##Result##Method, ResultType);\
  DT_RETURN_MARK_DECL_FOR(Result, CallStatic##Result##MethodV, ResultType);\
  DT_RETURN_MARK_DECL_FOR(Result, CallStatic##Result##MethodA, ResultType);\
\
JNI_ENTRY(ResultType, \
          jni_CallStatic##Result##Method(JNIEnv *env, jclass cls, jmethodID methodID, ...)) \
  JNIWrapper("CallStatic" XSTR(Result) "Method"); \
\
  DTRACE_PROBE3(hotspot_jni, CallStatic##Result##Method__entry, env, cls, methodID);\
  ResultType ret = 0;\
  DT_RETURN_MARK_FOR(Result, CallStatic##Result##Method, ResultType, \
                     (const ResultType&)ret);\
\
  va_list args; \
  va_start(args, methodID); \
  JavaValue jvalue(Tag); \
  JNI_ArgumentPusherVaArg ap(methodID, args); \
  jni_invoke_static(env, &jvalue, NULL, JNI_STATIC, methodID, &ap, CHECK_0); \
  va_end(args); \
  ret = jvalue.get_##ResultType(); \
  return ret;\
JNI_END \
\
JNI_ENTRY(ResultType, \
          jni_CallStatic##Result##MethodV(JNIEnv *env, jclass cls, jmethodID methodID, va_list args)) \
  JNIWrapper("CallStatic" XSTR(Result) "MethodV"); \
  DTRACE_PROBE3(hotspot_jni, CallStatic##Result##MethodV__entry, env, cls, methodID);\
  ResultType ret = 0;\
  DT_RETURN_MARK_FOR(Result, CallStatic##Result##MethodV, ResultType, \
                     (const ResultType&)ret);\
\
  JavaValue jvalue(Tag); \
  JNI_ArgumentPusherVaArg ap(methodID, args); \
  jni_invoke_static(env, &jvalue, NULL, JNI_STATIC, methodID, &ap, CHECK_0); \
  ret = jvalue.get_##ResultType(); \
  return ret;\
JNI_END \
\
JNI_ENTRY(ResultType, \
          jni_CallStatic##Result##MethodA(JNIEnv *env, jclass cls, jmethodID methodID, const jvalue *args)) \
  JNIWrapper("CallStatic" XSTR(Result) "MethodA"); \
  DTRACE_PROBE3(hotspot_jni, CallStatic##Result##MethodA__entry, env, cls, methodID);\
  ResultType ret = 0;\
  DT_RETURN_MARK_FOR(Result, CallStatic##Result##MethodA, ResultType, \
                     (const ResultType&)ret);\
\
  JavaValue jvalue(Tag); \
  JNI_ArgumentPusherArray ap(methodID, args); \
  jni_invoke_static(env, &jvalue, NULL, JNI_STATIC, methodID, &ap, CHECK_0); \
  ret = jvalue.get_##ResultType(); \
  return ret;\
JNI_END

// the runtime type of subword integral basic types is integer
DEFINE_CALLSTATICMETHOD(jboolean, Boolean, T_BOOLEAN)
DEFINE_CALLSTATICMETHOD(jbyte,    Byte,    T_BYTE)
DEFINE_CALLSTATICMETHOD(jchar,    Char,    T_CHAR)
DEFINE_CALLSTATICMETHOD(jshort,   Short,   T_SHORT)

DEFINE_CALLSTATICMETHOD(jobject,  Object,  T_OBJECT)
DEFINE_CALLSTATICMETHOD(jint,     Int,     T_INT)
DEFINE_CALLSTATICMETHOD(jlong,    Long,    T_LONG)
DEFINE_CALLSTATICMETHOD(jfloat,   Float,   T_FLOAT)
DEFINE_CALLSTATICMETHOD(jdouble,  Double,  T_DOUBLE)


DT_VOID_RETURN_MARK_DECL(CallStaticVoidMethod);
DT_VOID_RETURN_MARK_DECL(CallStaticVoidMethodV);
DT_VOID_RETURN_MARK_DECL(CallStaticVoidMethodA);

#else /* USDT2 */

#define DEFINE_CALLSTATICMETHOD(ResultType, Result, Tag \
                                , EntryProbe, ResultProbe) \
\
  DT_RETURN_MARK_DECL_FOR(Result, CallStatic##Result##Method, ResultType \
                          , ResultProbe);                               \
\
JNI_ENTRY(ResultType, \
          jni_CallStatic##Result##Method(JNIEnv *env, jclass cls, jmethodID methodID, ...)) \
  JNIWrapper("CallStatic" XSTR(Result) "Method"); \
\
  EntryProbe; \
  ResultType ret = 0;\
  DT_RETURN_MARK_FOR(Result, CallStatic##Result##Method, ResultType, \
                     (const ResultType&)ret);\
\
  va_list args; \
  va_start(args, methodID); \
  JavaValue jvalue(Tag); \
  JNI_ArgumentPusherVaArg ap(methodID, args); \
  jni_invoke_static(env, &jvalue, NULL, JNI_STATIC, methodID, &ap, CHECK_0); \
  va_end(args); \
  ret = jvalue.get_##ResultType(); \
  return ret;\
JNI_END

// the runtime type of subword integral basic types is integer
DEFINE_CALLSTATICMETHOD(jboolean, Boolean, T_BOOLEAN
                        , HOTSPOT_JNI_CALLSTATICBOOLEANMETHOD_ENTRY(env, cls, (uintptr_t)methodID),
                        HOTSPOT_JNI_CALLSTATICBOOLEANMETHOD_RETURN(_ret_ref));
DEFINE_CALLSTATICMETHOD(jbyte,    Byte,    T_BYTE
                        , HOTSPOT_JNI_CALLSTATICBYTEMETHOD_ENTRY(env, cls, (uintptr_t)methodID),
                        HOTSPOT_JNI_CALLSTATICBYTEMETHOD_RETURN(_ret_ref));
DEFINE_CALLSTATICMETHOD(jchar,    Char,    T_CHAR
                        , HOTSPOT_JNI_CALLSTATICCHARMETHOD_ENTRY(env, cls, (uintptr_t)methodID),
                        HOTSPOT_JNI_CALLSTATICCHARMETHOD_RETURN(_ret_ref));
DEFINE_CALLSTATICMETHOD(jshort,   Short,   T_SHORT
                        , HOTSPOT_JNI_CALLSTATICSHORTMETHOD_ENTRY(env, cls, (uintptr_t)methodID),
                        HOTSPOT_JNI_CALLSTATICSHORTMETHOD_RETURN(_ret_ref));

DEFINE_CALLSTATICMETHOD(jobject,  Object,  T_OBJECT
                        , HOTSPOT_JNI_CALLSTATICOBJECTMETHOD_ENTRY(env, cls, (uintptr_t)methodID),
                        HOTSPOT_JNI_CALLSTATICOBJECTMETHOD_RETURN(_ret_ref));
DEFINE_CALLSTATICMETHOD(jint,     Int,     T_INT
                        , HOTSPOT_JNI_CALLSTATICINTMETHOD_ENTRY(env, cls, (uintptr_t)methodID),
                        HOTSPOT_JNI_CALLSTATICINTMETHOD_RETURN(_ret_ref));
DEFINE_CALLSTATICMETHOD(jlong,    Long,    T_LONG
                        , HOTSPOT_JNI_CALLSTATICLONGMETHOD_ENTRY(env, cls, (uintptr_t)methodID),
                        HOTSPOT_JNI_CALLSTATICLONGMETHOD_RETURN(_ret_ref));
// Float and double probes don't return value because dtrace doesn't currently support it
DEFINE_CALLSTATICMETHOD(jfloat,   Float,   T_FLOAT
                        , HOTSPOT_JNI_CALLSTATICFLOATMETHOD_ENTRY(env, cls, (uintptr_t)methodID),
                        HOTSPOT_JNI_CALLSTATICFLOATMETHOD_RETURN());
DEFINE_CALLSTATICMETHOD(jdouble,  Double,  T_DOUBLE
                        , HOTSPOT_JNI_CALLSTATICDOUBLEMETHOD_ENTRY(env, cls, (uintptr_t)methodID),
                        HOTSPOT_JNI_CALLSTATICDOUBLEMETHOD_RETURN());

#define DEFINE_CALLSTATICMETHODV(ResultType, Result, Tag \
                                , EntryProbe, ResultProbe) \
\
  DT_RETURN_MARK_DECL_FOR(Result, CallStatic##Result##MethodV, ResultType \
                          , ResultProbe);                               \
\
JNI_ENTRY(ResultType, \
          jni_CallStatic##Result##MethodV(JNIEnv *env, jclass cls, jmethodID methodID, va_list args)) \
  JNIWrapper("CallStatic" XSTR(Result) "MethodV"); \
\
  EntryProbe; \
  ResultType ret = 0;\
  DT_RETURN_MARK_FOR(Result, CallStatic##Result##MethodV, ResultType, \
                     (const ResultType&)ret);\
\
  JavaValue jvalue(Tag); \
  JNI_ArgumentPusherVaArg ap(methodID, args); \
  /* Make sure class is initialized before trying to invoke its method */ \
  KlassHandle k(THREAD, java_lang_Class::as_klassOop(JNIHandles::resolve_non_null(cls))); \
  Klass::cast(k())->initialize(CHECK_0); \
  jni_invoke_static(env, &jvalue, NULL, JNI_STATIC, methodID, &ap, CHECK_0); \
  va_end(args); \
  ret = jvalue.get_##ResultType(); \
  return ret;\
JNI_END

// the runtime type of subword integral basic types is integer
DEFINE_CALLSTATICMETHODV(jboolean, Boolean, T_BOOLEAN
                        , HOTSPOT_JNI_CALLSTATICBOOLEANMETHODV_ENTRY(env, cls, (uintptr_t)methodID),
                        HOTSPOT_JNI_CALLSTATICBOOLEANMETHODV_RETURN(_ret_ref));
DEFINE_CALLSTATICMETHODV(jbyte,    Byte,    T_BYTE
                        , HOTSPOT_JNI_CALLSTATICBYTEMETHODV_ENTRY(env, cls, (uintptr_t)methodID),
                        HOTSPOT_JNI_CALLSTATICBYTEMETHODV_RETURN(_ret_ref));
DEFINE_CALLSTATICMETHODV(jchar,    Char,    T_CHAR
                        , HOTSPOT_JNI_CALLSTATICCHARMETHODV_ENTRY(env, cls, (uintptr_t)methodID),
                        HOTSPOT_JNI_CALLSTATICCHARMETHODV_RETURN(_ret_ref));
DEFINE_CALLSTATICMETHODV(jshort,   Short,   T_SHORT
                        , HOTSPOT_JNI_CALLSTATICSHORTMETHODV_ENTRY(env, cls, (uintptr_t)methodID),
                        HOTSPOT_JNI_CALLSTATICSHORTMETHODV_RETURN(_ret_ref));

DEFINE_CALLSTATICMETHODV(jobject,  Object,  T_OBJECT
                        , HOTSPOT_JNI_CALLSTATICOBJECTMETHODV_ENTRY(env, cls, (uintptr_t)methodID),
                        HOTSPOT_JNI_CALLSTATICOBJECTMETHODV_RETURN(_ret_ref));
DEFINE_CALLSTATICMETHODV(jint,     Int,     T_INT
                        , HOTSPOT_JNI_CALLSTATICINTMETHODV_ENTRY(env, cls, (uintptr_t)methodID),
                        HOTSPOT_JNI_CALLSTATICINTMETHODV_RETURN(_ret_ref));
DEFINE_CALLSTATICMETHODV(jlong,    Long,    T_LONG
                        , HOTSPOT_JNI_CALLSTATICLONGMETHODV_ENTRY(env, cls, (uintptr_t)methodID),
                        HOTSPOT_JNI_CALLSTATICLONGMETHODV_RETURN(_ret_ref));
// Float and double probes don't return value because dtrace doesn't currently support it
DEFINE_CALLSTATICMETHODV(jfloat,   Float,   T_FLOAT
                        , HOTSPOT_JNI_CALLSTATICFLOATMETHODV_ENTRY(env, cls, (uintptr_t)methodID),
                        HOTSPOT_JNI_CALLSTATICFLOATMETHODV_RETURN());
DEFINE_CALLSTATICMETHODV(jdouble,  Double,  T_DOUBLE
                        , HOTSPOT_JNI_CALLSTATICDOUBLEMETHODV_ENTRY(env, cls, (uintptr_t)methodID),
                        HOTSPOT_JNI_CALLSTATICDOUBLEMETHODV_RETURN());

#define DEFINE_CALLSTATICMETHODA(ResultType, Result, Tag \
                                , EntryProbe, ResultProbe) \
\
  DT_RETURN_MARK_DECL_FOR(Result, CallStatic##Result##MethodA, ResultType \
                          , ResultProbe);                               \
\
JNI_ENTRY(ResultType, \
          jni_CallStatic##Result##MethodA(JNIEnv *env, jclass cls, jmethodID methodID, const jvalue *args)) \
  JNIWrapper("CallStatic" XSTR(Result) "MethodA"); \
\
  EntryProbe; \
  ResultType ret = 0;\
  DT_RETURN_MARK_FOR(Result, CallStatic##Result##MethodA, ResultType, \
                     (const ResultType&)ret);\
\
  JavaValue jvalue(Tag); \
  JNI_ArgumentPusherArray ap(methodID, args); \
  jni_invoke_static(env, &jvalue, NULL, JNI_STATIC, methodID, &ap, CHECK_0); \
  ret = jvalue.get_##ResultType(); \
  return ret;\
JNI_END

// the runtime type of subword integral basic types is integer
DEFINE_CALLSTATICMETHODA(jboolean, Boolean, T_BOOLEAN
                        , HOTSPOT_JNI_CALLSTATICBOOLEANMETHODA_ENTRY(env, cls, (uintptr_t)methodID),
                        HOTSPOT_JNI_CALLSTATICBOOLEANMETHODA_RETURN(_ret_ref));
DEFINE_CALLSTATICMETHODA(jbyte,    Byte,    T_BYTE
                        , HOTSPOT_JNI_CALLSTATICBYTEMETHODA_ENTRY(env, cls, (uintptr_t)methodID),
                        HOTSPOT_JNI_CALLSTATICBYTEMETHODA_RETURN(_ret_ref));
DEFINE_CALLSTATICMETHODA(jchar,    Char,    T_CHAR
                        , HOTSPOT_JNI_CALLSTATICCHARMETHODA_ENTRY(env, cls, (uintptr_t)methodID),
                        HOTSPOT_JNI_CALLSTATICCHARMETHODA_RETURN(_ret_ref));
DEFINE_CALLSTATICMETHODA(jshort,   Short,   T_SHORT
                        , HOTSPOT_JNI_CALLSTATICSHORTMETHODA_ENTRY(env, cls, (uintptr_t)methodID),
                        HOTSPOT_JNI_CALLSTATICSHORTMETHODA_RETURN(_ret_ref));

DEFINE_CALLSTATICMETHODA(jobject,  Object,  T_OBJECT
                        , HOTSPOT_JNI_CALLSTATICOBJECTMETHODA_ENTRY(env, cls, (uintptr_t)methodID),
                        HOTSPOT_JNI_CALLSTATICOBJECTMETHODA_RETURN(_ret_ref));
DEFINE_CALLSTATICMETHODA(jint,     Int,     T_INT
                        , HOTSPOT_JNI_CALLSTATICINTMETHODA_ENTRY(env, cls, (uintptr_t)methodID),
                        HOTSPOT_JNI_CALLSTATICINTMETHODA_RETURN(_ret_ref));
DEFINE_CALLSTATICMETHODA(jlong,    Long,    T_LONG
                        , HOTSPOT_JNI_CALLSTATICLONGMETHODA_ENTRY(env, cls, (uintptr_t)methodID),
                        HOTSPOT_JNI_CALLSTATICLONGMETHODA_RETURN(_ret_ref));
// Float and double probes don't return value because dtrace doesn't currently support it
DEFINE_CALLSTATICMETHODA(jfloat,   Float,   T_FLOAT
                        , HOTSPOT_JNI_CALLSTATICFLOATMETHODA_ENTRY(env, cls, (uintptr_t)methodID),
                        HOTSPOT_JNI_CALLSTATICFLOATMETHODA_RETURN());
DEFINE_CALLSTATICMETHODA(jdouble,  Double,  T_DOUBLE
                        , HOTSPOT_JNI_CALLSTATICDOUBLEMETHODA_ENTRY(env, cls, (uintptr_t)methodID),
                        HOTSPOT_JNI_CALLSTATICDOUBLEMETHODA_RETURN());

DT_VOID_RETURN_MARK_DECL(CallStaticVoidMethod
                         , HOTSPOT_JNI_CALLSTATICVOIDMETHOD_RETURN());
DT_VOID_RETURN_MARK_DECL(CallStaticVoidMethodV
                         , HOTSPOT_JNI_CALLSTATICVOIDMETHODV_RETURN());
DT_VOID_RETURN_MARK_DECL(CallStaticVoidMethodA
                         , HOTSPOT_JNI_CALLSTATICVOIDMETHODA_RETURN());
#endif /* USDT2 */

JNI_ENTRY(void, jni_CallStaticVoidMethod(JNIEnv *env, jclass cls, jmethodID methodID, ...))
  JNIWrapper("CallStaticVoidMethod");
#ifndef USDT2
  DTRACE_PROBE3(hotspot_jni, CallStaticVoidMethod__entry, env, cls, methodID);
#else /* USDT2 */
  HOTSPOT_JNI_CALLSTATICVOIDMETHOD_ENTRY(
                                         env, cls, (uintptr_t) methodID);
#endif /* USDT2 */
  DT_VOID_RETURN_MARK(CallStaticVoidMethod);

  va_list args;
  va_start(args, methodID);
  JavaValue jvalue(T_VOID);
  JNI_ArgumentPusherVaArg ap(methodID, args);
  jni_invoke_static(env, &jvalue, NULL, JNI_STATIC, methodID, &ap, CHECK);
  va_end(args);
JNI_END


JNI_ENTRY(void, jni_CallStaticVoidMethodV(JNIEnv *env, jclass cls, jmethodID methodID, va_list args))
  JNIWrapper("CallStaticVoidMethodV");
#ifndef USDT2
  DTRACE_PROBE3(hotspot_jni, CallStaticVoidMethodV__entry, env, cls, methodID);
#else /* USDT2 */
  HOTSPOT_JNI_CALLSTATICVOIDMETHODV_ENTRY(
                                          env, cls, (uintptr_t) methodID);
#endif /* USDT2 */
  DT_VOID_RETURN_MARK(CallStaticVoidMethodV);

  JavaValue jvalue(T_VOID);
  JNI_ArgumentPusherVaArg ap(methodID, args);
  jni_invoke_static(env, &jvalue, NULL, JNI_STATIC, methodID, &ap, CHECK);
JNI_END


JNI_ENTRY(void, jni_CallStaticVoidMethodA(JNIEnv *env, jclass cls, jmethodID methodID, const jvalue *args))
  JNIWrapper("CallStaticVoidMethodA");
#ifndef USDT2
  DTRACE_PROBE3(hotspot_jni, CallStaticVoidMethodA__entry, env, cls, methodID);
#else /* USDT2 */
  HOTSPOT_JNI_CALLSTATICVOIDMETHODA_ENTRY(
                                          env, cls, (uintptr_t) methodID);
#endif /* USDT2 */
  DT_VOID_RETURN_MARK(CallStaticVoidMethodA);

  JavaValue jvalue(T_VOID);
  JNI_ArgumentPusherArray ap(methodID, args);
  jni_invoke_static(env, &jvalue, NULL, JNI_STATIC, methodID, &ap, CHECK);
JNI_END


//
// Accessing Fields
//


#ifndef USDT2
DT_RETURN_MARK_DECL(GetFieldID, jfieldID);
#else /* USDT2 */
DT_RETURN_MARK_DECL(GetFieldID, jfieldID
                    , HOTSPOT_JNI_GETFIELDID_RETURN((uintptr_t)_ret_ref));
#endif /* USDT2 */

JNI_ENTRY(jfieldID, jni_GetFieldID(JNIEnv *env, jclass clazz,
          const char *name, const char *sig))
  JNIWrapper("GetFieldID");
#ifndef USDT2
  DTRACE_PROBE4(hotspot_jni, GetFieldID__entry, env, clazz, name, sig);
#else /* USDT2 */
  HOTSPOT_JNI_GETFIELDID_ENTRY(
                               env, clazz, (char *) name, (char *) sig);
#endif /* USDT2 */
  jfieldID ret = 0;
  DT_RETURN_MARK(GetFieldID, jfieldID, (const jfieldID&)ret);

  // The class should have been loaded (we have an instance of the class
  // passed in) so the field and signature should already be in the symbol
  // table.  If they're not there, the field doesn't exist.
  TempNewSymbol fieldname = SymbolTable::probe(name, (int)strlen(name));
  TempNewSymbol signame = SymbolTable::probe(sig, (int)strlen(sig));
  if (fieldname == NULL || signame == NULL) {
    THROW_MSG_0(vmSymbols::java_lang_NoSuchFieldError(), (char*) name);
  }
  KlassHandle k(THREAD,
                java_lang_Class::as_klassOop(JNIHandles::resolve_non_null(clazz)));
  // Make sure class is initialized before handing id's out to fields
  Klass::cast(k())->initialize(CHECK_NULL);

  fieldDescriptor fd;
  if (!Klass::cast(k())->oop_is_instance() ||
      !instanceKlass::cast(k())->find_field(fieldname, signame, false, &fd)) {
    THROW_MSG_0(vmSymbols::java_lang_NoSuchFieldError(), (char*) name);
  }

  // A jfieldID for a non-static field is simply the offset of the field within the instanceOop
  // It may also have hash bits for k, if VerifyJNIFields is turned on.
  ret = jfieldIDWorkaround::to_instance_jfieldID(k(), fd.offset());
  return ret;
JNI_END


JNI_ENTRY(jobject, jni_GetObjectField(JNIEnv *env, jobject obj, jfieldID fieldID))
  JNIWrapper("GetObjectField");
#ifndef USDT2
  DTRACE_PROBE3(hotspot_jni, GetObjectField__entry, env, obj, fieldID);
#else /* USDT2 */
  HOTSPOT_JNI_GETOBJECTFIELD_ENTRY(
                                   env, obj, (uintptr_t) fieldID);
#endif /* USDT2 */
  oop o = JNIHandles::resolve_non_null(obj);
  klassOop k = o->klass();
  int offset = jfieldIDWorkaround::from_instance_jfieldID(k, fieldID);
  // Keep JVMTI addition small and only check enabled flag here.
  // jni_GetField_probe() assumes that is okay to create handles.
  if (JvmtiExport::should_post_field_access()) {
    o = JvmtiExport::jni_GetField_probe(thread, obj, o, k, fieldID, false);
  }
  jobject ret = JNIHandles::make_local(env, o->obj_field(offset));
#ifndef SERIALGC
  // If G1 is enabled and we are accessing the value of the referent
  // field in a reference object then we need to register a non-null
  // referent with the SATB barrier.
  if (UseG1GC) {
    bool needs_barrier = false;

    if (ret != NULL &&
        offset == java_lang_ref_Reference::referent_offset &&
        instanceKlass::cast(k)->reference_type() != REF_NONE) {
      assert(instanceKlass::cast(k)->is_subclass_of(SystemDictionary::Reference_klass()), "sanity");
      needs_barrier = true;
    }

    if (needs_barrier) {
      oop referent = JNIHandles::resolve(ret);
      G1SATBCardTableModRefBS::enqueue(referent);
    }
  }
#endif // SERIALGC
#ifndef USDT2
  DTRACE_PROBE1(hotspot_jni, GetObjectField__return, ret);
#else /* USDT2 */
HOTSPOT_JNI_GETOBJECTFIELD_RETURN(
                                  ret);
#endif /* USDT2 */
  return ret;
JNI_END


#ifndef USDT2
#define DEFINE_GETFIELD(Return,Fieldname,Result) \
\
  DT_RETURN_MARK_DECL_FOR(Result, Get##Result##Field, Return);\
\
JNI_QUICK_ENTRY(Return, jni_Get##Result##Field(JNIEnv *env, jobject obj, jfieldID fieldID)) \
  JNIWrapper("Get" XSTR(Result) "Field"); \
\
  DTRACE_PROBE3(hotspot_jni, Get##Result##Field__entry, env, obj, fieldID);\
  Return ret = 0;\
  DT_RETURN_MARK_FOR(Result, Get##Result##Field, Return, (const Return&)ret);\
\
  oop o = JNIHandles::resolve_non_null(obj); \
  klassOop k = o->klass(); \
  int offset = jfieldIDWorkaround::from_instance_jfieldID(k, fieldID);  \
  /* Keep JVMTI addition small and only check enabled flag here.       */ \
  /* jni_GetField_probe_nh() assumes that is not okay to create handles */ \
  /* and creates a ResetNoHandleMark.                                   */ \
  if (JvmtiExport::should_post_field_access()) { \
    o = JvmtiExport::jni_GetField_probe_nh(thread, obj, o, k, fieldID, false); \
  } \
  ret = o->Fieldname##_field(offset); \
  return ret; \
JNI_END

DEFINE_GETFIELD(jboolean, bool,   Boolean)
DEFINE_GETFIELD(jbyte,    byte,   Byte)
DEFINE_GETFIELD(jchar,    char,   Char)
DEFINE_GETFIELD(jshort,   short,  Short)
DEFINE_GETFIELD(jint,     int,    Int)
DEFINE_GETFIELD(jlong,    long,   Long)
DEFINE_GETFIELD(jfloat,   float,  Float)
DEFINE_GETFIELD(jdouble,  double, Double)

#else /* USDT2 */

#define DEFINE_GETFIELD(Return,Fieldname,Result \
  , EntryProbe, ReturnProbe) \
\
  DT_RETURN_MARK_DECL_FOR(Result, Get##Result##Field, Return \
  , ReturnProbe); \
\
JNI_QUICK_ENTRY(Return, jni_Get##Result##Field(JNIEnv *env, jobject obj, jfieldID fieldID)) \
  JNIWrapper("Get" XSTR(Result) "Field"); \
\
  EntryProbe; \
  Return ret = 0;\
  DT_RETURN_MARK_FOR(Result, Get##Result##Field, Return, (const Return&)ret);\
\
  oop o = JNIHandles::resolve_non_null(obj); \
  klassOop k = o->klass(); \
  int offset = jfieldIDWorkaround::from_instance_jfieldID(k, fieldID);  \
  /* Keep JVMTI addition small and only check enabled flag here.       */ \
  /* jni_GetField_probe_nh() assumes that is not okay to create handles */ \
  /* and creates a ResetNoHandleMark.                                   */ \
  if (JvmtiExport::should_post_field_access()) { \
    o = JvmtiExport::jni_GetField_probe_nh(thread, obj, o, k, fieldID, false); \
  } \
  ret = o->Fieldname##_field(offset); \
  return ret; \
JNI_END

DEFINE_GETFIELD(jboolean, bool,   Boolean
                , HOTSPOT_JNI_GETBOOLEANFIELD_ENTRY(env, obj, (uintptr_t)fieldID),
                HOTSPOT_JNI_GETBOOLEANFIELD_RETURN(_ret_ref))
DEFINE_GETFIELD(jbyte,    byte,   Byte
                , HOTSPOT_JNI_GETBYTEFIELD_ENTRY(env, obj, (uintptr_t)fieldID),
                HOTSPOT_JNI_GETBYTEFIELD_RETURN(_ret_ref))
DEFINE_GETFIELD(jchar,    char,   Char
                , HOTSPOT_JNI_GETCHARFIELD_ENTRY(env, obj, (uintptr_t)fieldID),
                HOTSPOT_JNI_GETCHARFIELD_RETURN(_ret_ref))
DEFINE_GETFIELD(jshort,   short,  Short
                , HOTSPOT_JNI_GETSHORTFIELD_ENTRY(env, obj, (uintptr_t)fieldID),
                HOTSPOT_JNI_GETSHORTFIELD_RETURN(_ret_ref))
DEFINE_GETFIELD(jint,     int,    Int
                , HOTSPOT_JNI_GETINTFIELD_ENTRY(env, obj, (uintptr_t)fieldID),
                HOTSPOT_JNI_GETINTFIELD_RETURN(_ret_ref))
DEFINE_GETFIELD(jlong,    long,   Long
                , HOTSPOT_JNI_GETLONGFIELD_ENTRY(env, obj, (uintptr_t)fieldID),
                HOTSPOT_JNI_GETLONGFIELD_RETURN(_ret_ref))
// Float and double probes don't return value because dtrace doesn't currently support it
DEFINE_GETFIELD(jfloat,   float,  Float
                , HOTSPOT_JNI_GETFLOATFIELD_ENTRY(env, obj, (uintptr_t)fieldID),
                HOTSPOT_JNI_GETFLOATFIELD_RETURN())
DEFINE_GETFIELD(jdouble,  double, Double
                , HOTSPOT_JNI_GETDOUBLEFIELD_ENTRY(env, obj, (uintptr_t)fieldID),
                HOTSPOT_JNI_GETDOUBLEFIELD_RETURN())
#endif /* USDT2 */

address jni_GetBooleanField_addr() {
  return (address)jni_GetBooleanField;
}
address jni_GetByteField_addr() {
  return (address)jni_GetByteField;
}
address jni_GetCharField_addr() {
  return (address)jni_GetCharField;
}
address jni_GetShortField_addr() {
  return (address)jni_GetShortField;
}
address jni_GetIntField_addr() {
  return (address)jni_GetIntField;
}
address jni_GetLongField_addr() {
  return (address)jni_GetLongField;
}
address jni_GetFloatField_addr() {
  return (address)jni_GetFloatField;
}
address jni_GetDoubleField_addr() {
  return (address)jni_GetDoubleField;
}

JNI_QUICK_ENTRY(void, jni_SetObjectField(JNIEnv *env, jobject obj, jfieldID fieldID, jobject value))
  JNIWrapper("SetObjectField");
#ifndef USDT2
  DTRACE_PROBE4(hotspot_jni, SetObjectField__entry, env, obj, fieldID, value);
#else /* USDT2 */
  HOTSPOT_JNI_SETOBJECTFIELD_ENTRY(
                                   env, obj, (uintptr_t) fieldID, value);
#endif /* USDT2 */
  oop o = JNIHandles::resolve_non_null(obj);
  klassOop k = o->klass();
  int offset = jfieldIDWorkaround::from_instance_jfieldID(k, fieldID);
  // Keep JVMTI addition small and only check enabled flag here.
  // jni_SetField_probe_nh() assumes that is not okay to create handles
  // and creates a ResetNoHandleMark.
  if (JvmtiExport::should_post_field_modification()) {
    jvalue field_value;
    field_value.l = value;
    o = JvmtiExport::jni_SetField_probe_nh(thread, obj, o, k, fieldID, false, 'L', (jvalue *)&field_value);
  }
  o->obj_field_put(offset, JNIHandles::resolve(value));
#ifndef USDT2
  DTRACE_PROBE(hotspot_jni, SetObjectField__return);
#else /* USDT2 */
  HOTSPOT_JNI_SETOBJECTFIELD_RETURN(
);
#endif /* USDT2 */
JNI_END

#ifndef USDT2
#define DEFINE_SETFIELD(Argument,Fieldname,Result,SigType,unionType) \
\
JNI_QUICK_ENTRY(void, jni_Set##Result##Field(JNIEnv *env, jobject obj, jfieldID fieldID, Argument value)) \
  JNIWrapper("Set" XSTR(Result) "Field"); \
\
  HS_DTRACE_PROBE_CDECL_N(hotspot_jni, Set##Result##Field__entry, \
    ( JNIEnv*, jobject, jfieldID FP_SELECT_##Result(COMMA Argument,/*empty*/) ) ); \
  HS_DTRACE_PROBE_N(hotspot_jni, Set##Result##Field__entry, \
    ( env, obj, fieldID FP_SELECT_##Result(COMMA value,/*empty*/) ) ); \
\
  oop o = JNIHandles::resolve_non_null(obj); \
  klassOop k = o->klass(); \
  int offset = jfieldIDWorkaround::from_instance_jfieldID(k, fieldID);  \
  /* Keep JVMTI addition small and only check enabled flag here.       */ \
  /* jni_SetField_probe_nh() assumes that is not okay to create handles */ \
  /* and creates a ResetNoHandleMark.                                   */ \
  if (JvmtiExport::should_post_field_modification()) { \
    jvalue field_value; \
    field_value.unionType = value; \
    o = JvmtiExport::jni_SetField_probe_nh(thread, obj, o, k, fieldID, false, SigType, (jvalue *)&field_value); \
  } \
  o->Fieldname##_field_put(offset, value); \
  DTRACE_PROBE(hotspot_jni, Set##Result##Field__return);\
JNI_END

DEFINE_SETFIELD(jboolean, bool,   Boolean, 'Z', z)
DEFINE_SETFIELD(jbyte,    byte,   Byte,    'B', b)
DEFINE_SETFIELD(jchar,    char,   Char,    'C', c)
DEFINE_SETFIELD(jshort,   short,  Short,   'S', s)
DEFINE_SETFIELD(jint,     int,    Int,     'I', i)
DEFINE_SETFIELD(jlong,    long,   Long,    'J', j)
DEFINE_SETFIELD(jfloat,   float,  Float,   'F', f)
DEFINE_SETFIELD(jdouble,  double, Double,  'D', d)

#else /* USDT2 */

#define DEFINE_SETFIELD(Argument,Fieldname,Result,SigType,unionType \
                        , EntryProbe, ReturnProbe) \
\
JNI_QUICK_ENTRY(void, jni_Set##Result##Field(JNIEnv *env, jobject obj, jfieldID fieldID, Argument value)) \
  JNIWrapper("Set" XSTR(Result) "Field"); \
\
  EntryProbe; \
\
  oop o = JNIHandles::resolve_non_null(obj); \
  klassOop k = o->klass(); \
  int offset = jfieldIDWorkaround::from_instance_jfieldID(k, fieldID);  \
  /* Keep JVMTI addition small and only check enabled flag here.       */ \
  /* jni_SetField_probe_nh() assumes that is not okay to create handles */ \
  /* and creates a ResetNoHandleMark.                                   */ \
  if (JvmtiExport::should_post_field_modification()) { \
    jvalue field_value; \
    field_value.unionType = value; \
    o = JvmtiExport::jni_SetField_probe_nh(thread, obj, o, k, fieldID, false, SigType, (jvalue *)&field_value); \
  } \
  o->Fieldname##_field_put(offset, value); \
  ReturnProbe; \
JNI_END

DEFINE_SETFIELD(jboolean, bool,   Boolean, 'Z', z
                , HOTSPOT_JNI_SETBOOLEANFIELD_ENTRY(env, obj, (uintptr_t)fieldID, value),
                HOTSPOT_JNI_SETBOOLEANFIELD_RETURN())
DEFINE_SETFIELD(jbyte,    byte,   Byte,    'B', b
                , HOTSPOT_JNI_SETBYTEFIELD_ENTRY(env, obj, (uintptr_t)fieldID, value),
                HOTSPOT_JNI_SETBYTEFIELD_RETURN())
DEFINE_SETFIELD(jchar,    char,   Char,    'C', c
                , HOTSPOT_JNI_SETCHARFIELD_ENTRY(env, obj, (uintptr_t)fieldID, value),
                HOTSPOT_JNI_SETCHARFIELD_RETURN())
DEFINE_SETFIELD(jshort,   short,  Short,   'S', s
                , HOTSPOT_JNI_SETSHORTFIELD_ENTRY(env, obj, (uintptr_t)fieldID, value),
                HOTSPOT_JNI_SETSHORTFIELD_RETURN())
DEFINE_SETFIELD(jint,     int,    Int,     'I', i
                , HOTSPOT_JNI_SETINTFIELD_ENTRY(env, obj, (uintptr_t)fieldID, value),
                HOTSPOT_JNI_SETINTFIELD_RETURN())
DEFINE_SETFIELD(jlong,    long,   Long,    'J', j
                , HOTSPOT_JNI_SETLONGFIELD_ENTRY(env, obj, (uintptr_t)fieldID, value),
                HOTSPOT_JNI_SETLONGFIELD_RETURN())
// Float and double probes don't return value because dtrace doesn't currently support it
DEFINE_SETFIELD(jfloat,   float,  Float,   'F', f
                , HOTSPOT_JNI_SETFLOATFIELD_ENTRY(env, obj, (uintptr_t)fieldID),
                HOTSPOT_JNI_SETFLOATFIELD_RETURN())
DEFINE_SETFIELD(jdouble,  double, Double,  'D', d
                , HOTSPOT_JNI_SETDOUBLEFIELD_ENTRY(env, obj, (uintptr_t)fieldID),
                HOTSPOT_JNI_SETDOUBLEFIELD_RETURN())
#endif /* USDT2 */

#ifndef USDT2
DT_RETURN_MARK_DECL(ToReflectedField, jobject);
#else /* USDT2 */
DT_RETURN_MARK_DECL(ToReflectedField, jobject
                    , HOTSPOT_JNI_TOREFLECTEDFIELD_RETURN(_ret_ref));
#endif /* USDT2 */

JNI_ENTRY(jobject, jni_ToReflectedField(JNIEnv *env, jclass cls, jfieldID fieldID, jboolean isStatic))
  JNIWrapper("ToReflectedField");
#ifndef USDT2
  DTRACE_PROBE4(hotspot_jni, ToReflectedField__entry,
                env, cls, fieldID, isStatic);
#else /* USDT2 */
  HOTSPOT_JNI_TOREFLECTEDFIELD_ENTRY(
                env, cls, (uintptr_t) fieldID, isStatic);
#endif /* USDT2 */
  jobject ret = NULL;
  DT_RETURN_MARK(ToReflectedField, jobject, (const jobject&)ret);

  fieldDescriptor fd;
  bool found = false;
  klassOop k = java_lang_Class::as_klassOop(JNIHandles::resolve_non_null(cls));

  assert(jfieldIDWorkaround::is_static_jfieldID(fieldID) == (isStatic != 0), "invalid fieldID");

  if (isStatic) {
    // Static field. The fieldID a JNIid specifying the field holder and the offset within the klassOop.
    JNIid* id = jfieldIDWorkaround::from_static_jfieldID(fieldID);
    assert(id->is_static_field_id(), "invalid static field id");
    found = id->find_local_field(&fd);
  } else {
    // Non-static field. The fieldID is really the offset of the field within the instanceOop.
    int offset = jfieldIDWorkaround::from_instance_jfieldID(k, fieldID);
    found = instanceKlass::cast(k)->find_field_from_offset(offset, false, &fd);
  }
  assert(found, "bad fieldID passed into jni_ToReflectedField");
  oop reflected = Reflection::new_field(&fd, UseNewReflection, CHECK_NULL);
  ret = JNIHandles::make_local(env, reflected);
  return ret;
JNI_END


//
// Accessing Static Fields
//
#ifndef USDT2
DT_RETURN_MARK_DECL(GetStaticFieldID, jfieldID);
#else /* USDT2 */
DT_RETURN_MARK_DECL(GetStaticFieldID, jfieldID
                    , HOTSPOT_JNI_GETSTATICFIELDID_RETURN((uintptr_t)_ret_ref));
#endif /* USDT2 */

JNI_ENTRY(jfieldID, jni_GetStaticFieldID(JNIEnv *env, jclass clazz,
          const char *name, const char *sig))
  JNIWrapper("GetStaticFieldID");
#ifndef USDT2
  DTRACE_PROBE4(hotspot_jni, GetStaticFieldID__entry, env, clazz, name, sig);
#else /* USDT2 */
  HOTSPOT_JNI_GETSTATICFIELDID_ENTRY(
                                     env, clazz, (char *) name, (char *) sig);
#endif /* USDT2 */
  jfieldID ret = NULL;
  DT_RETURN_MARK(GetStaticFieldID, jfieldID, (const jfieldID&)ret);

  // The class should have been loaded (we have an instance of the class
  // passed in) so the field and signature should already be in the symbol
  // table.  If they're not there, the field doesn't exist.
  TempNewSymbol fieldname = SymbolTable::probe(name, (int)strlen(name));
  TempNewSymbol signame = SymbolTable::probe(sig, (int)strlen(sig));
  if (fieldname == NULL || signame == NULL) {
    THROW_MSG_0(vmSymbols::java_lang_NoSuchFieldError(), (char*) name);
  }
  KlassHandle k(THREAD,
                java_lang_Class::as_klassOop(JNIHandles::resolve_non_null(clazz)));
  // Make sure class is initialized before handing id's out to static fields
  Klass::cast(k())->initialize(CHECK_NULL);

  fieldDescriptor fd;
  if (!Klass::cast(k())->oop_is_instance() ||
      !instanceKlass::cast(k())->find_field(fieldname, signame, true, &fd)) {
    THROW_MSG_0(vmSymbols::java_lang_NoSuchFieldError(), (char*) name);
  }

  // A jfieldID for a static field is a JNIid specifying the field holder and the offset within the klassOop
  JNIid* id = instanceKlass::cast(fd.field_holder())->jni_id_for(fd.offset());
  debug_only(id->set_is_static_field_id();)

  debug_only(id->verify(fd.field_holder()));

  ret = jfieldIDWorkaround::to_static_jfieldID(id);
  return ret;
JNI_END


JNI_ENTRY(jobject, jni_GetStaticObjectField(JNIEnv *env, jclass clazz, jfieldID fieldID))
  JNIWrapper("GetStaticObjectField");
#ifndef USDT2
  DTRACE_PROBE3(hotspot_jni, GetStaticObjectField__entry, env, clazz, fieldID);
#else /* USDT2 */
  HOTSPOT_JNI_GETSTATICOBJECTFIELD_ENTRY(
                                         env, clazz, (uintptr_t) fieldID);
#endif /* USDT2 */
#ifndef JNICHECK_KERNEL
  DEBUG_ONLY(klassOop param_k = jniCheck::validate_class(thread, clazz);)
#endif // JNICHECK_KERNEL
  JNIid* id = jfieldIDWorkaround::from_static_jfieldID(fieldID);
  assert(id->is_static_field_id(), "invalid static field id");
  // Keep JVMTI addition small and only check enabled flag here.
  // jni_GetField_probe() assumes that is okay to create handles.
  if (JvmtiExport::should_post_field_access()) {
    JvmtiExport::jni_GetField_probe(thread, NULL, NULL, id->holder(), fieldID, true);
  }
  jobject ret = JNIHandles::make_local(id->holder()->java_mirror()->obj_field(id->offset()));
#ifndef USDT2
  DTRACE_PROBE1(hotspot_jni, GetStaticObjectField__return, ret);
#else /* USDT2 */
  HOTSPOT_JNI_GETSTATICOBJECTFIELD_RETURN(
                                          ret);
#endif /* USDT2 */
  return ret;
JNI_END

#ifndef USDT2
#define DEFINE_GETSTATICFIELD(Return,Fieldname,Result) \
\
  DT_RETURN_MARK_DECL_FOR(Result, GetStatic##Result##Field, Return);\
\
JNI_ENTRY(Return, jni_GetStatic##Result##Field(JNIEnv *env, jclass clazz, jfieldID fieldID)) \
  JNIWrapper("GetStatic" XSTR(Result) "Field"); \
  DTRACE_PROBE3(hotspot_jni, GetStatic##Result##Field__entry, env, clazz, fieldID);\
  Return ret = 0;\
  DT_RETURN_MARK_FOR(Result, GetStatic##Result##Field, Return, \
                     (const Return&)ret);\
  JNIid* id = jfieldIDWorkaround::from_static_jfieldID(fieldID); \
  assert(id->is_static_field_id(), "invalid static field id"); \
  /* Keep JVMTI addition small and only check enabled flag here. */ \
  /* jni_GetField_probe() assumes that is okay to create handles. */ \
  if (JvmtiExport::should_post_field_access()) { \
    JvmtiExport::jni_GetField_probe(thread, NULL, NULL, id->holder(), fieldID, true); \
  } \
  ret = id->holder()->java_mirror()-> Fieldname##_field (id->offset()); \
  return ret;\
JNI_END

DEFINE_GETSTATICFIELD(jboolean, bool,   Boolean)
DEFINE_GETSTATICFIELD(jbyte,    byte,   Byte)
DEFINE_GETSTATICFIELD(jchar,    char,   Char)
DEFINE_GETSTATICFIELD(jshort,   short,  Short)
DEFINE_GETSTATICFIELD(jint,     int,    Int)
DEFINE_GETSTATICFIELD(jlong,    long,   Long)
DEFINE_GETSTATICFIELD(jfloat,   float,  Float)
DEFINE_GETSTATICFIELD(jdouble,  double, Double)

#else /* USDT2 */

#define DEFINE_GETSTATICFIELD(Return,Fieldname,Result \
                              , EntryProbe, ReturnProbe) \
\
  DT_RETURN_MARK_DECL_FOR(Result, GetStatic##Result##Field, Return \
                          , ReturnProbe);                                          \
\
JNI_ENTRY(Return, jni_GetStatic##Result##Field(JNIEnv *env, jclass clazz, jfieldID fieldID)) \
  JNIWrapper("GetStatic" XSTR(Result) "Field"); \
  EntryProbe; \
  Return ret = 0;\
  DT_RETURN_MARK_FOR(Result, GetStatic##Result##Field, Return, \
                     (const Return&)ret);\
  JNIid* id = jfieldIDWorkaround::from_static_jfieldID(fieldID); \
  assert(id->is_static_field_id(), "invalid static field id"); \
  /* Keep JVMTI addition small and only check enabled flag here. */ \
  /* jni_GetField_probe() assumes that is okay to create handles. */ \
  if (JvmtiExport::should_post_field_access()) { \
    JvmtiExport::jni_GetField_probe(thread, NULL, NULL, id->holder(), fieldID, true); \
  } \
  ret = id->holder()->java_mirror()-> Fieldname##_field (id->offset()); \
  return ret;\
JNI_END

DEFINE_GETSTATICFIELD(jboolean, bool,   Boolean
                      , HOTSPOT_JNI_GETSTATICBOOLEANFIELD_ENTRY(env, clazz, (uintptr_t) fieldID), HOTSPOT_JNI_GETSTATICBOOLEANFIELD_RETURN(_ret_ref))
DEFINE_GETSTATICFIELD(jbyte,    byte,   Byte
                      , HOTSPOT_JNI_GETSTATICBYTEFIELD_ENTRY(env, clazz, (uintptr_t) fieldID),    HOTSPOT_JNI_GETSTATICBYTEFIELD_RETURN(_ret_ref)   )
DEFINE_GETSTATICFIELD(jchar,    char,   Char
                      , HOTSPOT_JNI_GETSTATICCHARFIELD_ENTRY(env, clazz, (uintptr_t) fieldID),    HOTSPOT_JNI_GETSTATICCHARFIELD_RETURN(_ret_ref)   )
DEFINE_GETSTATICFIELD(jshort,   short,  Short
                      , HOTSPOT_JNI_GETSTATICSHORTFIELD_ENTRY(env, clazz, (uintptr_t) fieldID),   HOTSPOT_JNI_GETSTATICSHORTFIELD_RETURN(_ret_ref)  )
DEFINE_GETSTATICFIELD(jint,     int,    Int
                      , HOTSPOT_JNI_GETSTATICINTFIELD_ENTRY(env, clazz, (uintptr_t) fieldID),     HOTSPOT_JNI_GETSTATICINTFIELD_RETURN(_ret_ref)    )
DEFINE_GETSTATICFIELD(jlong,    long,   Long
                      , HOTSPOT_JNI_GETSTATICLONGFIELD_ENTRY(env, clazz, (uintptr_t) fieldID),    HOTSPOT_JNI_GETSTATICLONGFIELD_RETURN(_ret_ref)   )
// Float and double probes don't return value because dtrace doesn't currently support it
DEFINE_GETSTATICFIELD(jfloat,   float,  Float
                      , HOTSPOT_JNI_GETSTATICFLOATFIELD_ENTRY(env, clazz, (uintptr_t) fieldID),   HOTSPOT_JNI_GETSTATICFLOATFIELD_RETURN()          )
DEFINE_GETSTATICFIELD(jdouble,  double, Double
                      , HOTSPOT_JNI_GETSTATICDOUBLEFIELD_ENTRY(env, clazz, (uintptr_t) fieldID),  HOTSPOT_JNI_GETSTATICDOUBLEFIELD_RETURN()         )
#endif /* USDT2 */

JNI_ENTRY(void, jni_SetStaticObjectField(JNIEnv *env, jclass clazz, jfieldID fieldID, jobject value))
  JNIWrapper("SetStaticObjectField");
#ifndef USDT2
  DTRACE_PROBE4(hotspot_jni, SetStaticObjectField__entry, env, clazz, fieldID, value);
#else /* USDT2 */
 HOTSPOT_JNI_SETSTATICOBJECTFIELD_ENTRY(
                                        env, clazz, (uintptr_t) fieldID, value);
#endif /* USDT2 */
  JNIid* id = jfieldIDWorkaround::from_static_jfieldID(fieldID);
  assert(id->is_static_field_id(), "invalid static field id");
  // Keep JVMTI addition small and only check enabled flag here.
  // jni_SetField_probe() assumes that is okay to create handles.
  if (JvmtiExport::should_post_field_modification()) {
    jvalue field_value;
    field_value.l = value;
    JvmtiExport::jni_SetField_probe(thread, NULL, NULL, id->holder(), fieldID, true, 'L', (jvalue *)&field_value);
  }
  id->holder()->java_mirror()->obj_field_put(id->offset(), JNIHandles::resolve(value));
#ifndef USDT2
  DTRACE_PROBE(hotspot_jni, SetStaticObjectField__return);
#else /* USDT2 */
  HOTSPOT_JNI_SETSTATICOBJECTFIELD_RETURN(
                                          );
#endif /* USDT2 */
JNI_END


#ifndef USDT2
#define DEFINE_SETSTATICFIELD(Argument,Fieldname,Result,SigType,unionType) \
\
JNI_ENTRY(void, jni_SetStatic##Result##Field(JNIEnv *env, jclass clazz, jfieldID fieldID, Argument value)) \
  JNIWrapper("SetStatic" XSTR(Result) "Field"); \
  HS_DTRACE_PROBE_CDECL_N(hotspot_jni, SetStatic##Result##Field__entry,\
    ( JNIEnv*, jclass, jfieldID FP_SELECT_##Result(COMMA Argument,/*empty*/) ) ); \
  HS_DTRACE_PROBE_N(hotspot_jni, SetStatic##Result##Field__entry, \
    ( env, clazz, fieldID FP_SELECT_##Result(COMMA value,/*empty*/) ) ); \
\
  JNIid* id = jfieldIDWorkaround::from_static_jfieldID(fieldID); \
  assert(id->is_static_field_id(), "invalid static field id"); \
  /* Keep JVMTI addition small and only check enabled flag here. */ \
  /* jni_SetField_probe() assumes that is okay to create handles. */ \
  if (JvmtiExport::should_post_field_modification()) { \
    jvalue field_value; \
    field_value.unionType = value; \
    JvmtiExport::jni_SetField_probe(thread, NULL, NULL, id->holder(), fieldID, true, SigType, (jvalue *)&field_value); \
  } \
  id->holder()->java_mirror()-> Fieldname##_field_put (id->offset(), value); \
  DTRACE_PROBE(hotspot_jni, SetStatic##Result##Field__return);\
JNI_END

DEFINE_SETSTATICFIELD(jboolean, bool,   Boolean, 'Z', z)
DEFINE_SETSTATICFIELD(jbyte,    byte,   Byte,    'B', b)
DEFINE_SETSTATICFIELD(jchar,    char,   Char,    'C', c)
DEFINE_SETSTATICFIELD(jshort,   short,  Short,   'S', s)
DEFINE_SETSTATICFIELD(jint,     int,    Int,     'I', i)
DEFINE_SETSTATICFIELD(jlong,    long,   Long,    'J', j)
DEFINE_SETSTATICFIELD(jfloat,   float,  Float,   'F', f)
DEFINE_SETSTATICFIELD(jdouble,  double, Double,  'D', d)

#else /* USDT2 */

#define DEFINE_SETSTATICFIELD(Argument,Fieldname,Result,SigType,unionType \
                              , EntryProbe, ReturnProbe) \
\
JNI_ENTRY(void, jni_SetStatic##Result##Field(JNIEnv *env, jclass clazz, jfieldID fieldID, Argument value)) \
  JNIWrapper("SetStatic" XSTR(Result) "Field"); \
  EntryProbe; \
\
  JNIid* id = jfieldIDWorkaround::from_static_jfieldID(fieldID); \
  assert(id->is_static_field_id(), "invalid static field id"); \
  /* Keep JVMTI addition small and only check enabled flag here. */ \
  /* jni_SetField_probe() assumes that is okay to create handles. */ \
  if (JvmtiExport::should_post_field_modification()) { \
    jvalue field_value; \
    field_value.unionType = value; \
    JvmtiExport::jni_SetField_probe(thread, NULL, NULL, id->holder(), fieldID, true, SigType, (jvalue *)&field_value); \
  } \
  id->holder()->java_mirror()-> Fieldname##_field_put (id->offset(), value); \
  ReturnProbe;\
JNI_END

DEFINE_SETSTATICFIELD(jboolean, bool,   Boolean, 'Z', z
                      , HOTSPOT_JNI_SETBOOLEANFIELD_ENTRY(env, clazz, (uintptr_t)fieldID, value),
                      HOTSPOT_JNI_SETBOOLEANFIELD_RETURN())
DEFINE_SETSTATICFIELD(jbyte,    byte,   Byte,    'B', b
                      , HOTSPOT_JNI_SETSTATICBYTEFIELD_ENTRY(env, clazz, (uintptr_t) fieldID, value),
                      HOTSPOT_JNI_SETSTATICBYTEFIELD_RETURN())
DEFINE_SETSTATICFIELD(jchar,    char,   Char,    'C', c
                      , HOTSPOT_JNI_SETSTATICCHARFIELD_ENTRY(env, clazz, (uintptr_t) fieldID, value),
                      HOTSPOT_JNI_SETSTATICCHARFIELD_RETURN())
DEFINE_SETSTATICFIELD(jshort,   short,  Short,   'S', s
                      , HOTSPOT_JNI_SETSTATICSHORTFIELD_ENTRY(env, clazz, (uintptr_t) fieldID, value),
                      HOTSPOT_JNI_SETSTATICSHORTFIELD_RETURN())
DEFINE_SETSTATICFIELD(jint,     int,    Int,     'I', i
                      , HOTSPOT_JNI_SETSTATICINTFIELD_ENTRY(env, clazz, (uintptr_t) fieldID, value),
                      HOTSPOT_JNI_SETSTATICINTFIELD_RETURN())
DEFINE_SETSTATICFIELD(jlong,    long,   Long,    'J', j
                      , HOTSPOT_JNI_SETSTATICLONGFIELD_ENTRY(env, clazz, (uintptr_t) fieldID, value),
                      HOTSPOT_JNI_SETSTATICLONGFIELD_RETURN())
// Float and double probes don't return value because dtrace doesn't currently support it
DEFINE_SETSTATICFIELD(jfloat,   float,  Float,   'F', f
                      , HOTSPOT_JNI_SETSTATICFLOATFIELD_ENTRY(env, clazz, (uintptr_t) fieldID),
                      HOTSPOT_JNI_SETSTATICFLOATFIELD_RETURN())
DEFINE_SETSTATICFIELD(jdouble,  double, Double,  'D', d
                      , HOTSPOT_JNI_SETSTATICDOUBLEFIELD_ENTRY(env, clazz, (uintptr_t) fieldID),
                      HOTSPOT_JNI_SETSTATICDOUBLEFIELD_RETURN())
#endif /* USDT2 */

//
// String Operations
//

// Unicode Interface

#ifndef USDT2
DT_RETURN_MARK_DECL(NewString, jstring);
#else /* USDT2 */
DT_RETURN_MARK_DECL(NewString, jstring
                    , HOTSPOT_JNI_NEWSTRING_RETURN(_ret_ref));
#endif /* USDT2 */

JNI_ENTRY(jstring, jni_NewString(JNIEnv *env, const jchar *unicodeChars, jsize len))
  JNIWrapper("NewString");
#ifndef USDT2
  DTRACE_PROBE3(hotspot_jni, NewString__entry, env, unicodeChars, len);
#else /* USDT2 */
 HOTSPOT_JNI_NEWSTRING_ENTRY(
                             env, (uint16_t *) unicodeChars, len);
#endif /* USDT2 */
  jstring ret = NULL;
  DT_RETURN_MARK(NewString, jstring, (const jstring&)ret);
  oop string=java_lang_String::create_oop_from_unicode((jchar*) unicodeChars, len, CHECK_NULL);
  ret = (jstring) JNIHandles::make_local(env, string);
  return ret;
JNI_END


JNI_QUICK_ENTRY(jsize, jni_GetStringLength(JNIEnv *env, jstring string))
  JNIWrapper("GetStringLength");
#ifndef USDT2
  DTRACE_PROBE2(hotspot_jni, GetStringLength__entry, env, string);
#else /* USDT2 */
  HOTSPOT_JNI_GETSTRINGLENGTH_ENTRY(
                                    env, string);
#endif /* USDT2 */
  jsize ret = java_lang_String::length(JNIHandles::resolve_non_null(string));
#ifndef USDT2
  DTRACE_PROBE1(hotspot_jni, GetStringLength__return, ret);
#else /* USDT2 */
 HOTSPOT_JNI_GETSTRINGLENGTH_RETURN(
                                    ret);
#endif /* USDT2 */
  return ret;
JNI_END


JNI_QUICK_ENTRY(const jchar*, jni_GetStringChars(
  JNIEnv *env, jstring string, jboolean *isCopy))
  JNIWrapper("GetStringChars");
#ifndef USDT2
  DTRACE_PROBE3(hotspot_jni, GetStringChars__entry, env, string, isCopy);
#else /* USDT2 */
 HOTSPOT_JNI_GETSTRINGCHARS_ENTRY(
                                  env, string, (uintptr_t *) isCopy);
#endif /* USDT2 */
  //%note jni_5
  if (isCopy != NULL) {
    *isCopy = JNI_TRUE;
  }
  oop s = JNIHandles::resolve_non_null(string);
  int s_len = java_lang_String::length(s);
  typeArrayOop s_value = java_lang_String::value(s);
  int s_offset = java_lang_String::offset(s);
  jchar* buf = NEW_C_HEAP_ARRAY(jchar, s_len + 1);  // add one for zero termination
  if (s_len > 0) {
    memcpy(buf, s_value->char_at_addr(s_offset), sizeof(jchar)*s_len);
  }
  buf[s_len] = 0;
#ifndef USDT2
  DTRACE_PROBE1(hotspot_jni, GetStringChars__return, buf);
#else /* USDT2 */
  HOTSPOT_JNI_GETSTRINGCHARS_RETURN(
                                    buf);
#endif /* USDT2 */
  return buf;
JNI_END


JNI_QUICK_ENTRY(void, jni_ReleaseStringChars(JNIEnv *env, jstring str, const jchar *chars))
  JNIWrapper("ReleaseStringChars");
#ifndef USDT2
  DTRACE_PROBE3(hotspot_jni, ReleaseStringChars__entry, env, str, chars);
#else /* USDT2 */
  HOTSPOT_JNI_RELEASESTRINGCHARS_ENTRY(
                                       env, str, (uint16_t *) chars);
#endif /* USDT2 */
  //%note jni_6
  if (chars != NULL) {
    // Since String objects are supposed to be immutable, don't copy any
    // new data back.  A bad user will have to go after the char array.
    FreeHeap((void*) chars);
  }
#ifndef USDT2
  DTRACE_PROBE(hotspot_jni, ReleaseStringChars__return);
#else /* USDT2 */
  HOTSPOT_JNI_RELEASESTRINGCHARS_RETURN(
);
#endif /* USDT2 */
JNI_END


// UTF Interface

#ifndef USDT2
DT_RETURN_MARK_DECL(NewStringUTF, jstring);
#else /* USDT2 */
DT_RETURN_MARK_DECL(NewStringUTF, jstring
                    , HOTSPOT_JNI_NEWSTRINGUTF_RETURN(_ret_ref));
#endif /* USDT2 */

JNI_ENTRY(jstring, jni_NewStringUTF(JNIEnv *env, const char *bytes))
  JNIWrapper("NewStringUTF");
#ifndef USDT2
  DTRACE_PROBE2(hotspot_jni, NewStringUTF__entry, env, bytes);
#else /* USDT2 */
  HOTSPOT_JNI_NEWSTRINGUTF_ENTRY(
                                 env, (char *) bytes);
#endif /* USDT2 */
  jstring ret;
  DT_RETURN_MARK(NewStringUTF, jstring, (const jstring&)ret);

  oop result = java_lang_String::create_oop_from_str((char*) bytes, CHECK_NULL);
  ret = (jstring) JNIHandles::make_local(env, result);
  return ret;
JNI_END


JNI_ENTRY(jsize, jni_GetStringUTFLength(JNIEnv *env, jstring string))
  JNIWrapper("GetStringUTFLength");
#ifndef USDT2
  DTRACE_PROBE2(hotspot_jni, GetStringUTFLength__entry, env, string);
#else /* USDT2 */
 HOTSPOT_JNI_GETSTRINGUTFLENGTH_ENTRY(
                                      env, string);
#endif /* USDT2 */
  jsize ret = java_lang_String::utf8_length(JNIHandles::resolve_non_null(string));
#ifndef USDT2
  DTRACE_PROBE1(hotspot_jni, GetStringUTFLength__return, ret);
#else /* USDT2 */
  HOTSPOT_JNI_GETSTRINGUTFLENGTH_RETURN(
                                        ret);
#endif /* USDT2 */
  return ret;
JNI_END


JNI_ENTRY(const char*, jni_GetStringUTFChars(JNIEnv *env, jstring string, jboolean *isCopy))
  JNIWrapper("GetStringUTFChars");
#ifndef USDT2
  DTRACE_PROBE3(hotspot_jni, GetStringUTFChars__entry, env, string, isCopy);
#else /* USDT2 */
 HOTSPOT_JNI_GETSTRINGUTFCHARS_ENTRY(
                                     env, string, (uintptr_t *) isCopy);
#endif /* USDT2 */
  oop java_string = JNIHandles::resolve_non_null(string);
  size_t length = java_lang_String::utf8_length(java_string);
  char* result = AllocateHeap(length + 1, "GetStringUTFChars");
  java_lang_String::as_utf8_string(java_string, result, (int) length + 1);
  if (isCopy != NULL) *isCopy = JNI_TRUE;
#ifndef USDT2
  DTRACE_PROBE1(hotspot_jni, GetStringUTFChars__return, result);
#else /* USDT2 */
 HOTSPOT_JNI_GETSTRINGUTFCHARS_RETURN(
                                      result);
#endif /* USDT2 */
  return result;
JNI_END


JNI_LEAF(void, jni_ReleaseStringUTFChars(JNIEnv *env, jstring str, const char *chars))
  JNIWrapper("ReleaseStringUTFChars");
#ifndef USDT2
  DTRACE_PROBE3(hotspot_jni, ReleaseStringUTFChars__entry, env, str, chars);
#else /* USDT2 */
 HOTSPOT_JNI_RELEASESTRINGUTFCHARS_ENTRY(
                                         env, str, (char *) chars);
#endif /* USDT2 */
  if (chars != NULL) {
    FreeHeap((char*) chars);
  }
#ifndef USDT2
  DTRACE_PROBE(hotspot_jni, ReleaseStringUTFChars__return);
#else /* USDT2 */
HOTSPOT_JNI_RELEASESTRINGUTFCHARS_RETURN(
);
#endif /* USDT2 */
JNI_END


JNI_QUICK_ENTRY(jsize, jni_GetArrayLength(JNIEnv *env, jarray array))
  JNIWrapper("GetArrayLength");
#ifndef USDT2
  DTRACE_PROBE2(hotspot_jni, GetArrayLength__entry, env, array);
#else /* USDT2 */
 HOTSPOT_JNI_GETARRAYLENGTH_ENTRY(
                                  env, array);
#endif /* USDT2 */
  arrayOop a = arrayOop(JNIHandles::resolve_non_null(array));
  assert(a->is_array(), "must be array");
  jsize ret = a->length();
#ifndef USDT2
  DTRACE_PROBE1(hotspot_jni, GetArrayLength__return, ret);
#else /* USDT2 */
 HOTSPOT_JNI_GETARRAYLENGTH_RETURN(
                                   ret);
#endif /* USDT2 */
  return ret;
JNI_END


//
// Object Array Operations
//

#ifndef USDT2
DT_RETURN_MARK_DECL(NewObjectArray, jobjectArray);
#else /* USDT2 */
DT_RETURN_MARK_DECL(NewObjectArray, jobjectArray
                    , HOTSPOT_JNI_NEWOBJECTARRAY_RETURN(_ret_ref));
#endif /* USDT2 */

JNI_ENTRY(jobjectArray, jni_NewObjectArray(JNIEnv *env, jsize length, jclass elementClass, jobject initialElement))
  JNIWrapper("NewObjectArray");
#ifndef USDT2
  DTRACE_PROBE4(hotspot_jni, NewObjectArray__entry, env, length, elementClass, initialElement);
#else /* USDT2 */
 HOTSPOT_JNI_NEWOBJECTARRAY_ENTRY(
                                  env, length, elementClass, initialElement);
#endif /* USDT2 */
  jobjectArray ret = NULL;
  DT_RETURN_MARK(NewObjectArray, jobjectArray, (const jobjectArray&)ret);
  KlassHandle ek(THREAD, java_lang_Class::as_klassOop(JNIHandles::resolve_non_null(elementClass)));
  klassOop ako = Klass::cast(ek())->array_klass(CHECK_NULL);
  KlassHandle ak = KlassHandle(THREAD, ako);
  objArrayKlass::cast(ak())->initialize(CHECK_NULL);
  objArrayOop result = objArrayKlass::cast(ak())->allocate(length, CHECK_NULL);
  oop initial_value = JNIHandles::resolve(initialElement);
  if (initial_value != NULL) {  // array already initialized with NULL
    for (int index = 0; index < length; index++) {
      result->obj_at_put(index, initial_value);
    }
  }
  ret = (jobjectArray) JNIHandles::make_local(env, result);
  return ret;
JNI_END

#ifndef USDT2
DT_RETURN_MARK_DECL(GetObjectArrayElement, jobject);
#else /* USDT2 */
DT_RETURN_MARK_DECL(GetObjectArrayElement, jobject
                    , HOTSPOT_JNI_GETOBJECTARRAYELEMENT_RETURN(_ret_ref));
#endif /* USDT2 */

JNI_ENTRY(jobject, jni_GetObjectArrayElement(JNIEnv *env, jobjectArray array, jsize index))
  JNIWrapper("GetObjectArrayElement");
#ifndef USDT2
  DTRACE_PROBE3(hotspot_jni, GetObjectArrayElement__entry, env, array, index);
#else /* USDT2 */
 HOTSPOT_JNI_GETOBJECTARRAYELEMENT_ENTRY(
                                         env, array, index);
#endif /* USDT2 */
  jobject ret = NULL;
  DT_RETURN_MARK(GetObjectArrayElement, jobject, (const jobject&)ret);
  objArrayOop a = objArrayOop(JNIHandles::resolve_non_null(array));
  if (a->is_within_bounds(index)) {
    ret = JNIHandles::make_local(env, a->obj_at(index));
    return ret;
  } else {
    char buf[jintAsStringSize];
    sprintf(buf, "%d", index);
    THROW_MSG_0(vmSymbols::java_lang_ArrayIndexOutOfBoundsException(), buf);
  }
JNI_END

#ifndef USDT2
DT_VOID_RETURN_MARK_DECL(SetObjectArrayElement);
#else /* USDT2 */
DT_VOID_RETURN_MARK_DECL(SetObjectArrayElement
                         , HOTSPOT_JNI_SETOBJECTARRAYELEMENT_RETURN());
#endif /* USDT2 */

JNI_ENTRY(void, jni_SetObjectArrayElement(JNIEnv *env, jobjectArray array, jsize index, jobject value))
  JNIWrapper("SetObjectArrayElement");
#ifndef USDT2
  DTRACE_PROBE4(hotspot_jni, SetObjectArrayElement__entry, env, array, index, value);
#else /* USDT2 */
 HOTSPOT_JNI_SETOBJECTARRAYELEMENT_ENTRY(
                                         env, array, index, value);
#endif /* USDT2 */
  DT_VOID_RETURN_MARK(SetObjectArrayElement);

  objArrayOop a = objArrayOop(JNIHandles::resolve_non_null(array));
  oop v = JNIHandles::resolve(value);
  if (a->is_within_bounds(index)) {
    if (v == NULL || v->is_a(objArrayKlass::cast(a->klass())->element_klass())) {
      a->obj_at_put(index, v);
    } else {
      THROW(vmSymbols::java_lang_ArrayStoreException());
    }
  } else {
    char buf[jintAsStringSize];
    sprintf(buf, "%d", index);
    THROW_MSG(vmSymbols::java_lang_ArrayIndexOutOfBoundsException(), buf);
  }
JNI_END


#ifndef USDT2
#define DEFINE_NEWSCALARARRAY(Return,Allocator,Result) \
\
  DT_RETURN_MARK_DECL(New##Result##Array, Return); \
\
JNI_ENTRY(Return, \
          jni_New##Result##Array(JNIEnv *env, jsize len)) \
  JNIWrapper("New" XSTR(Result) "Array"); \
  DTRACE_PROBE2(hotspot_jni, New##Result##Array__entry, env, len);\
  Return ret = NULL;\
  DT_RETURN_MARK(New##Result##Array, Return, (const Return&)ret);\
\
  oop obj= oopFactory::Allocator(len, CHECK_0); \
  ret = (Return) JNIHandles::make_local(env, obj); \
  return ret;\
JNI_END

DEFINE_NEWSCALARARRAY(jbooleanArray, new_boolArray,   Boolean)
DEFINE_NEWSCALARARRAY(jbyteArray,    new_byteArray,   Byte)
DEFINE_NEWSCALARARRAY(jshortArray,   new_shortArray,  Short)
DEFINE_NEWSCALARARRAY(jcharArray,    new_charArray,   Char)
DEFINE_NEWSCALARARRAY(jintArray,     new_intArray,    Int)
DEFINE_NEWSCALARARRAY(jlongArray,    new_longArray,   Long)
DEFINE_NEWSCALARARRAY(jfloatArray,   new_singleArray, Float)
DEFINE_NEWSCALARARRAY(jdoubleArray,  new_doubleArray, Double)

#else /* USDT2 */

#define DEFINE_NEWSCALARARRAY(Return,Allocator,Result \
                              ,EntryProbe,ReturnProbe)  \
\
  DT_RETURN_MARK_DECL(New##Result##Array, Return \
                      , ReturnProbe); \
\
JNI_ENTRY(Return, \
          jni_New##Result##Array(JNIEnv *env, jsize len)) \
  JNIWrapper("New" XSTR(Result) "Array"); \
  EntryProbe; \
  Return ret = NULL;\
  DT_RETURN_MARK(New##Result##Array, Return, (const Return&)ret);\
\
  oop obj= oopFactory::Allocator(len, CHECK_0); \
  ret = (Return) JNIHandles::make_local(env, obj); \
  return ret;\
JNI_END

DEFINE_NEWSCALARARRAY(jbooleanArray, new_boolArray,   Boolean,
                      HOTSPOT_JNI_NEWBOOLEANARRAY_ENTRY(env, len),
                      HOTSPOT_JNI_NEWBOOLEANARRAY_RETURN(_ret_ref))
DEFINE_NEWSCALARARRAY(jbyteArray,    new_byteArray,   Byte,
                      HOTSPOT_JNI_NEWBYTEARRAY_ENTRY(env, len),
                      HOTSPOT_JNI_NEWBYTEARRAY_RETURN(_ret_ref))
DEFINE_NEWSCALARARRAY(jshortArray,   new_shortArray,  Short,
                      HOTSPOT_JNI_NEWSHORTARRAY_ENTRY(env, len),
                      HOTSPOT_JNI_NEWSHORTARRAY_RETURN(_ret_ref))
DEFINE_NEWSCALARARRAY(jcharArray,    new_charArray,   Char,
                      HOTSPOT_JNI_NEWCHARARRAY_ENTRY(env, len),
                      HOTSPOT_JNI_NEWCHARARRAY_RETURN(_ret_ref))
DEFINE_NEWSCALARARRAY(jintArray,     new_intArray,    Int,
                      HOTSPOT_JNI_NEWINTARRAY_ENTRY(env, len),
                      HOTSPOT_JNI_NEWINTARRAY_RETURN(_ret_ref))
DEFINE_NEWSCALARARRAY(jlongArray,    new_longArray,   Long,
                      HOTSPOT_JNI_NEWLONGARRAY_ENTRY(env, len),
                      HOTSPOT_JNI_NEWLONGARRAY_RETURN(_ret_ref))
DEFINE_NEWSCALARARRAY(jfloatArray,   new_singleArray, Float,
                      HOTSPOT_JNI_NEWFLOATARRAY_ENTRY(env, len),
                      HOTSPOT_JNI_NEWFLOATARRAY_RETURN(_ret_ref))
DEFINE_NEWSCALARARRAY(jdoubleArray,  new_doubleArray, Double,
                      HOTSPOT_JNI_NEWDOUBLEARRAY_ENTRY(env, len),
                      HOTSPOT_JNI_NEWDOUBLEARRAY_RETURN(_ret_ref))
#endif /* USDT2 */

// Return an address which will fault if the caller writes to it.

static char* get_bad_address() {
  static char* bad_address = NULL;
  if (bad_address == NULL) {
    size_t size = os::vm_allocation_granularity();
    bad_address = os::reserve_memory(size);
    if (bad_address != NULL) {
      os::protect_memory(bad_address, size, os::MEM_PROT_READ,
                         /*is_committed*/false);
    }
  }
  return bad_address;
}


#ifndef USDT2
#define DEFINE_GETSCALARARRAYELEMENTS(ElementTag,ElementType,Result, Tag) \
\
JNI_QUICK_ENTRY(ElementType*, \
          jni_Get##Result##ArrayElements(JNIEnv *env, ElementType##Array array, jboolean *isCopy)) \
  JNIWrapper("Get" XSTR(Result) "ArrayElements"); \
  DTRACE_PROBE3(hotspot_jni, Get##Result##ArrayElements__entry, env, array, isCopy);\
  /* allocate an chunk of memory in c land */ \
  typeArrayOop a = typeArrayOop(JNIHandles::resolve_non_null(array)); \
  ElementType* result; \
  int len = a->length(); \
  if (len == 0) { \
    /* Empty array: legal but useless, can't return NULL. \
     * Return a pointer to something useless. \
     * Avoid asserts in typeArrayOop. */ \
    result = (ElementType*)get_bad_address(); \
  } else { \
    result = NEW_C_HEAP_ARRAY(ElementType, len); \
    /* copy the array to the c chunk */ \
    memcpy(result, a->Tag##_at_addr(0), sizeof(ElementType)*len); \
  } \
  if (isCopy) *isCopy = JNI_TRUE; \
  DTRACE_PROBE1(hotspot_jni, Get##Result##ArrayElements__return, result);\
  return result; \
JNI_END

DEFINE_GETSCALARARRAYELEMENTS(T_BOOLEAN, jboolean, Boolean, bool)
DEFINE_GETSCALARARRAYELEMENTS(T_BYTE,    jbyte,    Byte,    byte)
DEFINE_GETSCALARARRAYELEMENTS(T_SHORT,   jshort,   Short,   short)
DEFINE_GETSCALARARRAYELEMENTS(T_CHAR,    jchar,    Char,    char)
DEFINE_GETSCALARARRAYELEMENTS(T_INT,     jint,     Int,     int)
DEFINE_GETSCALARARRAYELEMENTS(T_LONG,    jlong,    Long,    long)
DEFINE_GETSCALARARRAYELEMENTS(T_FLOAT,   jfloat,   Float,   float)
DEFINE_GETSCALARARRAYELEMENTS(T_DOUBLE,  jdouble,  Double,  double)

#else /* USDT2 */

#define DEFINE_GETSCALARARRAYELEMENTS(ElementTag,ElementType,Result, Tag \
                                      , EntryProbe, ReturnProbe) \
\
JNI_QUICK_ENTRY(ElementType*, \
          jni_Get##Result##ArrayElements(JNIEnv *env, ElementType##Array array, jboolean *isCopy)) \
  JNIWrapper("Get" XSTR(Result) "ArrayElements"); \
  EntryProbe; \
  /* allocate an chunk of memory in c land */ \
  typeArrayOop a = typeArrayOop(JNIHandles::resolve_non_null(array)); \
  ElementType* result; \
  int len = a->length(); \
  if (len == 0) { \
    /* Empty array: legal but useless, can't return NULL. \
     * Return a pointer to something useless. \
     * Avoid asserts in typeArrayOop. */ \
    result = (ElementType*)get_bad_address(); \
  } else { \
    result = NEW_C_HEAP_ARRAY(ElementType, len); \
    /* copy the array to the c chunk */ \
    memcpy(result, a->Tag##_at_addr(0), sizeof(ElementType)*len); \
  } \
  if (isCopy) *isCopy = JNI_TRUE; \
  ReturnProbe; \
  return result; \
JNI_END

DEFINE_GETSCALARARRAYELEMENTS(T_BOOLEAN, jboolean, Boolean, bool
                              , HOTSPOT_JNI_GETBOOLEANARRAYELEMENTS_ENTRY(env, array, (uintptr_t *) isCopy),
                              HOTSPOT_JNI_GETBOOLEANARRAYELEMENTS_RETURN((uintptr_t*)result))
DEFINE_GETSCALARARRAYELEMENTS(T_BYTE,    jbyte,    Byte,    byte
                              , HOTSPOT_JNI_GETBYTEARRAYELEMENTS_ENTRY(env, array, (uintptr_t *) isCopy),
                              HOTSPOT_JNI_GETBYTEARRAYELEMENTS_RETURN((char*)result))
DEFINE_GETSCALARARRAYELEMENTS(T_SHORT,   jshort,   Short,   short
                              , HOTSPOT_JNI_GETSHORTARRAYELEMENTS_ENTRY(env, (uint16_t*) array, (uintptr_t *) isCopy),
                              HOTSPOT_JNI_GETSHORTARRAYELEMENTS_RETURN((uint16_t*)result))
DEFINE_GETSCALARARRAYELEMENTS(T_CHAR,    jchar,    Char,    char
                              , HOTSPOT_JNI_GETCHARARRAYELEMENTS_ENTRY(env, (uint16_t*) array, (uintptr_t *) isCopy),
                              HOTSPOT_JNI_GETCHARARRAYELEMENTS_RETURN(result))
DEFINE_GETSCALARARRAYELEMENTS(T_INT,     jint,     Int,     int
                              , HOTSPOT_JNI_GETINTARRAYELEMENTS_ENTRY(env, array, (uintptr_t *) isCopy),
                              HOTSPOT_JNI_GETINTARRAYELEMENTS_RETURN((uint32_t*)result))
DEFINE_GETSCALARARRAYELEMENTS(T_LONG,    jlong,    Long,    long
                              , HOTSPOT_JNI_GETLONGARRAYELEMENTS_ENTRY(env, array, (uintptr_t *) isCopy),
                              HOTSPOT_JNI_GETLONGARRAYELEMENTS_RETURN(((uintptr_t*)result)))
// Float and double probes don't return value because dtrace doesn't currently support it
DEFINE_GETSCALARARRAYELEMENTS(T_FLOAT,   jfloat,   Float,   float
                              , HOTSPOT_JNI_GETFLOATARRAYELEMENTS_ENTRY(env, array, (uintptr_t *) isCopy),
                              HOTSPOT_JNI_GETFLOATARRAYELEMENTS_RETURN(result))
DEFINE_GETSCALARARRAYELEMENTS(T_DOUBLE,  jdouble,  Double,  double
                              , HOTSPOT_JNI_GETDOUBLEARRAYELEMENTS_ENTRY(env, array, (uintptr_t *) isCopy),
                              HOTSPOT_JNI_GETDOUBLEARRAYELEMENTS_RETURN(result))
#endif /* USDT2 */

#ifndef USDT2
#define DEFINE_RELEASESCALARARRAYELEMENTS(ElementTag,ElementType,Result,Tag) \
\
JNI_QUICK_ENTRY(void, \
          jni_Release##Result##ArrayElements(JNIEnv *env, ElementType##Array array, \
                                             ElementType *buf, jint mode)) \
  JNIWrapper("Release" XSTR(Result) "ArrayElements"); \
  DTRACE_PROBE4(hotspot_jni, Release##Result##ArrayElements__entry, env, array, buf, mode);\
  typeArrayOop a = typeArrayOop(JNIHandles::resolve_non_null(array)); \
  int len = a->length(); \
  if (len != 0) {   /* Empty array:  nothing to free or copy. */  \
    if ((mode == 0) || (mode == JNI_COMMIT)) { \
      memcpy(a->Tag##_at_addr(0), buf, sizeof(ElementType)*len); \
    } \
    if ((mode == 0) || (mode == JNI_ABORT)) { \
      FreeHeap(buf); \
    } \
  } \
  DTRACE_PROBE(hotspot_jni, Release##Result##ArrayElements__return);\
JNI_END

DEFINE_RELEASESCALARARRAYELEMENTS(T_BOOLEAN, jboolean, Boolean, bool)
DEFINE_RELEASESCALARARRAYELEMENTS(T_BYTE,    jbyte,    Byte,    byte)
DEFINE_RELEASESCALARARRAYELEMENTS(T_SHORT,   jshort,   Short,   short)
DEFINE_RELEASESCALARARRAYELEMENTS(T_CHAR,    jchar,    Char,    char)
DEFINE_RELEASESCALARARRAYELEMENTS(T_INT,     jint,     Int,     int)
DEFINE_RELEASESCALARARRAYELEMENTS(T_LONG,    jlong,    Long,    long)
DEFINE_RELEASESCALARARRAYELEMENTS(T_FLOAT,   jfloat,   Float,   float)
DEFINE_RELEASESCALARARRAYELEMENTS(T_DOUBLE,  jdouble,  Double,  double)

#else /* USDT2 */

#define DEFINE_RELEASESCALARARRAYELEMENTS(ElementTag,ElementType,Result,Tag \
                                          , EntryProbe, ReturnProbe);\
\
JNI_QUICK_ENTRY(void, \
          jni_Release##Result##ArrayElements(JNIEnv *env, ElementType##Array array, \
                                             ElementType *buf, jint mode)) \
  JNIWrapper("Release" XSTR(Result) "ArrayElements"); \
  EntryProbe; \
  typeArrayOop a = typeArrayOop(JNIHandles::resolve_non_null(array)); \
  int len = a->length(); \
  if (len != 0) {   /* Empty array:  nothing to free or copy. */  \
    if ((mode == 0) || (mode == JNI_COMMIT)) { \
      memcpy(a->Tag##_at_addr(0), buf, sizeof(ElementType)*len); \
    } \
    if ((mode == 0) || (mode == JNI_ABORT)) { \
      FreeHeap(buf); \
    } \
  } \
  ReturnProbe; \
JNI_END

DEFINE_RELEASESCALARARRAYELEMENTS(T_BOOLEAN, jboolean, Boolean, bool
                                  , HOTSPOT_JNI_RELEASEBOOLEANARRAYELEMENTS_ENTRY(env, array, (uintptr_t *) buf, mode),
                                  HOTSPOT_JNI_RELEASEBOOLEANARRAYELEMENTS_RETURN())
DEFINE_RELEASESCALARARRAYELEMENTS(T_BYTE,    jbyte,    Byte,    byte
                                  , HOTSPOT_JNI_RELEASEBYTEARRAYELEMENTS_ENTRY(env, array, (char *) buf, mode),
                                  HOTSPOT_JNI_RELEASEBYTEARRAYELEMENTS_RETURN())
DEFINE_RELEASESCALARARRAYELEMENTS(T_SHORT,   jshort,   Short,   short
                                  ,  HOTSPOT_JNI_RELEASESHORTARRAYELEMENTS_ENTRY(env, array, (uint16_t *) buf, mode),
                                  HOTSPOT_JNI_RELEASESHORTARRAYELEMENTS_RETURN())
DEFINE_RELEASESCALARARRAYELEMENTS(T_CHAR,    jchar,    Char,    char
                                  ,  HOTSPOT_JNI_RELEASECHARARRAYELEMENTS_ENTRY(env, array, (uint16_t *) buf, mode),
                                  HOTSPOT_JNI_RELEASECHARARRAYELEMENTS_RETURN())
DEFINE_RELEASESCALARARRAYELEMENTS(T_INT,     jint,     Int,     int
                                  , HOTSPOT_JNI_RELEASEINTARRAYELEMENTS_ENTRY(env, array, (uint32_t *) buf, mode),
                                  HOTSPOT_JNI_RELEASEINTARRAYELEMENTS_RETURN())
DEFINE_RELEASESCALARARRAYELEMENTS(T_LONG,    jlong,    Long,    long
                                  , HOTSPOT_JNI_RELEASELONGARRAYELEMENTS_ENTRY(env, array, (uintptr_t *) buf, mode),
                                  HOTSPOT_JNI_RELEASELONGARRAYELEMENTS_RETURN())
DEFINE_RELEASESCALARARRAYELEMENTS(T_FLOAT,   jfloat,   Float,   float
                                  , HOTSPOT_JNI_RELEASEFLOATARRAYELEMENTS_ENTRY(env, array, (float *) buf, mode),
                                  HOTSPOT_JNI_RELEASEFLOATARRAYELEMENTS_RETURN())
DEFINE_RELEASESCALARARRAYELEMENTS(T_DOUBLE,  jdouble,  Double,  double
                                  , HOTSPOT_JNI_RELEASEDOUBLEARRAYELEMENTS_ENTRY(env, array, (double *) buf, mode),
                                  HOTSPOT_JNI_RELEASEDOUBLEARRAYELEMENTS_RETURN())
#endif /* USDT2 */

#ifndef USDT2
#define DEFINE_GETSCALARARRAYREGION(ElementTag,ElementType,Result, Tag) \
  DT_VOID_RETURN_MARK_DECL(Get##Result##ArrayRegion);\
\
JNI_ENTRY(void, \
jni_Get##Result##ArrayRegion(JNIEnv *env, ElementType##Array array, jsize start, \
             jsize len, ElementType *buf)) \
  JNIWrapper("Get" XSTR(Result) "ArrayRegion"); \
  DTRACE_PROBE5(hotspot_jni, Get##Result##ArrayRegion__entry, env, array, start, len, buf);\
  DT_VOID_RETURN_MARK(Get##Result##ArrayRegion); \
  typeArrayOop src = typeArrayOop(JNIHandles::resolve_non_null(array)); \
  if (start < 0 || len < 0 || ((unsigned int)start + (unsigned int)len > (unsigned int)src->length())) { \
    THROW(vmSymbols::java_lang_ArrayIndexOutOfBoundsException()); \
  } else { \
    if (len > 0) { \
      int sc = typeArrayKlass::cast(src->klass())->log2_element_size(); \
      memcpy((u_char*) buf, \
             (u_char*) src->Tag##_at_addr(start), \
             len << sc);                          \
    } \
  } \
JNI_END

DEFINE_GETSCALARARRAYREGION(T_BOOLEAN, jboolean,Boolean, bool)
DEFINE_GETSCALARARRAYREGION(T_BYTE,    jbyte,   Byte,    byte)
DEFINE_GETSCALARARRAYREGION(T_SHORT,   jshort,  Short,   short)
DEFINE_GETSCALARARRAYREGION(T_CHAR,    jchar,   Char,    char)
DEFINE_GETSCALARARRAYREGION(T_INT,     jint,    Int,     int)
DEFINE_GETSCALARARRAYREGION(T_LONG,    jlong,   Long,    long)
DEFINE_GETSCALARARRAYREGION(T_FLOAT,   jfloat,  Float,   float)
DEFINE_GETSCALARARRAYREGION(T_DOUBLE,  jdouble, Double,  double)

#else /* USDT2 */

#define DEFINE_GETSCALARARRAYREGION(ElementTag,ElementType,Result, Tag \
                                    , EntryProbe, ReturnProbe); \
  DT_VOID_RETURN_MARK_DECL(Get##Result##ArrayRegion \
                           , ReturnProbe); \
\
JNI_ENTRY(void, \
jni_Get##Result##ArrayRegion(JNIEnv *env, ElementType##Array array, jsize start, \
             jsize len, ElementType *buf)) \
  JNIWrapper("Get" XSTR(Result) "ArrayRegion"); \
  EntryProbe; \
  DT_VOID_RETURN_MARK(Get##Result##ArrayRegion); \
  typeArrayOop src = typeArrayOop(JNIHandles::resolve_non_null(array)); \
  if (start < 0 || len < 0 || ((unsigned int)start + (unsigned int)len > (unsigned int)src->length())) { \
    THROW(vmSymbols::java_lang_ArrayIndexOutOfBoundsException()); \
  } else { \
    if (len > 0) { \
      int sc = typeArrayKlass::cast(src->klass())->log2_element_size(); \
      memcpy((u_char*) buf, \
             (u_char*) src->Tag##_at_addr(start), \
             len << sc);                          \
    } \
  } \
JNI_END

DEFINE_GETSCALARARRAYREGION(T_BOOLEAN, jboolean,Boolean, bool
                            , HOTSPOT_JNI_GETBOOLEANARRAYREGION_ENTRY(env, array, start, len, (uintptr_t *) buf),
                            HOTSPOT_JNI_GETBOOLEANARRAYREGION_RETURN());
DEFINE_GETSCALARARRAYREGION(T_BYTE,    jbyte,   Byte,    byte
                            ,  HOTSPOT_JNI_GETBYTEARRAYREGION_ENTRY(env, array, start, len, (char *) buf),
                            HOTSPOT_JNI_GETBYTEARRAYREGION_RETURN());
DEFINE_GETSCALARARRAYREGION(T_SHORT,   jshort,  Short,   short
                            , HOTSPOT_JNI_GETSHORTARRAYREGION_ENTRY(env, array, start, len, (uint16_t *) buf),
                            HOTSPOT_JNI_GETSHORTARRAYREGION_RETURN());
DEFINE_GETSCALARARRAYREGION(T_CHAR,    jchar,   Char,    char
                            ,  HOTSPOT_JNI_GETCHARARRAYREGION_ENTRY(env, array, start, len, (uint16_t*) buf),
                            HOTSPOT_JNI_GETCHARARRAYREGION_RETURN());
DEFINE_GETSCALARARRAYREGION(T_INT,     jint,    Int,     int
                            , HOTSPOT_JNI_GETINTARRAYREGION_ENTRY(env, array, start, len, (uint32_t*) buf),
                            HOTSPOT_JNI_GETINTARRAYREGION_RETURN());
DEFINE_GETSCALARARRAYREGION(T_LONG,    jlong,   Long,    long
                            ,  HOTSPOT_JNI_GETLONGARRAYREGION_ENTRY(env, array, start, len, (uintptr_t *) buf),
                            HOTSPOT_JNI_GETLONGARRAYREGION_RETURN());
DEFINE_GETSCALARARRAYREGION(T_FLOAT,   jfloat,  Float,   float
                            , HOTSPOT_JNI_GETFLOATARRAYREGION_ENTRY(env, array, start, len, (float *) buf),
                            HOTSPOT_JNI_GETFLOATARRAYREGION_RETURN());
DEFINE_GETSCALARARRAYREGION(T_DOUBLE,  jdouble, Double,  double
                            , HOTSPOT_JNI_GETDOUBLEARRAYREGION_ENTRY(env, array, start, len, (double *) buf),
                            HOTSPOT_JNI_GETDOUBLEARRAYREGION_RETURN());
#endif /* USDT2 */

#ifndef USDT2
#define DEFINE_SETSCALARARRAYREGION(ElementTag,ElementType,Result, Tag) \
  DT_VOID_RETURN_MARK_DECL(Set##Result##ArrayRegion);\
\
JNI_ENTRY(void, \
jni_Set##Result##ArrayRegion(JNIEnv *env, ElementType##Array array, jsize start, \
             jsize len, const ElementType *buf)) \
  JNIWrapper("Set" XSTR(Result) "ArrayRegion"); \
  DTRACE_PROBE5(hotspot_jni, Set##Result##ArrayRegion__entry, env, array, start, len, buf);\
  DT_VOID_RETURN_MARK(Set##Result##ArrayRegion); \
  typeArrayOop dst = typeArrayOop(JNIHandles::resolve_non_null(array)); \
  if (start < 0 || len < 0 || ((unsigned int)start + (unsigned int)len > (unsigned int)dst->length())) { \
    THROW(vmSymbols::java_lang_ArrayIndexOutOfBoundsException()); \
  } else { \
    if (len > 0) { \
      int sc = typeArrayKlass::cast(dst->klass())->log2_element_size(); \
      memcpy((u_char*) dst->Tag##_at_addr(start), \
             (u_char*) buf, \
             len << sc);    \
    } \
  } \
JNI_END

DEFINE_SETSCALARARRAYREGION(T_BOOLEAN, jboolean, Boolean, bool)
DEFINE_SETSCALARARRAYREGION(T_BYTE,    jbyte,    Byte,    byte)
DEFINE_SETSCALARARRAYREGION(T_SHORT,   jshort,   Short,   short)
DEFINE_SETSCALARARRAYREGION(T_CHAR,    jchar,    Char,    char)
DEFINE_SETSCALARARRAYREGION(T_INT,     jint,     Int,     int)
DEFINE_SETSCALARARRAYREGION(T_LONG,    jlong,    Long,    long)
DEFINE_SETSCALARARRAYREGION(T_FLOAT,   jfloat,   Float,   float)
DEFINE_SETSCALARARRAYREGION(T_DOUBLE,  jdouble,  Double,  double)

#else /* USDT2 */

#define DEFINE_SETSCALARARRAYREGION(ElementTag,ElementType,Result, Tag \
                                    , EntryProbe, ReturnProbe); \
  DT_VOID_RETURN_MARK_DECL(Set##Result##ArrayRegion \
                           ,ReturnProbe);           \
\
JNI_ENTRY(void, \
jni_Set##Result##ArrayRegion(JNIEnv *env, ElementType##Array array, jsize start, \
             jsize len, const ElementType *buf)) \
  JNIWrapper("Set" XSTR(Result) "ArrayRegion"); \
  EntryProbe; \
  DT_VOID_RETURN_MARK(Set##Result##ArrayRegion); \
  typeArrayOop dst = typeArrayOop(JNIHandles::resolve_non_null(array)); \
  if (start < 0 || len < 0 || ((unsigned int)start + (unsigned int)len > (unsigned int)dst->length())) { \
    THROW(vmSymbols::java_lang_ArrayIndexOutOfBoundsException()); \
  } else { \
    if (len > 0) { \
      int sc = typeArrayKlass::cast(dst->klass())->log2_element_size(); \
      memcpy((u_char*) dst->Tag##_at_addr(start), \
             (u_char*) buf, \
             len << sc);    \
    } \
  } \
JNI_END

DEFINE_SETSCALARARRAYREGION(T_BOOLEAN, jboolean, Boolean, bool
                            , HOTSPOT_JNI_SETBOOLEANARRAYREGION_ENTRY(env, array, start, len, (uintptr_t *)buf),
                            HOTSPOT_JNI_SETBOOLEANARRAYREGION_RETURN())
DEFINE_SETSCALARARRAYREGION(T_BYTE,    jbyte,    Byte,    byte
                            , HOTSPOT_JNI_SETBYTEARRAYREGION_ENTRY(env, array, start, len, (char *) buf),
                            HOTSPOT_JNI_SETBYTEARRAYREGION_RETURN())
DEFINE_SETSCALARARRAYREGION(T_SHORT,   jshort,   Short,   short
                            , HOTSPOT_JNI_SETSHORTARRAYREGION_ENTRY(env, array, start, len, (uint16_t *) buf),
                            HOTSPOT_JNI_SETSHORTARRAYREGION_RETURN())
DEFINE_SETSCALARARRAYREGION(T_CHAR,    jchar,    Char,    char
                            , HOTSPOT_JNI_SETCHARARRAYREGION_ENTRY(env, array, start, len, (uint16_t *) buf),
                            HOTSPOT_JNI_SETCHARARRAYREGION_RETURN())
DEFINE_SETSCALARARRAYREGION(T_INT,     jint,     Int,     int
                            , HOTSPOT_JNI_SETINTARRAYREGION_ENTRY(env, array, start, len, (uint32_t *) buf),
                            HOTSPOT_JNI_SETINTARRAYREGION_RETURN())
DEFINE_SETSCALARARRAYREGION(T_LONG,    jlong,    Long,    long
                            , HOTSPOT_JNI_SETLONGARRAYREGION_ENTRY(env, array, start, len, (uintptr_t *) buf),
                            HOTSPOT_JNI_SETLONGARRAYREGION_RETURN())
DEFINE_SETSCALARARRAYREGION(T_FLOAT,   jfloat,   Float,   float
                            , HOTSPOT_JNI_SETFLOATARRAYREGION_ENTRY(env, array, start, len, (float *) buf),
                            HOTSPOT_JNI_SETFLOATARRAYREGION_RETURN())
DEFINE_SETSCALARARRAYREGION(T_DOUBLE,  jdouble,  Double,  double
                            , HOTSPOT_JNI_SETDOUBLEARRAYREGION_ENTRY(env, array, start, len, (double *) buf),
                            HOTSPOT_JNI_SETDOUBLEARRAYREGION_RETURN())
#endif /* USDT2 */


//
// Interception of natives
//

// The RegisterNatives call being attempted tried to register with a method that
// is not native.  Ask JVM TI what prefixes have been specified.  Then check
// to see if the native method is now wrapped with the prefixes.  See the
// SetNativeMethodPrefix(es) functions in the JVM TI Spec for details.
static methodOop find_prefixed_native(KlassHandle k,
                                      Symbol* name, Symbol* signature, TRAPS) {
  ResourceMark rm(THREAD);
  methodOop method;
  int name_len = name->utf8_length();
  char* name_str = name->as_utf8();
  int prefix_count;
  char** prefixes = JvmtiExport::get_all_native_method_prefixes(&prefix_count);
  for (int i = 0; i < prefix_count; i++) {
    char* prefix = prefixes[i];
    int prefix_len = (int)strlen(prefix);

    // try adding this prefix to the method name and see if it matches another method name
    int trial_len = name_len + prefix_len;
    char* trial_name_str = NEW_RESOURCE_ARRAY(char, trial_len + 1);
    strcpy(trial_name_str, prefix);
    strcat(trial_name_str, name_str);
    TempNewSymbol trial_name = SymbolTable::probe(trial_name_str, trial_len);
    if (trial_name == NULL) {
      continue; // no such symbol, so this prefix wasn't used, try the next prefix
    }
    method = Klass::cast(k())->lookup_method(trial_name, signature);
    if (method == NULL) {
      continue; // signature doesn't match, try the next prefix
    }
    if (method->is_native()) {
      method->set_is_prefixed_native();
      return method; // wahoo, we found a prefixed version of the method, return it
    }
    // found as non-native, so prefix is good, add it, probably just need more prefixes
    name_len = trial_len;
    name_str = trial_name_str;
  }
  return NULL; // not found
}

static bool register_native(KlassHandle k, Symbol* name, Symbol* signature, address entry, TRAPS) {
  methodOop method = Klass::cast(k())->lookup_method(name, signature);
  if (method == NULL) {
    ResourceMark rm;
    stringStream st;
    st.print("Method %s name or signature does not match",
             methodOopDesc::name_and_sig_as_C_string(Klass::cast(k()), name, signature));
    THROW_MSG_(vmSymbols::java_lang_NoSuchMethodError(), st.as_string(), false);
  }
  if (!method->is_native()) {
    // trying to register to a non-native method, see if a JVM TI agent has added prefix(es)
    method = find_prefixed_native(k, name, signature, THREAD);
    if (method == NULL) {
      ResourceMark rm;
      stringStream st;
      st.print("Method %s is not declared as native",
               methodOopDesc::name_and_sig_as_C_string(Klass::cast(k()), name, signature));
      THROW_MSG_(vmSymbols::java_lang_NoSuchMethodError(), st.as_string(), false);
    }
  }

  if (entry != NULL) {
    method->set_native_function(entry,
      methodOopDesc::native_bind_event_is_interesting);
  } else {
    method->clear_native_function();
  }
  if (PrintJNIResolving) {
    ResourceMark rm(THREAD);
    tty->print_cr("[Registering JNI native method %s.%s]",
      Klass::cast(method->method_holder())->external_name(),
      method->name()->as_C_string());
  }
  return true;
}

#ifndef USDT2
DT_RETURN_MARK_DECL(RegisterNatives, jint);
#else /* USDT2 */
DT_RETURN_MARK_DECL(RegisterNatives, jint
                    , HOTSPOT_JNI_REGISTERNATIVES_RETURN(_ret_ref));
#endif /* USDT2 */

JNI_ENTRY(jint, jni_RegisterNatives(JNIEnv *env, jclass clazz,
                                    const JNINativeMethod *methods,
                                    jint nMethods))
  JNIWrapper("RegisterNatives");
#ifndef USDT2
  DTRACE_PROBE4(hotspot_jni, RegisterNatives__entry, env, clazz, methods, nMethods);
#else /* USDT2 */
  HOTSPOT_JNI_REGISTERNATIVES_ENTRY(
                                    env, clazz, (void *) methods, nMethods);
#endif /* USDT2 */
  jint ret = 0;
  DT_RETURN_MARK(RegisterNatives, jint, (const jint&)ret);

  KlassHandle h_k(thread, java_lang_Class::as_klassOop(JNIHandles::resolve_non_null(clazz)));

  for (int index = 0; index < nMethods; index++) {
    const char* meth_name = methods[index].name;
    const char* meth_sig = methods[index].signature;
    int meth_name_len = (int)strlen(meth_name);

    // The class should have been loaded (we have an instance of the class
    // passed in) so the method and signature should already be in the symbol
    // table.  If they're not there, the method doesn't exist.
    TempNewSymbol  name = SymbolTable::probe(meth_name, meth_name_len);
    TempNewSymbol  signature = SymbolTable::probe(meth_sig, (int)strlen(meth_sig));

    if (name == NULL || signature == NULL) {
      ResourceMark rm;
      stringStream st;
      st.print("Method %s.%s%s not found", Klass::cast(h_k())->external_name(), meth_name, meth_sig);
      // Must return negative value on failure
      THROW_MSG_(vmSymbols::java_lang_NoSuchMethodError(), st.as_string(), -1);
    }

    bool res = register_native(h_k, name, signature,
                               (address) methods[index].fnPtr, THREAD);
    if (!res) {
      ret = -1;
      break;
    }
  }
  return ret;
JNI_END


JNI_ENTRY(jint, jni_UnregisterNatives(JNIEnv *env, jclass clazz))
  JNIWrapper("UnregisterNatives");
#ifndef USDT2
  DTRACE_PROBE2(hotspot_jni, UnregisterNatives__entry, env, clazz);
#else /* USDT2 */
 HOTSPOT_JNI_UNREGISTERNATIVES_ENTRY(
                                     env, clazz);
#endif /* USDT2 */
  klassOop k   = java_lang_Class::as_klassOop(JNIHandles::resolve_non_null(clazz));
  //%note jni_2
  if (Klass::cast(k)->oop_is_instance()) {
    for (int index = 0; index < instanceKlass::cast(k)->methods()->length(); index++) {
      methodOop m = methodOop(instanceKlass::cast(k)->methods()->obj_at(index));
      if (m->is_native()) {
        m->clear_native_function();
        m->set_signature_handler(NULL);
      }
    }
  }
#ifndef USDT2
  DTRACE_PROBE1(hotspot_jni, UnregisterNatives__return, 0);
#else /* USDT2 */
 HOTSPOT_JNI_UNREGISTERNATIVES_RETURN(
                                      0);
#endif /* USDT2 */
  return 0;
JNI_END

//
// Monitor functions
//

#ifndef USDT2
DT_RETURN_MARK_DECL(MonitorEnter, jint);
#else /* USDT2 */
DT_RETURN_MARK_DECL(MonitorEnter, jint
                    , HOTSPOT_JNI_MONITORENTER_RETURN(_ret_ref));
#endif /* USDT2 */

JNI_ENTRY(jint, jni_MonitorEnter(JNIEnv *env, jobject jobj))
#ifndef USDT2
  DTRACE_PROBE2(hotspot_jni, MonitorEnter__entry, env, jobj);
#else /* USDT2 */
 HOTSPOT_JNI_MONITORENTER_ENTRY(
                                env, jobj);
#endif /* USDT2 */
  jint ret = JNI_ERR;
  DT_RETURN_MARK(MonitorEnter, jint, (const jint&)ret);

  // If the object is null, we can't do anything with it
  if (jobj == NULL) {
    THROW_(vmSymbols::java_lang_NullPointerException(), JNI_ERR);
  }

  Handle obj(thread, JNIHandles::resolve_non_null(jobj));
  ObjectSynchronizer::jni_enter(obj, CHECK_(JNI_ERR));
  ret = JNI_OK;
  return ret;
JNI_END

#ifndef USDT2
DT_RETURN_MARK_DECL(MonitorExit, jint);
#else /* USDT2 */
DT_RETURN_MARK_DECL(MonitorExit, jint
                    , HOTSPOT_JNI_MONITOREXIT_RETURN(_ret_ref));
#endif /* USDT2 */

JNI_ENTRY(jint, jni_MonitorExit(JNIEnv *env, jobject jobj))
#ifndef USDT2
  DTRACE_PROBE2(hotspot_jni, MonitorExit__entry, env, jobj);
#else /* USDT2 */
 HOTSPOT_JNI_MONITOREXIT_ENTRY(
                               env, jobj);
#endif /* USDT2 */
  jint ret = JNI_ERR;
  DT_RETURN_MARK(MonitorExit, jint, (const jint&)ret);

  // Don't do anything with a null object
  if (jobj == NULL) {
    THROW_(vmSymbols::java_lang_NullPointerException(), JNI_ERR);
  }

  Handle obj(THREAD, JNIHandles::resolve_non_null(jobj));
  ObjectSynchronizer::jni_exit(obj(), CHECK_(JNI_ERR));

  ret = JNI_OK;
  return ret;
JNI_END

//
// Extensions
//

#ifndef USDT2
DT_VOID_RETURN_MARK_DECL(GetStringRegion);
#else /* USDT2 */
DT_VOID_RETURN_MARK_DECL(GetStringRegion
                         , HOTSPOT_JNI_GETSTRINGREGION_RETURN());
#endif /* USDT2 */

JNI_ENTRY(void, jni_GetStringRegion(JNIEnv *env, jstring string, jsize start, jsize len, jchar *buf))
  JNIWrapper("GetStringRegion");
#ifndef USDT2
  DTRACE_PROBE5(hotspot_jni, GetStringRegion__entry, env, string, start, len, buf);
#else /* USDT2 */
 HOTSPOT_JNI_GETSTRINGREGION_ENTRY(
                                   env, string, start, len, buf);
#endif /* USDT2 */
  DT_VOID_RETURN_MARK(GetStringRegion);
  oop s = JNIHandles::resolve_non_null(string);
  int s_len = java_lang_String::length(s);
  if (start < 0 || len < 0 || start + len > s_len) {
    THROW(vmSymbols::java_lang_StringIndexOutOfBoundsException());
  } else {
    if (len > 0) {
      int s_offset = java_lang_String::offset(s);
      typeArrayOop s_value = java_lang_String::value(s);
      memcpy(buf, s_value->char_at_addr(s_offset+start), sizeof(jchar)*len);
    }
  }
JNI_END

#ifndef USDT2
DT_VOID_RETURN_MARK_DECL(GetStringUTFRegion);
#else /* USDT2 */
DT_VOID_RETURN_MARK_DECL(GetStringUTFRegion
                         , HOTSPOT_JNI_GETSTRINGUTFREGION_RETURN());
#endif /* USDT2 */

JNI_ENTRY(void, jni_GetStringUTFRegion(JNIEnv *env, jstring string, jsize start, jsize len, char *buf))
  JNIWrapper("GetStringUTFRegion");
#ifndef USDT2
  DTRACE_PROBE5(hotspot_jni, GetStringUTFRegion__entry, env, string, start, len, buf);
#else /* USDT2 */
 HOTSPOT_JNI_GETSTRINGUTFREGION_ENTRY(
                                      env, string, start, len, buf);
#endif /* USDT2 */
  DT_VOID_RETURN_MARK(GetStringUTFRegion);
  oop s = JNIHandles::resolve_non_null(string);
  int s_len = java_lang_String::length(s);
  if (start < 0 || len < 0 || start + len > s_len) {
    THROW(vmSymbols::java_lang_StringIndexOutOfBoundsException());
  } else {
    //%note jni_7
    if (len > 0) {
      ResourceMark rm(THREAD);
      char *utf_region = java_lang_String::as_utf8_string(s, start, len);
      int utf_len = (int)strlen(utf_region);
      memcpy(buf, utf_region, utf_len);
      buf[utf_len] = 0;
    } else {
      // JDK null-terminates the buffer even in len is zero
      if (buf != NULL) {
        buf[0] = 0;
      }
    }
  }
JNI_END


JNI_ENTRY(void*, jni_GetPrimitiveArrayCritical(JNIEnv *env, jarray array, jboolean *isCopy))
  JNIWrapper("GetPrimitiveArrayCritical");
#ifndef USDT2
  DTRACE_PROBE3(hotspot_jni, GetPrimitiveArrayCritical__entry, env, array, isCopy);
#else /* USDT2 */
 HOTSPOT_JNI_GETPRIMITIVEARRAYCRITICAL_ENTRY(
                                             env, array, (uintptr_t *) isCopy);
#endif /* USDT2 */
  GC_locker::lock_critical(thread);
  if (isCopy != NULL) {
    *isCopy = JNI_FALSE;
  }
  oop a = JNIHandles::resolve_non_null(array);
  assert(a->is_array(), "just checking");
  BasicType type;
  if (a->is_objArray()) {
    type = T_OBJECT;
  } else {
    type = typeArrayKlass::cast(a->klass())->element_type();
  }
  void* ret = arrayOop(a)->base(type);
#ifndef USDT2
  DTRACE_PROBE1(hotspot_jni, GetPrimitiveArrayCritical__return, ret);
#else /* USDT2 */
 HOTSPOT_JNI_GETPRIMITIVEARRAYCRITICAL_RETURN(
                                              ret);
#endif /* USDT2 */
  return ret;
JNI_END


JNI_ENTRY(void, jni_ReleasePrimitiveArrayCritical(JNIEnv *env, jarray array, void *carray, jint mode))
  JNIWrapper("ReleasePrimitiveArrayCritical");
#ifndef USDT2
  DTRACE_PROBE4(hotspot_jni, ReleasePrimitiveArrayCritical__entry, env, array, carray, mode);
#else /* USDT2 */
  HOTSPOT_JNI_RELEASEPRIMITIVEARRAYCRITICAL_ENTRY(
                                                  env, array, carray, mode);
#endif /* USDT2 */
  // The array, carray and mode arguments are ignored
  GC_locker::unlock_critical(thread);
#ifndef USDT2
  DTRACE_PROBE(hotspot_jni, ReleasePrimitiveArrayCritical__return);
#else /* USDT2 */
HOTSPOT_JNI_RELEASEPRIMITIVEARRAYCRITICAL_RETURN(
);
#endif /* USDT2 */
JNI_END


JNI_ENTRY(const jchar*, jni_GetStringCritical(JNIEnv *env, jstring string, jboolean *isCopy))
  JNIWrapper("GetStringCritical");
#ifndef USDT2
  DTRACE_PROBE3(hotspot_jni, GetStringCritical__entry, env, string, isCopy);
#else /* USDT2 */
  HOTSPOT_JNI_GETSTRINGCRITICAL_ENTRY(
                                      env, string, (uintptr_t *) isCopy);
#endif /* USDT2 */
  GC_locker::lock_critical(thread);
  if (isCopy != NULL) {
    *isCopy = JNI_FALSE;
  }
  oop s = JNIHandles::resolve_non_null(string);
  int s_len = java_lang_String::length(s);
  typeArrayOop s_value = java_lang_String::value(s);
  int s_offset = java_lang_String::offset(s);
  const jchar* ret;
  if (s_len > 0) {
    ret = s_value->char_at_addr(s_offset);
  } else {
    ret = (jchar*) s_value->base(T_CHAR);
  }
#ifndef USDT2
  DTRACE_PROBE1(hotspot_jni, GetStringCritical__return, ret);
#else /* USDT2 */
 HOTSPOT_JNI_GETSTRINGCRITICAL_RETURN(
                                      (uint16_t *) ret);
#endif /* USDT2 */
  return ret;
JNI_END


JNI_ENTRY(void, jni_ReleaseStringCritical(JNIEnv *env, jstring str, const jchar *chars))
  JNIWrapper("ReleaseStringCritical");
#ifndef USDT2
  DTRACE_PROBE3(hotspot_jni, ReleaseStringCritical__entry, env, str, chars);
#else /* USDT2 */
  HOTSPOT_JNI_RELEASESTRINGCRITICAL_ENTRY(
                                          env, str, (uint16_t *) chars);
#endif /* USDT2 */
  // The str and chars arguments are ignored
  GC_locker::unlock_critical(thread);
#ifndef USDT2
  DTRACE_PROBE(hotspot_jni, ReleaseStringCritical__return);
#else /* USDT2 */
HOTSPOT_JNI_RELEASESTRINGCRITICAL_RETURN(
);
#endif /* USDT2 */
JNI_END


JNI_ENTRY(jweak, jni_NewWeakGlobalRef(JNIEnv *env, jobject ref))
  JNIWrapper("jni_NewWeakGlobalRef");
#ifndef USDT2
  DTRACE_PROBE2(hotspot_jni, NewWeakGlobalRef__entry, env, ref);
#else /* USDT2 */
 HOTSPOT_JNI_NEWWEAKGLOBALREF_ENTRY(
                                    env, ref);
#endif /* USDT2 */
  Handle ref_handle(thread, JNIHandles::resolve(ref));
  jweak ret = JNIHandles::make_weak_global(ref_handle);
#ifndef USDT2
  DTRACE_PROBE1(hotspot_jni, NewWeakGlobalRef__return, ret);
#else /* USDT2 */
 HOTSPOT_JNI_NEWWEAKGLOBALREF_RETURN(
                                     ret);
#endif /* USDT2 */
  return ret;
JNI_END

// Must be JNI_ENTRY (with HandleMark)
JNI_ENTRY(void, jni_DeleteWeakGlobalRef(JNIEnv *env, jweak ref))
  JNIWrapper("jni_DeleteWeakGlobalRef");
#ifndef USDT2
  DTRACE_PROBE2(hotspot_jni, DeleteWeakGlobalRef__entry, env, ref);
#else /* USDT2 */
  HOTSPOT_JNI_DELETEWEAKGLOBALREF_ENTRY(
                                        env, ref);
#endif /* USDT2 */
  JNIHandles::destroy_weak_global(ref);
#ifndef USDT2
  DTRACE_PROBE(hotspot_jni, DeleteWeakGlobalRef__return);
#else /* USDT2 */
  HOTSPOT_JNI_DELETEWEAKGLOBALREF_RETURN(
                                         );
#endif /* USDT2 */
JNI_END


JNI_QUICK_ENTRY(jboolean, jni_ExceptionCheck(JNIEnv *env))
  JNIWrapper("jni_ExceptionCheck");
#ifndef USDT2
  DTRACE_PROBE1(hotspot_jni, ExceptionCheck__entry, env);
#else /* USDT2 */
 HOTSPOT_JNI_EXCEPTIONCHECK_ENTRY(
                                  env);
#endif /* USDT2 */
  jni_check_async_exceptions(thread);
  jboolean ret = (thread->has_pending_exception()) ? JNI_TRUE : JNI_FALSE;
#ifndef USDT2
  DTRACE_PROBE1(hotspot_jni, ExceptionCheck__return, ret);
#else /* USDT2 */
 HOTSPOT_JNI_EXCEPTIONCHECK_RETURN(
                                   ret);
#endif /* USDT2 */
  return ret;
JNI_END


// Initialization state for three routines below relating to
// java.nio.DirectBuffers
static          jint directBufferSupportInitializeStarted = 0;
static volatile jint directBufferSupportInitializeEnded   = 0;
static volatile jint directBufferSupportInitializeFailed  = 0;
static jclass    bufferClass                 = NULL;
static jclass    directBufferClass           = NULL;
static jclass    directByteBufferClass       = NULL;
static jmethodID directByteBufferConstructor = NULL;
static jfieldID  directBufferAddressField    = NULL;
static jfieldID  bufferCapacityField         = NULL;

static jclass lookupOne(JNIEnv* env, const char* name, TRAPS) {
  Handle loader;            // null (bootstrap) loader
  Handle protection_domain; // null protection domain

  TempNewSymbol sym = SymbolTable::new_symbol(name, CHECK_NULL);
  jclass result =  find_class_from_class_loader(env, sym, true, loader, protection_domain, true, CHECK_NULL);

  if (TraceClassResolution && result != NULL) {
    trace_class_resolution(java_lang_Class::as_klassOop(JNIHandles::resolve_non_null(result)));
  }
  return result;
}

// These lookups are done with the NULL (bootstrap) ClassLoader to
// circumvent any security checks that would be done by jni_FindClass.
JNI_ENTRY(bool, lookupDirectBufferClasses(JNIEnv* env))
{
  if ((bufferClass           = lookupOne(env, "java/nio/Buffer", thread))           == NULL) { return false; }
  if ((directBufferClass     = lookupOne(env, "sun/nio/ch/DirectBuffer", thread))   == NULL) { return false; }
  if ((directByteBufferClass = lookupOne(env, "java/nio/DirectByteBuffer", thread)) == NULL) { return false; }
  return true;
}
JNI_END


static bool initializeDirectBufferSupport(JNIEnv* env, JavaThread* thread) {
  if (directBufferSupportInitializeFailed) {
    return false;
  }

  if (Atomic::cmpxchg(1, &directBufferSupportInitializeStarted, 0) == 0) {
    if (!lookupDirectBufferClasses(env)) {
      directBufferSupportInitializeFailed = 1;
      return false;
    }

    // Make global references for these
    bufferClass           = (jclass) env->NewGlobalRef(bufferClass);
    directBufferClass     = (jclass) env->NewGlobalRef(directBufferClass);
    directByteBufferClass = (jclass) env->NewGlobalRef(directByteBufferClass);

    // Get needed field and method IDs
    directByteBufferConstructor = env->GetMethodID(directByteBufferClass, "<init>", "(JI)V");
    directBufferAddressField    = env->GetFieldID(bufferClass, "address", "J");
    bufferCapacityField         = env->GetFieldID(bufferClass, "capacity", "I");

    if ((directByteBufferConstructor == NULL) ||
        (directBufferAddressField    == NULL) ||
        (bufferCapacityField         == NULL)) {
      directBufferSupportInitializeFailed = 1;
      return false;
    }

    directBufferSupportInitializeEnded = 1;
  } else {
    while (!directBufferSupportInitializeEnded && !directBufferSupportInitializeFailed) {
      // Set state as yield_all can call os:sleep. On Solaris, yield_all calls
      // os::sleep which requires the VM state transition. On other platforms, it
      // is not necessary. The following call to change the VM state is purposely
      // put inside the loop to avoid potential deadlock when multiple threads
      // try to call this method. See 6791815 for more details.
      ThreadInVMfromNative tivn(thread);
      os::yield_all();
    }
  }

  return !directBufferSupportInitializeFailed;
}

extern "C" jobject JNICALL jni_NewDirectByteBuffer(JNIEnv *env, void* address, jlong capacity)
{
  // thread_from_jni_environment() will block if VM is gone.
  JavaThread* thread = JavaThread::thread_from_jni_environment(env);

  JNIWrapper("jni_NewDirectByteBuffer");
#ifndef USDT2
  DTRACE_PROBE3(hotspot_jni, NewDirectByteBuffer__entry, env, address, capacity);
#else /* USDT2 */
 HOTSPOT_JNI_NEWDIRECTBYTEBUFFER_ENTRY(
                                       env, address, capacity);
#endif /* USDT2 */

  if (!directBufferSupportInitializeEnded) {
    if (!initializeDirectBufferSupport(env, thread)) {
#ifndef USDT2
      DTRACE_PROBE1(hotspot_jni, NewDirectByteBuffer__return, NULL);
#else /* USDT2 */
      HOTSPOT_JNI_NEWDIRECTBYTEBUFFER_RETURN(
                                             NULL);
#endif /* USDT2 */
      return NULL;
    }
  }

  // Being paranoid about accidental sign extension on address
  jlong addr = (jlong) ((uintptr_t) address);
  // NOTE that package-private DirectByteBuffer constructor currently
  // takes int capacity
  jint  cap  = (jint)  capacity;
  jobject ret = env->NewObject(directByteBufferClass, directByteBufferConstructor, addr, cap);
#ifndef USDT2
  DTRACE_PROBE1(hotspot_jni, NewDirectByteBuffer__return, ret);
#else /* USDT2 */
  HOTSPOT_JNI_NEWDIRECTBYTEBUFFER_RETURN(
                                         ret);
#endif /* USDT2 */
  return ret;
}

#ifndef USDT2
DT_RETURN_MARK_DECL(GetDirectBufferAddress, void*);
#else /* USDT2 */
DT_RETURN_MARK_DECL(GetDirectBufferAddress, void*
                    , HOTSPOT_JNI_GETDIRECTBUFFERADDRESS_RETURN((void*) _ret_ref));
#endif /* USDT2 */

extern "C" void* JNICALL jni_GetDirectBufferAddress(JNIEnv *env, jobject buf)
{
  // thread_from_jni_environment() will block if VM is gone.
  JavaThread* thread = JavaThread::thread_from_jni_environment(env);

  JNIWrapper("jni_GetDirectBufferAddress");
#ifndef USDT2
  DTRACE_PROBE2(hotspot_jni, GetDirectBufferAddress__entry, env, buf);
#else /* USDT2 */
  HOTSPOT_JNI_GETDIRECTBUFFERADDRESS_ENTRY(
                                           env, buf);
#endif /* USDT2 */
  void* ret = NULL;
  DT_RETURN_MARK(GetDirectBufferAddress, void*, (const void*&)ret);

  if (!directBufferSupportInitializeEnded) {
    if (!initializeDirectBufferSupport(env, thread)) {
      return 0;
    }
  }

  if ((buf != NULL) && (!env->IsInstanceOf(buf, directBufferClass))) {
    return 0;
  }

  ret = (void*)(intptr_t)env->GetLongField(buf, directBufferAddressField);
  return ret;
}

#ifndef USDT2
DT_RETURN_MARK_DECL(GetDirectBufferCapacity, jlong);
#else /* USDT2 */
DT_RETURN_MARK_DECL(GetDirectBufferCapacity, jlong
                    , HOTSPOT_JNI_GETDIRECTBUFFERCAPACITY_RETURN(_ret_ref));
#endif /* USDT2 */

extern "C" jlong JNICALL jni_GetDirectBufferCapacity(JNIEnv *env, jobject buf)
{
  // thread_from_jni_environment() will block if VM is gone.
  JavaThread* thread = JavaThread::thread_from_jni_environment(env);

  JNIWrapper("jni_GetDirectBufferCapacity");
#ifndef USDT2
  DTRACE_PROBE2(hotspot_jni, GetDirectBufferCapacity__entry, env, buf);
#else /* USDT2 */
  HOTSPOT_JNI_GETDIRECTBUFFERCAPACITY_ENTRY(
                                            env, buf);
#endif /* USDT2 */
  jlong ret = -1;
  DT_RETURN_MARK(GetDirectBufferCapacity, jlong, (const jlong&)ret);

  if (!directBufferSupportInitializeEnded) {
    if (!initializeDirectBufferSupport(env, thread)) {
      ret = 0;
      return ret;
    }
  }

  if (buf == NULL) {
    return -1;
  }

  if (!env->IsInstanceOf(buf, directBufferClass)) {
    return -1;
  }

  // NOTE that capacity is currently an int in the implementation
  ret = env->GetIntField(buf, bufferCapacityField);
  return ret;
}


JNI_LEAF(jint, jni_GetVersion(JNIEnv *env))
  JNIWrapper("GetVersion");
#ifndef USDT2
  DTRACE_PROBE1(hotspot_jni, GetVersion__entry, env);
#else /* USDT2 */
  HOTSPOT_JNI_GETVERSION_ENTRY(
                               env);
#endif /* USDT2 */
#ifndef USDT2
  DTRACE_PROBE1(hotspot_jni, GetVersion__return, CurrentVersion);
#else /* USDT2 */
  HOTSPOT_JNI_GETVERSION_RETURN(
                                CurrentVersion);
#endif /* USDT2 */
  return CurrentVersion;
JNI_END

extern struct JavaVM_ main_vm;

JNI_LEAF(jint, jni_GetJavaVM(JNIEnv *env, JavaVM **vm))
  JNIWrapper("jni_GetJavaVM");
#ifndef USDT2
  DTRACE_PROBE2(hotspot_jni, GetJavaVM__entry, env, vm);
#else /* USDT2 */
  HOTSPOT_JNI_GETJAVAVM_ENTRY(
                              env, (void **) vm);
#endif /* USDT2 */
  *vm  = (JavaVM *)(&main_vm);
#ifndef USDT2
  DTRACE_PROBE1(hotspot_jni, GetJavaVM__return, JNI_OK);
#else /* USDT2 */
  HOTSPOT_JNI_GETJAVAVM_RETURN(
                               JNI_OK);
#endif /* USDT2 */
  return JNI_OK;
JNI_END

// Structure containing all jni functions
struct JNINativeInterface_ jni_NativeInterface = {
    NULL,
    NULL,
    NULL,

    NULL,

    jni_GetVersion,

    jni_DefineClass,
    jni_FindClass,

    jni_FromReflectedMethod,
    jni_FromReflectedField,

    jni_ToReflectedMethod,

    jni_GetSuperclass,
    jni_IsAssignableFrom,

    jni_ToReflectedField,

    jni_Throw,
    jni_ThrowNew,
    jni_ExceptionOccurred,
    jni_ExceptionDescribe,
    jni_ExceptionClear,
    jni_FatalError,

    jni_PushLocalFrame,
    jni_PopLocalFrame,

    jni_NewGlobalRef,
    jni_DeleteGlobalRef,
    jni_DeleteLocalRef,
    jni_IsSameObject,

    jni_NewLocalRef,
    jni_EnsureLocalCapacity,

    jni_AllocObject,
    jni_NewObject,
    jni_NewObjectV,
    jni_NewObjectA,

    jni_GetObjectClass,
    jni_IsInstanceOf,

    jni_GetMethodID,

    jni_CallObjectMethod,
    jni_CallObjectMethodV,
    jni_CallObjectMethodA,
    jni_CallBooleanMethod,
    jni_CallBooleanMethodV,
    jni_CallBooleanMethodA,
    jni_CallByteMethod,
    jni_CallByteMethodV,
    jni_CallByteMethodA,
    jni_CallCharMethod,
    jni_CallCharMethodV,
    jni_CallCharMethodA,
    jni_CallShortMethod,
    jni_CallShortMethodV,
    jni_CallShortMethodA,
    jni_CallIntMethod,
    jni_CallIntMethodV,
    jni_CallIntMethodA,
    jni_CallLongMethod,
    jni_CallLongMethodV,
    jni_CallLongMethodA,
    jni_CallFloatMethod,
    jni_CallFloatMethodV,
    jni_CallFloatMethodA,
    jni_CallDoubleMethod,
    jni_CallDoubleMethodV,
    jni_CallDoubleMethodA,
    jni_CallVoidMethod,
    jni_CallVoidMethodV,
    jni_CallVoidMethodA,

    jni_CallNonvirtualObjectMethod,
    jni_CallNonvirtualObjectMethodV,
    jni_CallNonvirtualObjectMethodA,
    jni_CallNonvirtualBooleanMethod,
    jni_CallNonvirtualBooleanMethodV,
    jni_CallNonvirtualBooleanMethodA,
    jni_CallNonvirtualByteMethod,
    jni_CallNonvirtualByteMethodV,
    jni_CallNonvirtualByteMethodA,
    jni_CallNonvirtualCharMethod,
    jni_CallNonvirtualCharMethodV,
    jni_CallNonvirtualCharMethodA,
    jni_CallNonvirtualShortMethod,
    jni_CallNonvirtualShortMethodV,
    jni_CallNonvirtualShortMethodA,
    jni_CallNonvirtualIntMethod,
    jni_CallNonvirtualIntMethodV,
    jni_CallNonvirtualIntMethodA,
    jni_CallNonvirtualLongMethod,
    jni_CallNonvirtualLongMethodV,
    jni_CallNonvirtualLongMethodA,
    jni_CallNonvirtualFloatMethod,
    jni_CallNonvirtualFloatMethodV,
    jni_CallNonvirtualFloatMethodA,
    jni_CallNonvirtualDoubleMethod,
    jni_CallNonvirtualDoubleMethodV,
    jni_CallNonvirtualDoubleMethodA,
    jni_CallNonvirtualVoidMethod,
    jni_CallNonvirtualVoidMethodV,
    jni_CallNonvirtualVoidMethodA,

    jni_GetFieldID,

    jni_GetObjectField,
    jni_GetBooleanField,
    jni_GetByteField,
    jni_GetCharField,
    jni_GetShortField,
    jni_GetIntField,
    jni_GetLongField,
    jni_GetFloatField,
    jni_GetDoubleField,

    jni_SetObjectField,
    jni_SetBooleanField,
    jni_SetByteField,
    jni_SetCharField,
    jni_SetShortField,
    jni_SetIntField,
    jni_SetLongField,
    jni_SetFloatField,
    jni_SetDoubleField,

    jni_GetStaticMethodID,

    jni_CallStaticObjectMethod,
    jni_CallStaticObjectMethodV,
    jni_CallStaticObjectMethodA,
    jni_CallStaticBooleanMethod,
    jni_CallStaticBooleanMethodV,
    jni_CallStaticBooleanMethodA,
    jni_CallStaticByteMethod,
    jni_CallStaticByteMethodV,
    jni_CallStaticByteMethodA,
    jni_CallStaticCharMethod,
    jni_CallStaticCharMethodV,
    jni_CallStaticCharMethodA,
    jni_CallStaticShortMethod,
    jni_CallStaticShortMethodV,
    jni_CallStaticShortMethodA,
    jni_CallStaticIntMethod,
    jni_CallStaticIntMethodV,
    jni_CallStaticIntMethodA,
    jni_CallStaticLongMethod,
    jni_CallStaticLongMethodV,
    jni_CallStaticLongMethodA,
    jni_CallStaticFloatMethod,
    jni_CallStaticFloatMethodV,
    jni_CallStaticFloatMethodA,
    jni_CallStaticDoubleMethod,
    jni_CallStaticDoubleMethodV,
    jni_CallStaticDoubleMethodA,
    jni_CallStaticVoidMethod,
    jni_CallStaticVoidMethodV,
    jni_CallStaticVoidMethodA,

    jni_GetStaticFieldID,

    jni_GetStaticObjectField,
    jni_GetStaticBooleanField,
    jni_GetStaticByteField,
    jni_GetStaticCharField,
    jni_GetStaticShortField,
    jni_GetStaticIntField,
    jni_GetStaticLongField,
    jni_GetStaticFloatField,
    jni_GetStaticDoubleField,

    jni_SetStaticObjectField,
    jni_SetStaticBooleanField,
    jni_SetStaticByteField,
    jni_SetStaticCharField,
    jni_SetStaticShortField,
    jni_SetStaticIntField,
    jni_SetStaticLongField,
    jni_SetStaticFloatField,
    jni_SetStaticDoubleField,

    jni_NewString,
    jni_GetStringLength,
    jni_GetStringChars,
    jni_ReleaseStringChars,

    jni_NewStringUTF,
    jni_GetStringUTFLength,
    jni_GetStringUTFChars,
    jni_ReleaseStringUTFChars,

    jni_GetArrayLength,

    jni_NewObjectArray,
    jni_GetObjectArrayElement,
    jni_SetObjectArrayElement,

    jni_NewBooleanArray,
    jni_NewByteArray,
    jni_NewCharArray,
    jni_NewShortArray,
    jni_NewIntArray,
    jni_NewLongArray,
    jni_NewFloatArray,
    jni_NewDoubleArray,

    jni_GetBooleanArrayElements,
    jni_GetByteArrayElements,
    jni_GetCharArrayElements,
    jni_GetShortArrayElements,
    jni_GetIntArrayElements,
    jni_GetLongArrayElements,
    jni_GetFloatArrayElements,
    jni_GetDoubleArrayElements,

    jni_ReleaseBooleanArrayElements,
    jni_ReleaseByteArrayElements,
    jni_ReleaseCharArrayElements,
    jni_ReleaseShortArrayElements,
    jni_ReleaseIntArrayElements,
    jni_ReleaseLongArrayElements,
    jni_ReleaseFloatArrayElements,
    jni_ReleaseDoubleArrayElements,

    jni_GetBooleanArrayRegion,
    jni_GetByteArrayRegion,
    jni_GetCharArrayRegion,
    jni_GetShortArrayRegion,
    jni_GetIntArrayRegion,
    jni_GetLongArrayRegion,
    jni_GetFloatArrayRegion,
    jni_GetDoubleArrayRegion,

    jni_SetBooleanArrayRegion,
    jni_SetByteArrayRegion,
    jni_SetCharArrayRegion,
    jni_SetShortArrayRegion,
    jni_SetIntArrayRegion,
    jni_SetLongArrayRegion,
    jni_SetFloatArrayRegion,
    jni_SetDoubleArrayRegion,

    jni_RegisterNatives,
    jni_UnregisterNatives,

    jni_MonitorEnter,
    jni_MonitorExit,

    jni_GetJavaVM,

    jni_GetStringRegion,
    jni_GetStringUTFRegion,

    jni_GetPrimitiveArrayCritical,
    jni_ReleasePrimitiveArrayCritical,

    jni_GetStringCritical,
    jni_ReleaseStringCritical,

    jni_NewWeakGlobalRef,
    jni_DeleteWeakGlobalRef,

    jni_ExceptionCheck,

    jni_NewDirectByteBuffer,
    jni_GetDirectBufferAddress,
    jni_GetDirectBufferCapacity,

    // New 1_6 features

    jni_GetObjectRefType
};


// For jvmti use to modify jni function table.
// Java threads in native contiues to run until it is transitioned
// to VM at safepoint. Before the transition or before it is blocked
// for safepoint it may access jni function table. VM could crash if
// any java thread access the jni function table in the middle of memcpy.
// To avoid this each function pointers are copied automically.
void copy_jni_function_table(const struct JNINativeInterface_ *new_jni_NativeInterface) {
  assert(SafepointSynchronize::is_at_safepoint(), "must be at safepoint");
  intptr_t *a = (intptr_t *) jni_functions();
  intptr_t *b = (intptr_t *) new_jni_NativeInterface;
  for (uint i=0; i <  sizeof(struct JNINativeInterface_)/sizeof(void *); i++) {
    Atomic::store_ptr(*b++, a++);
  }
}

void quicken_jni_functions() {
  // Replace Get<Primitive>Field with fast versions
  if (UseFastJNIAccessors && !JvmtiExport::can_post_field_access()
      && !VerifyJNIFields && !TraceJNICalls && !CountJNICalls && !CheckJNICalls
#if defined(_WINDOWS) && defined(IA32) && defined(COMPILER2)
      // windows x86 currently needs SEH wrapper and the gain of the fast
      // versions currently isn't certain for server vm on uniprocessor.
      && os::is_MP()
#endif
  ) {
    address func;
    func = JNI_FastGetField::generate_fast_get_boolean_field();
    if (func != (address)-1) {
      jni_NativeInterface.GetBooleanField = (GetBooleanField_t)func;
    }
    func = JNI_FastGetField::generate_fast_get_byte_field();
    if (func != (address)-1) {
      jni_NativeInterface.GetByteField = (GetByteField_t)func;
    }
    func = JNI_FastGetField::generate_fast_get_char_field();
    if (func != (address)-1) {
      jni_NativeInterface.GetCharField = (GetCharField_t)func;
    }
    func = JNI_FastGetField::generate_fast_get_short_field();
    if (func != (address)-1) {
      jni_NativeInterface.GetShortField = (GetShortField_t)func;
    }
    func = JNI_FastGetField::generate_fast_get_int_field();
    if (func != (address)-1) {
      jni_NativeInterface.GetIntField = (GetIntField_t)func;
    }
    func = JNI_FastGetField::generate_fast_get_long_field();
    if (func != (address)-1) {
      jni_NativeInterface.GetLongField = (GetLongField_t)func;
    }
    func = JNI_FastGetField::generate_fast_get_float_field();
    if (func != (address)-1) {
      jni_NativeInterface.GetFloatField = (GetFloatField_t)func;
    }
    func = JNI_FastGetField::generate_fast_get_double_field();
    if (func != (address)-1) {
      jni_NativeInterface.GetDoubleField = (GetDoubleField_t)func;
    }
  }
}

// Returns the function structure
struct JNINativeInterface_* jni_functions() {
#ifndef JNICHECK_KERNEL
  if (CheckJNICalls) return jni_functions_check();
#else  // JNICHECK_KERNEL
  if (CheckJNICalls) warning("-Xcheck:jni is not supported in kernel vm.");
#endif // JNICHECK_KERNEL
  return &jni_NativeInterface;
}

// Returns the function structure
struct JNINativeInterface_* jni_functions_nocheck() {
  return &jni_NativeInterface;
}


// Invocation API


// Forward declaration
extern const struct JNIInvokeInterface_ jni_InvokeInterface;

// Global invocation API vars
volatile jint vm_created = 0;
// Indicate whether it is safe to recreate VM
volatile jint safe_to_recreate_vm = 1;
struct JavaVM_ main_vm = {&jni_InvokeInterface};


#define JAVASTACKSIZE (400 * 1024)    /* Default size of a thread java stack */
enum { VERIFY_NONE, VERIFY_REMOTE, VERIFY_ALL };

#ifndef USDT2
HS_DTRACE_PROBE_DECL1(hotspot_jni, GetDefaultJavaVMInitArgs__entry, void*);
DT_RETURN_MARK_DECL(GetDefaultJavaVMInitArgs, jint);
#else /* USDT2 */
DT_RETURN_MARK_DECL(GetDefaultJavaVMInitArgs, jint
                    , HOTSPOT_JNI_GETDEFAULTJAVAVMINITARGS_RETURN(_ret_ref));
#endif /* USDT2 */

_JNI_IMPORT_OR_EXPORT_ jint JNICALL JNI_GetDefaultJavaVMInitArgs(void *args_) {
#ifndef USDT2
  HS_DTRACE_PROBE1(hotspot_jni, GetDefaultJavaVMInitArgs__entry, args_);
#else /* USDT2 */
  HOTSPOT_JNI_GETDEFAULTJAVAVMINITARGS_ENTRY(
                                             args_);
#endif /* USDT2 */
  JDK1_1InitArgs *args = (JDK1_1InitArgs *)args_;
  jint ret = JNI_ERR;
  DT_RETURN_MARK(GetDefaultJavaVMInitArgs, jint, (const jint&)ret);

  if (Threads::is_supported_jni_version(args->version)) {
    ret = JNI_OK;
  }
  // 1.1 style no longer supported in hotspot.
  // According the JNI spec, we should update args->version on return.
  // We also use the structure to communicate with launcher about default
  // stack size.
  if (args->version == JNI_VERSION_1_1) {
    args->version = JNI_VERSION_1_2;
    // javaStackSize is int in arguments structure
    assert(jlong(ThreadStackSize) * K < INT_MAX, "integer overflow");
    args->javaStackSize = (jint)(ThreadStackSize * K);
  }
  return ret;
}

#ifndef PRODUCT

#include "gc_interface/collectedHeap.hpp"
#include "utilities/quickSort.hpp"

#define run_unit_test(unit_test_function_call)              \
  tty->print_cr("Running test: " #unit_test_function_call); \
  unit_test_function_call

void execute_internal_vm_tests() {
  if (ExecuteInternalVMTests) {
    tty->print_cr("Running internal VM tests");
    run_unit_test(arrayOopDesc::test_max_array_length());
    run_unit_test(CollectedHeap::test_is_in());
    run_unit_test(QuickSort::test_quick_sort());
    tty->print_cr("All internal VM tests passed");
  }
}

#undef run_unit_test

#endif

#ifndef USDT2
HS_DTRACE_PROBE_DECL3(hotspot_jni, CreateJavaVM__entry, vm, penv, args);
DT_RETURN_MARK_DECL(CreateJavaVM, jint);
#else /* USDT2 */
DT_RETURN_MARK_DECL(CreateJavaVM, jint
                    , HOTSPOT_JNI_CREATEJAVAVM_RETURN(_ret_ref));
#endif /* USDT2 */

_JNI_IMPORT_OR_EXPORT_ jint JNICALL JNI_CreateJavaVM(JavaVM **vm, void **penv, void *args) {
#ifndef USDT2
  HS_DTRACE_PROBE3(hotspot_jni, CreateJavaVM__entry, vm, penv, args);
#else /* USDT2 */
  HOTSPOT_JNI_CREATEJAVAVM_ENTRY(
                                 (void **) vm, penv, args);
#endif /* USDT2 */

  jint result = JNI_ERR;
  DT_RETURN_MARK(CreateJavaVM, jint, (const jint&)result);

  // We're about to use Atomic::xchg for synchronization.  Some Zero
  // platforms use the GCC builtin __sync_lock_test_and_set for this,
  // but __sync_lock_test_and_set is not guaranteed to do what we want
  // on all architectures.  So we check it works before relying on it.
#if defined(ZERO) && defined(ASSERT)
  {
    jint a = 0xcafebabe;
    jint b = Atomic::xchg(0xdeadbeef, &a);
    void *c = &a;
    void *d = Atomic::xchg_ptr(&b, &c);
    assert(a == (jint) 0xdeadbeef && b == (jint) 0xcafebabe, "Atomic::xchg() works");
    assert(c == &b && d == &a, "Atomic::xchg_ptr() works");
  }
#endif // ZERO && ASSERT

  // At the moment it's only possible to have one Java VM,
  // since some of the runtime state is in global variables.

  // We cannot use our mutex locks here, since they only work on
  // Threads. We do an atomic compare and exchange to ensure only
  // one thread can call this method at a time

  // We use Atomic::xchg rather than Atomic::add/dec since on some platforms
  // the add/dec implementations are dependent on whether we are running
  // on a multiprocessor, and at this stage of initialization the os::is_MP
  // function used to determine this will always return false. Atomic::xchg
  // does not have this problem.
  if (Atomic::xchg(1, &vm_created) == 1) {
    return JNI_ERR;   // already created, or create attempt in progress
  }
  if (Atomic::xchg(0, &safe_to_recreate_vm) == 0) {
    return JNI_ERR;  // someone tried and failed and retry not allowed.
  }

  assert(vm_created == 1, "vm_created is true during the creation");

  /**
   * Certain errors during initialization are recoverable and do not
   * prevent this method from being called again at a later time
   * (perhaps with different arguments).  However, at a certain
   * point during initialization if an error occurs we cannot allow
   * this function to be called again (or it will crash).  In those
   * situations, the 'canTryAgain' flag is set to false, which atomically
   * sets safe_to_recreate_vm to 1, such that any new call to
   * JNI_CreateJavaVM will immediately fail using the above logic.
   */
  bool can_try_again = true;

  result = Threads::create_vm((JavaVMInitArgs*) args, &can_try_again);
  if (result == JNI_OK) {
    JavaThread *thread = JavaThread::current();
    /* thread is thread_in_vm here */
    *vm = (JavaVM *)(&main_vm);
    *(JNIEnv**)penv = thread->jni_environment();

#ifdef GRAAL
      GraalCompiler* compiler = GraalCompiler::instance();
      ciObjectFactory::initialize(); 
      compiler->initialize();
#endif

    // Tracks the time application was running before GC
    RuntimeService::record_application_start();

    // Notify JVMTI
    if (JvmtiExport::should_post_thread_life()) {
       JvmtiExport::post_thread_start(thread);
    }

<<<<<<< HEAD
=======
    EVENT_BEGIN(TraceEventThreadStart, event);
    EVENT_COMMIT(event,
        EVENT_SET(event, javalangthread, java_lang_Thread::thread_id(thread->threadObj())));

>>>>>>> d8fdacf5
    // Check if we should compile all classes on bootclasspath
    NOT_PRODUCT(if (CompileTheWorld) ClassLoader::compile_the_world();)
    // Since this is not a JVM_ENTRY we have to set the thread state manually before leaving.
    ThreadStateTransition::transition_and_fence(thread, _thread_in_vm, _thread_in_native);
  } else {
    if (can_try_again) {
      // reset safe_to_recreate_vm to 1 so that retrial would be possible
      safe_to_recreate_vm = 1;
    }

    // Creation failed. We must reset vm_created
    *vm = 0;
    *(JNIEnv**)penv = 0;
    // reset vm_created last to avoid race condition. Use OrderAccess to
    // control both compiler and architectural-based reordering.
    OrderAccess::release_store(&vm_created, 0);
  }

  NOT_PRODUCT(test_error_handler(ErrorHandlerTest));
  NOT_PRODUCT(execute_internal_vm_tests());
  return result;
}

#ifndef USDT2
HS_DTRACE_PROBE_DECL3(hotspot_jni, GetCreatedJavaVMs__entry, \
  JavaVM**, jsize, jsize*);
HS_DTRACE_PROBE_DECL1(hotspot_jni, GetCreatedJavaVMs__return, jint);
#endif /* !USDT2 */

_JNI_IMPORT_OR_EXPORT_ jint JNICALL JNI_GetCreatedJavaVMs(JavaVM **vm_buf, jsize bufLen, jsize *numVMs) {
  // See bug 4367188, the wrapper can sometimes cause VM crashes
  // JNIWrapper("GetCreatedJavaVMs");
#ifndef USDT2
  HS_DTRACE_PROBE3(hotspot_jni, GetCreatedJavaVMs__entry, \
    vm_buf, bufLen, numVMs);
#else /* USDT2 */
  HOTSPOT_JNI_GETCREATEDJAVAVMS_ENTRY(
                                      (void **) vm_buf, bufLen, (uintptr_t *) numVMs);
#endif /* USDT2 */
  if (vm_created) {
    if (numVMs != NULL) *numVMs = 1;
    if (bufLen > 0)     *vm_buf = (JavaVM *)(&main_vm);
  } else {
    if (numVMs != NULL) *numVMs = 0;
  }
#ifndef USDT2
  HS_DTRACE_PROBE1(hotspot_jni, GetCreatedJavaVMs__return, JNI_OK);
#else /* USDT2 */
  HOTSPOT_JNI_GETCREATEDJAVAVMS_RETURN(
                                    JNI_OK);
#endif /* USDT2 */
  return JNI_OK;
}

extern "C" {

#ifndef USDT2
DT_RETURN_MARK_DECL(DestroyJavaVM, jint);
#else /* USDT2 */
DT_RETURN_MARK_DECL(DestroyJavaVM, jint
                    , HOTSPOT_JNI_DESTROYJAVAVM_RETURN(_ret_ref));
#endif /* USDT2 */

jint JNICALL jni_DestroyJavaVM(JavaVM *vm) {
#ifndef USDT2
  DTRACE_PROBE1(hotspot_jni, DestroyJavaVM__entry, vm);
#else /* USDT2 */
  HOTSPOT_JNI_DESTROYJAVAVM_ENTRY(
                                  vm);
#endif /* USDT2 */
  jint res = JNI_ERR;
  DT_RETURN_MARK(DestroyJavaVM, jint, (const jint&)res);

  if (!vm_created) {
    res = JNI_ERR;
    return res;
  }

  JNIWrapper("DestroyJavaVM");
  JNIEnv *env;
  JavaVMAttachArgs destroyargs;
  destroyargs.version = CurrentVersion;
  destroyargs.name = (char *)"DestroyJavaVM";
  destroyargs.group = NULL;
  res = vm->AttachCurrentThread((void **)&env, (void *)&destroyargs);
  if (res != JNI_OK) {
    return res;
  }

  // Since this is not a JVM_ENTRY we have to set the thread state manually before entering.
  JavaThread* thread = JavaThread::current();
  ThreadStateTransition::transition_from_native(thread, _thread_in_vm);
  if (Threads::destroy_vm()) {
    // Should not change thread state, VM is gone
    vm_created = false;
    res = JNI_OK;
    return res;
  } else {
    ThreadStateTransition::transition_and_fence(thread, _thread_in_vm, _thread_in_native);
    res = JNI_ERR;
    return res;
  }
}


static jint attach_current_thread(JavaVM *vm, void **penv, void *_args, bool daemon) {
  JavaVMAttachArgs *args = (JavaVMAttachArgs *) _args;

  // Check below commented out from JDK1.2fcs as well
  /*
  if (args && (args->version != JNI_VERSION_1_1 || args->version != JNI_VERSION_1_2)) {
    return JNI_EVERSION;
  }
  */

  Thread* t = ThreadLocalStorage::get_thread_slow();
  if (t != NULL) {
    // If the thread has been attached this operation is a no-op
    *(JNIEnv**)penv = ((JavaThread*) t)->jni_environment();
    return JNI_OK;
  }

  // Create a thread and mark it as attaching so it will be skipped by the
  // ThreadsListEnumerator - see CR 6404306
  JavaThread* thread = new JavaThread(true);

  // Set correct safepoint info. The thread is going to call into Java when
  // initializing the Java level thread object. Hence, the correct state must
  // be set in order for the Safepoint code to deal with it correctly.
  thread->set_thread_state(_thread_in_vm);
  // Must do this before initialize_thread_local_storage
  thread->record_stack_base_and_size();

  thread->initialize_thread_local_storage();

  if (!os::create_attached_thread(thread)) {
    delete thread;
    return JNI_ERR;
  }
  // Enable stack overflow checks
  thread->create_stack_guard_pages();

  thread->initialize_tlab();

  thread->cache_global_variables();

  // Crucial that we do not have a safepoint check for this thread, since it has
  // not been added to the Thread list yet.
  { Threads_lock->lock_without_safepoint_check();
    // This must be inside this lock in order to get FullGCALot to work properly, i.e., to
    // avoid this thread trying to do a GC before it is added to the thread-list
    thread->set_active_handles(JNIHandleBlock::allocate_block());
    Threads::add(thread, daemon);
    Threads_lock->unlock();
  }
  // Create thread group and name info from attach arguments
  oop group = NULL;
  char* thread_name = NULL;
  if (args != NULL && Threads::is_supported_jni_version(args->version)) {
    group = JNIHandles::resolve(args->group);
    thread_name = args->name; // may be NULL
  }
  if (group == NULL) group = Universe::main_thread_group();

  // Create Java level thread object and attach it to this thread
  bool attach_failed = false;
  {
    EXCEPTION_MARK;
    HandleMark hm(THREAD);
    Handle thread_group(THREAD, group);
    thread->allocate_threadObj(thread_group, thread_name, daemon, THREAD);
    if (HAS_PENDING_EXCEPTION) {
      CLEAR_PENDING_EXCEPTION;
      // cleanup outside the handle mark.
      attach_failed = true;
    }
  }

  if (attach_failed) {
    // Added missing cleanup
    thread->cleanup_failed_attach_current_thread();
    return JNI_ERR;
  }

  // mark the thread as no longer attaching
  // this uses a fence to push the change through so we don't have
  // to regrab the threads_lock
  thread->set_done_attaching_via_jni();

  // Set java thread status.
  java_lang_Thread::set_thread_status(thread->threadObj(),
              java_lang_Thread::RUNNABLE);

  // Notify the debugger
  if (JvmtiExport::should_post_thread_life()) {
    JvmtiExport::post_thread_start(thread);
  }

  EVENT_BEGIN(TraceEventThreadStart, event);
  EVENT_COMMIT(event,
      EVENT_SET(event, javalangthread, java_lang_Thread::thread_id(thread->threadObj())));

  *(JNIEnv**)penv = thread->jni_environment();

  // Now leaving the VM, so change thread_state. This is normally automatically taken care
  // of in the JVM_ENTRY. But in this situation we have to do it manually. Notice, that by
  // using ThreadStateTransition::transition, we do a callback to the safepoint code if
  // needed.

  ThreadStateTransition::transition_and_fence(thread, _thread_in_vm, _thread_in_native);

  // Perform any platform dependent FPU setup
  os::setup_fpu();

  return JNI_OK;
}


jint JNICALL jni_AttachCurrentThread(JavaVM *vm, void **penv, void *_args) {
#ifndef USDT2
  DTRACE_PROBE3(hotspot_jni, AttachCurrentThread__entry, vm, penv, _args);
#else /* USDT2 */
  HOTSPOT_JNI_ATTACHCURRENTTHREAD_ENTRY(
                                        vm, penv, _args);
#endif /* USDT2 */
  if (!vm_created) {
#ifndef USDT2
    DTRACE_PROBE1(hotspot_jni, AttachCurrentThread__return, JNI_ERR);
#else /* USDT2 */
  HOTSPOT_JNI_ATTACHCURRENTTHREAD_RETURN(
                                         (uint32_t) JNI_ERR);
#endif /* USDT2 */
    return JNI_ERR;
  }

  JNIWrapper("AttachCurrentThread");
  jint ret = attach_current_thread(vm, penv, _args, false);
#ifndef USDT2
  DTRACE_PROBE1(hotspot_jni, AttachCurrentThread__return, ret);
#else /* USDT2 */
  HOTSPOT_JNI_ATTACHCURRENTTHREAD_RETURN(
                                         ret);
#endif /* USDT2 */
  return ret;
}


jint JNICALL jni_DetachCurrentThread(JavaVM *vm)  {
#ifndef USDT2
  DTRACE_PROBE1(hotspot_jni, DetachCurrentThread__entry, vm);
#else /* USDT2 */
  HOTSPOT_JNI_DETACHCURRENTTHREAD_ENTRY(
                                        vm);
#endif /* USDT2 */
  VM_Exit::block_if_vm_exited();

  JNIWrapper("DetachCurrentThread");

  // If the thread has been deattacted the operations is a no-op
  if (ThreadLocalStorage::thread() == NULL) {
#ifndef USDT2
    DTRACE_PROBE1(hotspot_jni, DetachCurrentThread__return, JNI_OK);
#else /* USDT2 */
  HOTSPOT_JNI_DETACHCURRENTTHREAD_RETURN(
                                         JNI_OK);
#endif /* USDT2 */
    return JNI_OK;
  }

  JavaThread* thread = JavaThread::current();
  if (thread->has_last_Java_frame()) {
#ifndef USDT2
    DTRACE_PROBE1(hotspot_jni, DetachCurrentThread__return, JNI_ERR);
#else /* USDT2 */
  HOTSPOT_JNI_DETACHCURRENTTHREAD_RETURN(
                                         (uint32_t) JNI_ERR);
#endif /* USDT2 */
    // Can't detach a thread that's running java, that can't work.
    return JNI_ERR;
  }

  // Safepoint support. Have to do call-back to safepoint code, if in the
  // middel of a safepoint operation
  ThreadStateTransition::transition_from_native(thread, _thread_in_vm);

  // XXX: Note that JavaThread::exit() call below removes the guards on the
  // stack pages set up via enable_stack_{red,yellow}_zone() calls
  // above in jni_AttachCurrentThread. Unfortunately, while the setting
  // of the guards is visible in jni_AttachCurrentThread above,
  // the removal of the guards is buried below in JavaThread::exit()
  // here. The abstraction should be more symmetrically either exposed
  // or hidden (e.g. it could probably be hidden in the same
  // (platform-dependent) methods where we do alternate stack
  // maintenance work?)
  thread->exit(false, JavaThread::jni_detach);
  delete thread;

#ifndef USDT2
  DTRACE_PROBE1(hotspot_jni, DetachCurrentThread__return, JNI_OK);
#else /* USDT2 */
  HOTSPOT_JNI_DETACHCURRENTTHREAD_RETURN(
                                         JNI_OK);
#endif /* USDT2 */
  return JNI_OK;
}

#ifndef USDT2
DT_RETURN_MARK_DECL(GetEnv, jint);
#else /* USDT2 */
DT_RETURN_MARK_DECL(GetEnv, jint
                    , HOTSPOT_JNI_GETENV_RETURN(_ret_ref));
#endif /* USDT2 */

jint JNICALL jni_GetEnv(JavaVM *vm, void **penv, jint version) {
#ifndef USDT2
  DTRACE_PROBE3(hotspot_jni, GetEnv__entry, vm, penv, version);
#else /* USDT2 */
  HOTSPOT_JNI_GETENV_ENTRY(
                           vm, penv, version);
#endif /* USDT2 */
  jint ret = JNI_ERR;
  DT_RETURN_MARK(GetEnv, jint, (const jint&)ret);

  if (!vm_created) {
    *penv = NULL;
    ret = JNI_EDETACHED;
    return ret;
  }

  if (JniExportedInterface::GetExportedInterface(vm, penv, version, &ret)) {
    return ret;
  }

#ifndef JVMPI_VERSION_1
// need these in order to be polite about older agents
#define JVMPI_VERSION_1   ((jint)0x10000001)
#define JVMPI_VERSION_1_1 ((jint)0x10000002)
#define JVMPI_VERSION_1_2 ((jint)0x10000003)
#endif // !JVMPI_VERSION_1

  Thread* thread = ThreadLocalStorage::thread();
  if (thread != NULL && thread->is_Java_thread()) {
    if (Threads::is_supported_jni_version_including_1_1(version)) {
      *(JNIEnv**)penv = ((JavaThread*) thread)->jni_environment();
      ret = JNI_OK;
      return ret;

    } else if (version == JVMPI_VERSION_1 ||
               version == JVMPI_VERSION_1_1 ||
               version == JVMPI_VERSION_1_2) {
      tty->print_cr("ERROR: JVMPI, an experimental interface, is no longer supported.");
      tty->print_cr("Please use the supported interface: the JVM Tool Interface (JVM TI).");
      ret = JNI_EVERSION;
      return ret;
    } else if (JvmtiExport::is_jvmdi_version(version)) {
      tty->print_cr("FATAL ERROR: JVMDI is no longer supported.");
      tty->print_cr("Please use the supported interface: the JVM Tool Interface (JVM TI).");
      ret = JNI_EVERSION;
      return ret;
    } else {
      *penv = NULL;
      ret = JNI_EVERSION;
      return ret;
    }
  } else {
    *penv = NULL;
    ret = JNI_EDETACHED;
    return ret;
  }
}


jint JNICALL jni_AttachCurrentThreadAsDaemon(JavaVM *vm, void **penv, void *_args) {
#ifndef USDT2
  DTRACE_PROBE3(hotspot_jni, AttachCurrentThreadAsDaemon__entry, vm, penv, _args);
#else /* USDT2 */
  HOTSPOT_JNI_ATTACHCURRENTTHREADASDAEMON_ENTRY(
                                                vm, penv, _args);
#endif /* USDT2 */
  if (!vm_created) {
#ifndef USDT2
    DTRACE_PROBE1(hotspot_jni, AttachCurrentThreadAsDaemon__return, JNI_ERR);
#else /* USDT2 */
  HOTSPOT_JNI_ATTACHCURRENTTHREADASDAEMON_RETURN(
                                                 (uint32_t) JNI_ERR);
#endif /* USDT2 */
    return JNI_ERR;
  }

  JNIWrapper("AttachCurrentThreadAsDaemon");
  jint ret = attach_current_thread(vm, penv, _args, true);
#ifndef USDT2
  DTRACE_PROBE1(hotspot_jni, AttachCurrentThreadAsDaemon__return, ret);
#else /* USDT2 */
  HOTSPOT_JNI_ATTACHCURRENTTHREADASDAEMON_RETURN(
                                                 ret);
#endif /* USDT2 */
  return ret;
}


} // End extern "C"

const struct JNIInvokeInterface_ jni_InvokeInterface = {
    NULL,
    NULL,
    NULL,

    jni_DestroyJavaVM,
    jni_AttachCurrentThread,
    jni_DetachCurrentThread,
    jni_GetEnv,
    jni_AttachCurrentThreadAsDaemon
};<|MERGE_RESOLUTION|>--- conflicted
+++ resolved
@@ -5152,13 +5152,10 @@
        JvmtiExport::post_thread_start(thread);
     }
 
-<<<<<<< HEAD
-=======
     EVENT_BEGIN(TraceEventThreadStart, event);
     EVENT_COMMIT(event,
         EVENT_SET(event, javalangthread, java_lang_Thread::thread_id(thread->threadObj())));
 
->>>>>>> d8fdacf5
     // Check if we should compile all classes on bootclasspath
     NOT_PRODUCT(if (CompileTheWorld) ClassLoader::compile_the_world();)
     // Since this is not a JVM_ENTRY we have to set the thread state manually before leaving.
