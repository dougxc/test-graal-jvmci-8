/*
 * Copyright (c) 1997, 2017, Oracle and/or its affiliates. All rights reserved.
 * DO NOT ALTER OR REMOVE COPYRIGHT NOTICES OR THIS FILE HEADER.
 *
 * This code is free software; you can redistribute it and/or modify it
 * under the terms of the GNU General Public License version 2 only, as
 * published by the Free Software Foundation.
 *
 * This code is distributed in the hope that it will be useful, but WITHOUT
 * ANY WARRANTY; without even the implied warranty of MERCHANTABILITY or
 * FITNESS FOR A PARTICULAR PURPOSE.  See the GNU General Public License
 * version 2 for more details (a copy is included in the LICENSE file that
 * accompanied this code).
 *
 * You should have received a copy of the GNU General Public License version
 * 2 along with this work; if not, write to the Free Software Foundation,
 * Inc., 51 Franklin St, Fifth Floor, Boston, MA 02110-1301 USA.
 *
 * Please contact Oracle, 500 Oracle Parkway, Redwood Shores, CA 94065 USA
 * or visit www.oracle.com if you need additional information or have any
 * questions.
 *
 */

#include "precompiled.hpp"
#include "classfile/javaClasses.hpp"
#include "classfile/systemDictionary.hpp"
#include "classfile/vmSymbols.hpp"
#include "memory/oopFactory.hpp"
#include "memory/resourceArea.hpp"
#include "memory/universe.inline.hpp"
#include "oops/instanceKlass.hpp"
#include "oops/method.hpp"
#include "oops/oop.inline.hpp"
#include "oops/symbol.hpp"
#include "prims/jvm_misc.hpp"
#include "prims/nativeLookup.hpp"
#include "runtime/arguments.hpp"
#include "runtime/handles.inline.hpp"
#include "runtime/javaCalls.hpp"
#include "runtime/sharedRuntime.hpp"
#include "runtime/signature.hpp"
#include "utilities/macros.hpp"
#if INCLUDE_JFR
#include "jfr/jfr.hpp"
#endif
#ifdef TARGET_OS_FAMILY_linux
# include "os_linux.inline.hpp"
#endif
#ifdef TARGET_OS_FAMILY_solaris
# include "os_solaris.inline.hpp"
#endif
#ifdef TARGET_OS_FAMILY_windows
# include "os_windows.inline.hpp"
#endif
#ifdef TARGET_OS_FAMILY_aix
# include "os_aix.inline.hpp"
#endif
#ifdef TARGET_OS_FAMILY_bsd
# include "os_bsd.inline.hpp"
#endif


static void mangle_name_on(outputStream* st, Symbol* name, int begin, int end) {
  char* bytes = (char*)name->bytes() + begin;
  char* end_bytes = (char*)name->bytes() + end;
  while (bytes < end_bytes) {
    jchar c;
    bytes = UTF8::next(bytes, &c);
    if (c <= 0x7f && isalnum(c)) {
      st->put((char) c);
    } else {
           if (c == '_') st->print("_1");
      else if (c == '/') st->print("_");
      else if (c == ';') st->print("_2");
      else if (c == '[') st->print("_3");
      else               st->print("_%.5x", c);
    }
  }
}


static void mangle_name_on(outputStream* st, Symbol* name) {
  mangle_name_on(st, name, 0, name->utf8_length());
}


char* NativeLookup::pure_jni_name(methodHandle method) {
  stringStream st;
  // Prefix
  st.print("Java_");
  // Klass name
  mangle_name_on(&st, method->klass_name());
  st.print("_");
  // Method name
  mangle_name_on(&st, method->name());
  return st.as_string();
}


char* NativeLookup::critical_jni_name(methodHandle method) {
  stringStream st;
  // Prefix
  st.print("JavaCritical_");
  // Klass name
  mangle_name_on(&st, method->klass_name());
  st.print("_");
  // Method name
  mangle_name_on(&st, method->name());
  return st.as_string();
}


char* NativeLookup::long_jni_name(methodHandle method) {
  // Signature ignore the wrapping parenteses and the trailing return type
  stringStream st;
  Symbol* signature = method->signature();
  st.print("__");
  // find ')'
  int end;
  for (end = 0; end < signature->utf8_length() && signature->byte_at(end) != ')'; end++);
  // skip first '('
  mangle_name_on(&st, signature, 1, end);
  return st.as_string();
}

extern "C" {
  void JNICALL JVM_RegisterUnsafeMethods(JNIEnv *env, jclass unsafecls);
  void JNICALL JVM_RegisterMethodHandleMethods(JNIEnv *env, jclass unsafecls);
  void JNICALL JVM_RegisterPerfMethods(JNIEnv *env, jclass perfclass);
  void JNICALL JVM_RegisterWhiteBoxMethods(JNIEnv *env, jclass wbclass);
#if INCLUDE_JVMCI
  void     JNICALL JVM_InitJVMCIClassLoader(JNIEnv *env, jclass c, jobject loader);
  void     JNICALL JVM_RegisterJVMCINatives(JNIEnv *env, jclass compilerToVMClass);
  jobject  JNICALL JVM_GetJVMCIRuntime(JNIEnv *env, jclass c);
  jobject  JNICALL JVM_GetJVMCIClassLoader(JNIEnv *env, jclass c);
#endif
}

#define CC (char*)  /* cast a literal from (const char*) */
#define FN_PTR(f) CAST_FROM_FN_PTR(void*, &f)

static JNINativeMethod lookup_special_native_methods[] = {
  { CC"Java_sun_misc_Unsafe_registerNatives",                      NULL, FN_PTR(JVM_RegisterUnsafeMethods)       },
  { CC"Java_java_lang_invoke_MethodHandleNatives_registerNatives", NULL, FN_PTR(JVM_RegisterMethodHandleMethods) },
  { CC"Java_sun_misc_Perf_registerNatives",                        NULL, FN_PTR(JVM_RegisterPerfMethods)         },
  { CC"Java_sun_hotspot_WhiteBox_registerNatives",                 NULL, FN_PTR(JVM_RegisterWhiteBoxMethods)     },
<<<<<<< HEAD
#if INCLUDE_JVMCI
  { CC"Java_jdk_vm_ci_services_JVMCIClassLoaderFactory_init",  NULL, FN_PTR(JVM_InitJVMCIClassLoader)     },
  { CC"Java_jdk_vm_ci_runtime_JVMCI_initializeRuntime",        NULL, FN_PTR(JVM_GetJVMCIRuntime)          },
  { CC"Java_jdk_vm_ci_services_Services_getJVMCIClassLoader0", NULL, FN_PTR(JVM_GetJVMCIClassLoader)      },
  { CC"Java_jdk_vm_ci_hotspot_CompilerToVM_registerNatives",   NULL, FN_PTR(JVM_RegisterJVMCINatives)     },
=======
#if INCLUDE_JFR
  { CC"Java_jdk_jfr_internal_JVM_registerNatives",                 NULL, FN_PTR(jfr_register_natives)            },
>>>>>>> f9317a25
#endif
};

static address lookup_special_native(char* jni_name) {
  int count = sizeof(lookup_special_native_methods) / sizeof(JNINativeMethod);
  for (int i = 0; i < count; i++) {
    // NB: To ignore the jni prefix and jni postfix strstr is used matching.
    if (strstr(jni_name, lookup_special_native_methods[i].name) != NULL) {
      return CAST_FROM_FN_PTR(address, lookup_special_native_methods[i].fnPtr);
    }
  }
  return NULL;
}

address NativeLookup::lookup_style(methodHandle method, char* pure_name, const char* long_name, int args_size, bool os_style, bool& in_base_library, TRAPS) {
  address entry;
  // Compute complete JNI name for style
  stringStream st;
  if (os_style) os::print_jni_name_prefix_on(&st, args_size);
  st.print_raw(pure_name);
  st.print_raw(long_name);
  if (os_style) os::print_jni_name_suffix_on(&st, args_size);
  char* jni_name = st.as_string();

  // If the loader is null we have a system class, so we attempt a lookup in
  // the native Java library. This takes care of any bootstrapping problems.
  // Note: It is critical for bootstrapping that Java_java_lang_ClassLoader_00024NativeLibrary_find
  // gets found the first time around - otherwise an infinite loop can occure. This is
  // another VM/library dependency
  Handle loader(THREAD, method->method_holder()->class_loader());
  if (loader.is_null() JVMCI_ONLY(|| loader() == SystemDictionary::jvmci_loader())) {
    entry = lookup_special_native(jni_name);
    if (entry == NULL) {
       entry = (address) os::dll_lookup(os::native_java_library(), jni_name);
    }
    if (entry != NULL) {
      in_base_library = true;
      return entry;
    }
  }

  // Otherwise call static method findNative in ClassLoader
  KlassHandle   klass (THREAD, SystemDictionary::ClassLoader_klass());
  Handle name_arg = java_lang_String::create_from_str(jni_name, CHECK_NULL);

  JavaValue result(T_LONG);
  JavaCalls::call_static(&result,
                         klass,
                         vmSymbols::findNative_name(),
                         vmSymbols::classloader_string_long_signature(),
                         // Arguments
                         loader,
                         name_arg,
                         CHECK_NULL);
  entry = (address) (intptr_t) result.get_jlong();

  if (entry == NULL) {
    // findNative didn't find it, if there are any agent libraries look in them
    AgentLibrary* agent;
    for (agent = Arguments::agents(); agent != NULL; agent = agent->next()) {
      entry = (address) os::dll_lookup(agent->os_lib(), jni_name);
      if (entry != NULL) {
        return entry;
      }
    }
  }

  return entry;
}


address NativeLookup::lookup_critical_style(methodHandle method, char* pure_name, const char* long_name, int args_size, bool os_style) {
  if (!method->has_native_function()) {
    return NULL;
  }

  address current_entry = method->native_function();

  char dll_name[JVM_MAXPATHLEN];
  int offset;
  if (os::dll_address_to_library_name(current_entry, dll_name, sizeof(dll_name), &offset)) {
    char ebuf[32];
    void* dll = os::dll_load(dll_name, ebuf, sizeof(ebuf));
    if (dll != NULL) {
      // Compute complete JNI name for style
      stringStream st;
      if (os_style) os::print_jni_name_prefix_on(&st, args_size);
      st.print_raw(pure_name);
      st.print_raw(long_name);
      if (os_style) os::print_jni_name_suffix_on(&st, args_size);
      char* jni_name = st.as_string();
      return (address)os::dll_lookup(dll, jni_name);
    }
  }

  return NULL;
}


// Check all the formats of native implementation name to see if there is one
// for the specified method.
address NativeLookup::lookup_entry(methodHandle method, bool& in_base_library, TRAPS) {
  address entry = NULL;
  in_base_library = false;
  // Compute pure name
  char* pure_name = pure_jni_name(method);

  // Compute argument size
  int args_size = 1                             // JNIEnv
                + (method->is_static() ? 1 : 0) // class for static methods
                + method->size_of_parameters(); // actual parameters


  // 1) Try JNI short style
  entry = lookup_style(method, pure_name, "",        args_size, true,  in_base_library, CHECK_NULL);
  if (entry != NULL) return entry;

  // Compute long name
  char* long_name = long_jni_name(method);

  // 2) Try JNI long style
  entry = lookup_style(method, pure_name, long_name, args_size, true,  in_base_library, CHECK_NULL);
  if (entry != NULL) return entry;

  // 3) Try JNI short style without os prefix/suffix
  entry = lookup_style(method, pure_name, "",        args_size, false, in_base_library, CHECK_NULL);
  if (entry != NULL) return entry;

  // 4) Try JNI long style without os prefix/suffix
  entry = lookup_style(method, pure_name, long_name, args_size, false, in_base_library, CHECK_NULL);

  return entry; // NULL indicates not found
}

// Check all the formats of native implementation name to see if there is one
// for the specified method.
address NativeLookup::lookup_critical_entry(methodHandle method) {
  if (!CriticalJNINatives) return NULL;

  if (method->is_synchronized() ||
      !method->is_static()) {
    // Only static non-synchronized methods are allowed
    return NULL;
  }

  ResourceMark rm;
  address entry = NULL;

  Symbol* signature = method->signature();
  for (int end = 0; end < signature->utf8_length(); end++) {
    if (signature->byte_at(end) == 'L') {
      // Don't allow object types
      return NULL;
    }
  }

  // Compute critical name
  char* critical_name = critical_jni_name(method);

  // Compute argument size
  int args_size = 1                             // JNIEnv
                + (method->is_static() ? 1 : 0) // class for static methods
                + method->size_of_parameters(); // actual parameters


  // 1) Try JNI short style
  entry = lookup_critical_style(method, critical_name, "",        args_size, true);
  if (entry != NULL) return entry;

  // Compute long name
  char* long_name = long_jni_name(method);

  // 2) Try JNI long style
  entry = lookup_critical_style(method, critical_name, long_name, args_size, true);
  if (entry != NULL) return entry;

  // 3) Try JNI short style without os prefix/suffix
  entry = lookup_critical_style(method, critical_name, "",        args_size, false);
  if (entry != NULL) return entry;

  // 4) Try JNI long style without os prefix/suffix
  entry = lookup_critical_style(method, critical_name, long_name, args_size, false);

  return entry; // NULL indicates not found
}

// Check if there are any JVM TI prefixes which have been applied to the native method name.
// If any are found, remove them before attemping the look up of the
// native implementation again.
// See SetNativeMethodPrefix in the JVM TI Spec for more details.
address NativeLookup::lookup_entry_prefixed(methodHandle method, bool& in_base_library, TRAPS) {
#if INCLUDE_JVMTI
  ResourceMark rm(THREAD);

  int prefix_count;
  char** prefixes = JvmtiExport::get_all_native_method_prefixes(&prefix_count);
  char* in_name = method->name()->as_C_string();
  char* wrapper_name = in_name;
  // last applied prefix will be first -- go backwards
  for (int i = prefix_count-1; i >= 0; i--) {
    char* prefix = prefixes[i];
    size_t prefix_len = strlen(prefix);
    if (strncmp(prefix, wrapper_name, prefix_len) == 0) {
      // has this prefix remove it
      wrapper_name += prefix_len;
    }
  }
  if (wrapper_name != in_name) {
    // we have a name for a wrapping method
    int wrapper_name_len = (int)strlen(wrapper_name);
    TempNewSymbol wrapper_symbol = SymbolTable::probe(wrapper_name, wrapper_name_len);
    if (wrapper_symbol != NULL) {
      KlassHandle kh(method->method_holder());
      Method* wrapper_method = kh()->lookup_method(wrapper_symbol,
                                                                  method->signature());
      if (wrapper_method != NULL && !wrapper_method->is_native()) {
        // we found a wrapper method, use its native entry
        method->set_is_prefixed_native();
        return lookup_entry(wrapper_method, in_base_library, THREAD);
      }
    }
  }
#endif // INCLUDE_JVMTI
  return NULL;
}

address NativeLookup::lookup_base(methodHandle method, bool& in_base_library, TRAPS) {
  address entry = NULL;
  ResourceMark rm(THREAD);

  entry = lookup_entry(method, in_base_library, THREAD);
  if (entry != NULL) return entry;

  // standard native method resolution has failed.  Check if there are any
  // JVM TI prefixes which have been applied to the native method name.
  entry = lookup_entry_prefixed(method, in_base_library, THREAD);
  if (entry != NULL) return entry;

  // Native function not found, throw UnsatisfiedLinkError
  THROW_MSG_0(vmSymbols::java_lang_UnsatisfiedLinkError(),
              method->name_and_sig_as_C_string());
}


address NativeLookup::lookup(methodHandle method, bool& in_base_library, TRAPS) {
  if (!method->has_native_function()) {
    address entry = lookup_base(method, in_base_library, CHECK_NULL);
    method->set_native_function(entry,
      Method::native_bind_event_is_interesting);
    // -verbose:jni printing
    if (PrintJNIResolving) {
      ResourceMark rm(THREAD);
      tty->print_cr("[Dynamic-linking native method %s.%s ... JNI]",
        method->method_holder()->external_name(),
        method->name()->as_C_string());
    }
  }
  return method->native_function();
}

address NativeLookup::base_library_lookup(const char* class_name, const char* method_name, const char* signature) {
  EXCEPTION_MARK;
  bool in_base_library = true;  // SharedRuntime inits some math methods.
  TempNewSymbol c_name = SymbolTable::new_symbol(class_name,  CATCH);
  TempNewSymbol m_name = SymbolTable::new_symbol(method_name, CATCH);
  TempNewSymbol s_name = SymbolTable::new_symbol(signature,   CATCH);

  // Find the class
  Klass* k = SystemDictionary::resolve_or_fail(c_name, true, CATCH);
  instanceKlassHandle klass (THREAD, k);

  // Find method and invoke standard lookup
  methodHandle method (THREAD,
                       klass->uncached_lookup_method(m_name, s_name, Klass::find_overpass));
  address result = lookup(method, in_base_library, CATCH);
  assert(in_base_library, "must be in basic library");
  guarantee(result != NULL, "must be non NULL");
  return result;
}<|MERGE_RESOLUTION|>--- conflicted
+++ resolved
@@ -145,16 +145,14 @@
   { CC"Java_java_lang_invoke_MethodHandleNatives_registerNatives", NULL, FN_PTR(JVM_RegisterMethodHandleMethods) },
   { CC"Java_sun_misc_Perf_registerNatives",                        NULL, FN_PTR(JVM_RegisterPerfMethods)         },
   { CC"Java_sun_hotspot_WhiteBox_registerNatives",                 NULL, FN_PTR(JVM_RegisterWhiteBoxMethods)     },
-<<<<<<< HEAD
 #if INCLUDE_JVMCI
-  { CC"Java_jdk_vm_ci_services_JVMCIClassLoaderFactory_init",  NULL, FN_PTR(JVM_InitJVMCIClassLoader)     },
-  { CC"Java_jdk_vm_ci_runtime_JVMCI_initializeRuntime",        NULL, FN_PTR(JVM_GetJVMCIRuntime)          },
-  { CC"Java_jdk_vm_ci_services_Services_getJVMCIClassLoader0", NULL, FN_PTR(JVM_GetJVMCIClassLoader)      },
-  { CC"Java_jdk_vm_ci_hotspot_CompilerToVM_registerNatives",   NULL, FN_PTR(JVM_RegisterJVMCINatives)     },
-=======
+  { CC"Java_jdk_vm_ci_services_JVMCIClassLoaderFactory_init",      NULL, FN_PTR(JVM_InitJVMCIClassLoader)        },
+  { CC"Java_jdk_vm_ci_runtime_JVMCI_initializeRuntime",            NULL, FN_PTR(JVM_GetJVMCIRuntime)             },
+  { CC"Java_jdk_vm_ci_services_Services_getJVMCIClassLoader0",     NULL, FN_PTR(JVM_GetJVMCIClassLoader)         },
+  { CC"Java_jdk_vm_ci_hotspot_CompilerToVM_registerNatives",       NULL, FN_PTR(JVM_RegisterJVMCINatives)        },
+#endif
 #if INCLUDE_JFR
   { CC"Java_jdk_jfr_internal_JVM_registerNatives",                 NULL, FN_PTR(jfr_register_natives)            },
->>>>>>> f9317a25
 #endif
 };
 
