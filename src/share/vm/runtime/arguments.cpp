/*
 * Copyright (c) 1997, 2013, Oracle and/or its affiliates. All rights reserved.
 * DO NOT ALTER OR REMOVE COPYRIGHT NOTICES OR THIS FILE HEADER.
 *
 * This code is free software; you can redistribute it and/or modify it
 * under the terms of the GNU General Public License version 2 only, as
 * published by the Free Software Foundation.
 *
 * This code is distributed in the hope that it will be useful, but WITHOUT
 * ANY WARRANTY; without even the implied warranty of MERCHANTABILITY or
 * FITNESS FOR A PARTICULAR PURPOSE.  See the GNU General Public License
 * version 2 for more details (a copy is included in the LICENSE file that
 * accompanied this code).
 *
 * You should have received a copy of the GNU General Public License version
 * 2 along with this work; if not, write to the Free Software Foundation,
 * Inc., 51 Franklin St, Fifth Floor, Boston, MA 02110-1301 USA.
 *
 * Please contact Oracle, 500 Oracle Parkway, Redwood Shores, CA 94065 USA
 * or visit www.oracle.com if you need additional information or have any
 * questions.
 *
 */

#include "precompiled.hpp"
#include "classfile/javaAssertions.hpp"
#include "classfile/symbolTable.hpp"
#include "compiler/compilerOracle.hpp"
#include "memory/allocation.inline.hpp"
#include "memory/cardTableRS.hpp"
#include "memory/genCollectedHeap.hpp"
#include "memory/referenceProcessor.hpp"
#include "memory/universe.inline.hpp"
#include "oops/oop.inline.hpp"
#include "prims/jvmtiExport.hpp"
#include "runtime/arguments.hpp"
#include "runtime/globals_extension.hpp"
#include "runtime/java.hpp"
#include "services/management.hpp"
#include "services/memTracker.hpp"
#include "utilities/defaultStream.hpp"
#include "utilities/macros.hpp"
#include "utilities/taskqueue.hpp"
#ifdef TARGET_OS_FAMILY_linux
# include "os_linux.inline.hpp"
#endif
#ifdef TARGET_OS_FAMILY_solaris
# include "os_solaris.inline.hpp"
#endif
#ifdef TARGET_OS_FAMILY_windows
# include "os_windows.inline.hpp"
#endif
#ifdef TARGET_OS_FAMILY_bsd
# include "os_bsd.inline.hpp"
#endif
#if INCLUDE_ALL_GCS
#include "gc_implementation/concurrentMarkSweep/compactibleFreeListSpace.hpp"
#include "gc_implementation/g1/g1CollectedHeap.inline.hpp"
#include "gc_implementation/parallelScavenge/parallelScavengeHeap.hpp"
#endif // INCLUDE_ALL_GCS

// Note: This is a special bug reporting site for the JVM
#define DEFAULT_VENDOR_URL_BUG "http://bugreport.sun.com/bugreport/crash.jsp"
#define DEFAULT_JAVA_LAUNCHER  "generic"

// Disable options not supported in this release, with a warning if they
// were explicitly requested on the command-line
#define UNSUPPORTED_OPTION(opt, description)                    \
do {                                                            \
  if (opt) {                                                    \
    if (FLAG_IS_CMDLINE(opt)) {                                 \
      warning(description " is disabled in this release.");     \
    }                                                           \
    FLAG_SET_DEFAULT(opt, false);                               \
  }                                                             \
} while(0)

#define UNSUPPORTED_GC_OPTION(gc)                                     \
do {                                                                  \
  if (gc) {                                                           \
    if (FLAG_IS_CMDLINE(gc)) {                                        \
      warning(#gc " is not supported in this VM.  Using Serial GC."); \
    }                                                                 \
    FLAG_SET_DEFAULT(gc, false);                                      \
  }                                                                   \
} while(0)

char**  Arguments::_jvm_flags_array             = NULL;
int     Arguments::_num_jvm_flags               = 0;
char**  Arguments::_jvm_args_array              = NULL;
int     Arguments::_num_jvm_args                = 0;
#ifdef GRAAL
char**  Arguments::_graal_args_array              = NULL;
int     Arguments::_num_graal_args                = 0;
#endif
char*  Arguments::_java_command                 = NULL;
SystemProperty* Arguments::_system_properties   = NULL;
const char*  Arguments::_gc_log_filename        = NULL;
bool   Arguments::_has_profile                  = false;
size_t Arguments::_conservative_max_heap_alignment = 0;
uintx  Arguments::_min_heap_size                = 0;
Arguments::Mode Arguments::_mode                = _mixed;
bool   Arguments::_java_compiler                = false;
bool   Arguments::_xdebug_mode                  = false;
const char*  Arguments::_java_vendor_url_bug    = DEFAULT_VENDOR_URL_BUG;
const char*  Arguments::_sun_java_launcher      = DEFAULT_JAVA_LAUNCHER;
int    Arguments::_sun_java_launcher_pid        = -1;
bool   Arguments::_created_by_gamma_launcher    = false;

// These parameters are reset in method parse_vm_init_args(JavaVMInitArgs*)
bool   Arguments::_AlwaysCompileLoopMethods     = AlwaysCompileLoopMethods;
bool   Arguments::_UseOnStackReplacement        = UseOnStackReplacement;
bool   Arguments::_BackgroundCompilation        = BackgroundCompilation;
bool   Arguments::_ClipInlining                 = ClipInlining;

char*  Arguments::SharedArchivePath             = NULL;

AgentLibraryList Arguments::_libraryList;
AgentLibraryList Arguments::_agentList;

abort_hook_t     Arguments::_abort_hook         = NULL;
exit_hook_t      Arguments::_exit_hook          = NULL;
vfprintf_hook_t  Arguments::_vfprintf_hook      = NULL;


SystemProperty *Arguments::_java_ext_dirs = NULL;
SystemProperty *Arguments::_java_endorsed_dirs = NULL;
SystemProperty *Arguments::_sun_boot_library_path = NULL;
SystemProperty *Arguments::_java_library_path = NULL;
SystemProperty *Arguments::_java_home = NULL;
SystemProperty *Arguments::_java_class_path = NULL;
SystemProperty *Arguments::_sun_boot_class_path = NULL;

char* Arguments::_meta_index_path = NULL;
char* Arguments::_meta_index_dir = NULL;

// Check if head of 'option' matches 'name', and sets 'tail' remaining part of option string

static bool match_option(const JavaVMOption *option, const char* name,
                         const char** tail) {
  int len = (int)strlen(name);
  if (strncmp(option->optionString, name, len) == 0) {
    *tail = option->optionString + len;
    return true;
  } else {
    return false;
  }
}

static void logOption(const char* opt) {
  if (PrintVMOptions) {
    jio_fprintf(defaultStream::output_stream(), "VM option '%s'\n", opt);
  }
}

// Process java launcher properties.
void Arguments::process_sun_java_launcher_properties(JavaVMInitArgs* args) {
  // See if sun.java.launcher or sun.java.launcher.pid is defined.
  // Must do this before setting up other system properties,
  // as some of them may depend on launcher type.
  for (int index = 0; index < args->nOptions; index++) {
    const JavaVMOption* option = args->options + index;
    const char* tail;

    if (match_option(option, "-Dsun.java.launcher=", &tail)) {
      process_java_launcher_argument(tail, option->extraInfo);
      continue;
    }
    if (match_option(option, "-Dsun.java.launcher.pid=", &tail)) {
      _sun_java_launcher_pid = atoi(tail);
      continue;
    }
  }
}

// Initialize system properties key and value.
void Arguments::init_system_properties() {

  PropertyList_add(&_system_properties, new SystemProperty("java.vm.specification.name",
                                                                 "Java Virtual Machine Specification",  false));
  PropertyList_add(&_system_properties, new SystemProperty("java.vm.version", VM_Version::vm_release(),  false));
  PropertyList_add(&_system_properties, new SystemProperty("java.vm.name", VM_Version::vm_name(),  false));
  PropertyList_add(&_system_properties, new SystemProperty("java.vm.info", VM_Version::vm_info_string(),  true));

  // following are JVMTI agent writeable properties.
  // Properties values are set to NULL and they are
  // os specific they are initialized in os::init_system_properties_values().
  _java_ext_dirs = new SystemProperty("java.ext.dirs", NULL,  true);
  _java_endorsed_dirs = new SystemProperty("java.endorsed.dirs", NULL,  true);
  _sun_boot_library_path = new SystemProperty("sun.boot.library.path", NULL,  true);
  _java_library_path = new SystemProperty("java.library.path", NULL,  true);
  _java_home =  new SystemProperty("java.home", NULL,  true);
  _sun_boot_class_path = new SystemProperty("sun.boot.class.path", NULL,  true);

  _java_class_path = new SystemProperty("java.class.path", "",  true);

  // Add to System Property list.
  PropertyList_add(&_system_properties, _java_ext_dirs);
  PropertyList_add(&_system_properties, _java_endorsed_dirs);
  PropertyList_add(&_system_properties, _sun_boot_library_path);
  PropertyList_add(&_system_properties, _java_library_path);
  PropertyList_add(&_system_properties, _java_home);
  PropertyList_add(&_system_properties, _java_class_path);
  PropertyList_add(&_system_properties, _sun_boot_class_path);

  // Set OS specific system properties values
  os::init_system_properties_values();
}


  // Update/Initialize System properties after JDK version number is known
void Arguments::init_version_specific_system_properties() {
  enum { bufsz = 16 };
  char buffer[bufsz];
  const char* spec_vendor = "Sun Microsystems Inc.";
  uint32_t spec_version = 0;

  if (JDK_Version::is_gte_jdk17x_version()) {
    spec_vendor = "Oracle Corporation";
    spec_version = JDK_Version::current().major_version();
  }
  jio_snprintf(buffer, bufsz, "1." UINT32_FORMAT, spec_version);

  PropertyList_add(&_system_properties,
      new SystemProperty("java.vm.specification.vendor",  spec_vendor, false));
  PropertyList_add(&_system_properties,
      new SystemProperty("java.vm.specification.version", buffer, false));
  PropertyList_add(&_system_properties,
      new SystemProperty("java.vm.vendor", VM_Version::vm_vendor(),  false));
}

/**
 * Provide a slightly more user-friendly way of eliminating -XX flags.
 * When a flag is eliminated, it can be added to this list in order to
 * continue accepting this flag on the command-line, while issuing a warning
 * and ignoring the value.  Once the JDK version reaches the 'accept_until'
 * limit, we flatly refuse to admit the existence of the flag.  This allows
 * a flag to die correctly over JDK releases using HSX.
 */
typedef struct {
  const char* name;
  JDK_Version obsoleted_in; // when the flag went away
  JDK_Version accept_until; // which version to start denying the existence
} ObsoleteFlag;

static ObsoleteFlag obsolete_jvm_flags[] = {
  { "UseTrainGC",                    JDK_Version::jdk(5), JDK_Version::jdk(7) },
  { "UseSpecialLargeObjectHandling", JDK_Version::jdk(5), JDK_Version::jdk(7) },
  { "UseOversizedCarHandling",       JDK_Version::jdk(5), JDK_Version::jdk(7) },
  { "TraceCarAllocation",            JDK_Version::jdk(5), JDK_Version::jdk(7) },
  { "PrintTrainGCProcessingStats",   JDK_Version::jdk(5), JDK_Version::jdk(7) },
  { "LogOfCarSpaceSize",             JDK_Version::jdk(5), JDK_Version::jdk(7) },
  { "OversizedCarThreshold",         JDK_Version::jdk(5), JDK_Version::jdk(7) },
  { "MinTickInterval",               JDK_Version::jdk(5), JDK_Version::jdk(7) },
  { "DefaultTickInterval",           JDK_Version::jdk(5), JDK_Version::jdk(7) },
  { "MaxTickInterval",               JDK_Version::jdk(5), JDK_Version::jdk(7) },
  { "DelayTickAdjustment",           JDK_Version::jdk(5), JDK_Version::jdk(7) },
  { "ProcessingToTenuringRatio",     JDK_Version::jdk(5), JDK_Version::jdk(7) },
  { "MinTrainLength",                JDK_Version::jdk(5), JDK_Version::jdk(7) },
  { "AppendRatio",         JDK_Version::jdk_update(6,10), JDK_Version::jdk(7) },
  { "DefaultMaxRAM",       JDK_Version::jdk_update(6,18), JDK_Version::jdk(7) },
  { "DefaultInitialRAMFraction",
                           JDK_Version::jdk_update(6,18), JDK_Version::jdk(7) },
  { "UseDepthFirstScavengeOrder",
                           JDK_Version::jdk_update(6,22), JDK_Version::jdk(7) },
  { "HandlePromotionFailure",
                           JDK_Version::jdk_update(6,24), JDK_Version::jdk(8) },
  { "MaxLiveObjectEvacuationRatio",
                           JDK_Version::jdk_update(6,24), JDK_Version::jdk(8) },
  { "ForceSharedSpaces",   JDK_Version::jdk_update(6,25), JDK_Version::jdk(8) },
  { "UseParallelOldGCCompacting",
                           JDK_Version::jdk_update(6,27), JDK_Version::jdk(8) },
  { "UseParallelDensePrefixUpdate",
                           JDK_Version::jdk_update(6,27), JDK_Version::jdk(8) },
  { "UseParallelOldGCDensePrefix",
                           JDK_Version::jdk_update(6,27), JDK_Version::jdk(8) },
  { "AllowTransitionalJSR292",       JDK_Version::jdk(7), JDK_Version::jdk(8) },
  { "UseCompressedStrings",          JDK_Version::jdk(7), JDK_Version::jdk(8) },
  { "CMSPermGenPrecleaningEnabled", JDK_Version::jdk(8),  JDK_Version::jdk(9) },
  { "CMSTriggerPermRatio", JDK_Version::jdk(8),  JDK_Version::jdk(9) },
  { "CMSInitiatingPermOccupancyFraction", JDK_Version::jdk(8),  JDK_Version::jdk(9) },
  { "AdaptivePermSizeWeight", JDK_Version::jdk(8),  JDK_Version::jdk(9) },
  { "PermGenPadding", JDK_Version::jdk(8),  JDK_Version::jdk(9) },
  { "PermMarkSweepDeadRatio", JDK_Version::jdk(8),  JDK_Version::jdk(9) },
  { "PermSize", JDK_Version::jdk(8),  JDK_Version::jdk(9) },
  { "MaxPermSize", JDK_Version::jdk(8),  JDK_Version::jdk(9) },
  { "MinPermHeapExpansion", JDK_Version::jdk(8),  JDK_Version::jdk(9) },
  { "MaxPermHeapExpansion", JDK_Version::jdk(8),  JDK_Version::jdk(9) },
  { "CMSRevisitStackSize",           JDK_Version::jdk(8), JDK_Version::jdk(9) },
  { "PrintRevisitStats",             JDK_Version::jdk(8), JDK_Version::jdk(9) },
  { "UseVectoredExceptions",         JDK_Version::jdk(8), JDK_Version::jdk(9) },
  { "UseSplitVerifier",              JDK_Version::jdk(8), JDK_Version::jdk(9) },
  { "UseISM",                        JDK_Version::jdk(8), JDK_Version::jdk(9) },
  { "UsePermISM",                    JDK_Version::jdk(8), JDK_Version::jdk(9) },
  { "UseMPSS",                       JDK_Version::jdk(8), JDK_Version::jdk(9) },
  { "UseStringCache",                JDK_Version::jdk(8), JDK_Version::jdk(9) },
#ifdef PRODUCT
  { "DesiredMethodLimit",
                           JDK_Version::jdk_update(7, 2), JDK_Version::jdk(8) },
#endif // PRODUCT
  { NULL, JDK_Version(0), JDK_Version(0) }
};

// Returns true if the flag is obsolete and fits into the range specified
// for being ignored.  In the case that the flag is ignored, the 'version'
// value is filled in with the version number when the flag became
// obsolete so that that value can be displayed to the user.
bool Arguments::is_newly_obsolete(const char *s, JDK_Version* version) {
  int i = 0;
  assert(version != NULL, "Must provide a version buffer");
  while (obsolete_jvm_flags[i].name != NULL) {
    const ObsoleteFlag& flag_status = obsolete_jvm_flags[i];
    // <flag>=xxx form
    // [-|+]<flag> form
    if ((strncmp(flag_status.name, s, strlen(flag_status.name)) == 0) ||
        ((s[0] == '+' || s[0] == '-') &&
        (strncmp(flag_status.name, &s[1], strlen(flag_status.name)) == 0))) {
      if (JDK_Version::current().compare(flag_status.accept_until) == -1) {
          *version = flag_status.obsoleted_in;
          return true;
      }
    }
    i++;
  }
  return false;
}

// Constructs the system class path (aka boot class path) from the following
// components, in order:
//
//     prefix           // from -Xbootclasspath/p:...
//     endorsed         // the expansion of -Djava.endorsed.dirs=...
//     base             // from os::get_system_properties() or -Xbootclasspath=
//     suffix           // from -Xbootclasspath/a:...
//
// java.endorsed.dirs is a list of directories; any jar or zip files in the
// directories are added to the sysclasspath just before the base.
//
// This could be AllStatic, but it isn't needed after argument processing is
// complete.
class SysClassPath: public StackObj {
public:
  SysClassPath(const char* base);
  ~SysClassPath();

  inline void set_base(const char* base);
  inline void add_prefix(const char* prefix);
  inline void add_suffix_to_prefix(const char* suffix);
  inline void add_suffix(const char* suffix);
  inline void reset_path(const char* base);

  // Expand the jar/zip files in each directory listed by the java.endorsed.dirs
  // property.  Must be called after all command-line arguments have been
  // processed (in particular, -Djava.endorsed.dirs=...) and before calling
  // combined_path().
  void expand_endorsed();

  inline const char* get_base()     const { return _items[_scp_base]; }
  inline const char* get_prefix()   const { return _items[_scp_prefix]; }
  inline const char* get_suffix()   const { return _items[_scp_suffix]; }
  inline const char* get_endorsed() const { return _items[_scp_endorsed]; }

  // Combine all the components into a single c-heap-allocated string; caller
  // must free the string if/when no longer needed.
  char* combined_path();

private:
  // Utility routines.
  static char* add_to_path(const char* path, const char* str, bool prepend);
  static char* add_jars_to_path(char* path, const char* directory);

  inline void reset_item_at(int index);

  // Array indices for the items that make up the sysclasspath.  All except the
  // base are allocated in the C heap and freed by this class.
  enum {
    _scp_prefix,        // from -Xbootclasspath/p:...
    _scp_endorsed,      // the expansion of -Djava.endorsed.dirs=...
    _scp_base,          // the default sysclasspath
    _scp_suffix,        // from -Xbootclasspath/a:...
    _scp_nitems         // the number of items, must be last.
  };

  const char* _items[_scp_nitems];
  DEBUG_ONLY(bool _expansion_done;)
};

SysClassPath::SysClassPath(const char* base) {
  memset(_items, 0, sizeof(_items));
  _items[_scp_base] = base;
  DEBUG_ONLY(_expansion_done = false;)
}

SysClassPath::~SysClassPath() {
  // Free everything except the base.
  for (int i = 0; i < _scp_nitems; ++i) {
    if (i != _scp_base) reset_item_at(i);
  }
  DEBUG_ONLY(_expansion_done = false;)
}

inline void SysClassPath::set_base(const char* base) {
  _items[_scp_base] = base;
}

inline void SysClassPath::add_prefix(const char* prefix) {
  _items[_scp_prefix] = add_to_path(_items[_scp_prefix], prefix, true);
}

inline void SysClassPath::add_suffix_to_prefix(const char* suffix) {
  _items[_scp_prefix] = add_to_path(_items[_scp_prefix], suffix, false);
}

inline void SysClassPath::add_suffix(const char* suffix) {
  _items[_scp_suffix] = add_to_path(_items[_scp_suffix], suffix, false);
}

inline void SysClassPath::reset_item_at(int index) {
  assert(index < _scp_nitems && index != _scp_base, "just checking");
  if (_items[index] != NULL) {
    FREE_C_HEAP_ARRAY(char, _items[index], mtInternal);
    _items[index] = NULL;
  }
}

inline void SysClassPath::reset_path(const char* base) {
  // Clear the prefix and suffix.
  reset_item_at(_scp_prefix);
  reset_item_at(_scp_suffix);
  set_base(base);
}

//------------------------------------------------------------------------------

void SysClassPath::expand_endorsed() {
  assert(_items[_scp_endorsed] == NULL, "can only be called once.");

  const char* path = Arguments::get_property("java.endorsed.dirs");
  if (path == NULL) {
    path = Arguments::get_endorsed_dir();
    assert(path != NULL, "no default for java.endorsed.dirs");
  }

  char* expanded_path = NULL;
  const char separator = *os::path_separator();
  const char* const end = path + strlen(path);
  while (path < end) {
    const char* tmp_end = strchr(path, separator);
    if (tmp_end == NULL) {
      expanded_path = add_jars_to_path(expanded_path, path);
      path = end;
    } else {
      char* dirpath = NEW_C_HEAP_ARRAY(char, tmp_end - path + 1, mtInternal);
      memcpy(dirpath, path, tmp_end - path);
      dirpath[tmp_end - path] = '\0';
      expanded_path = add_jars_to_path(expanded_path, dirpath);
      FREE_C_HEAP_ARRAY(char, dirpath, mtInternal);
      path = tmp_end + 1;
    }
  }
  _items[_scp_endorsed] = expanded_path;
  DEBUG_ONLY(_expansion_done = true;)
}

// Combine the bootclasspath elements, some of which may be null, into a single
// c-heap-allocated string.
char* SysClassPath::combined_path() {
  assert(_items[_scp_base] != NULL, "empty default sysclasspath");
  assert(_expansion_done, "must call expand_endorsed() first.");

  size_t lengths[_scp_nitems];
  size_t total_len = 0;

  const char separator = *os::path_separator();

  // Get the lengths.
  int i;
  for (i = 0; i < _scp_nitems; ++i) {
    if (_items[i] != NULL) {
      lengths[i] = strlen(_items[i]);
      // Include space for the separator char (or a NULL for the last item).
      total_len += lengths[i] + 1;
    }
  }
  assert(total_len > 0, "empty sysclasspath not allowed");

  // Copy the _items to a single string.
  char* cp = NEW_C_HEAP_ARRAY(char, total_len, mtInternal);
  char* cp_tmp = cp;
  for (i = 0; i < _scp_nitems; ++i) {
    if (_items[i] != NULL) {
      memcpy(cp_tmp, _items[i], lengths[i]);
      cp_tmp += lengths[i];
      *cp_tmp++ = separator;
    }
  }
  *--cp_tmp = '\0';     // Replace the extra separator.
  return cp;
}

// Note:  path must be c-heap-allocated (or NULL); it is freed if non-null.
char*
SysClassPath::add_to_path(const char* path, const char* str, bool prepend) {
  char *cp;

  assert(str != NULL, "just checking");
  if (path == NULL) {
    size_t len = strlen(str) + 1;
    cp = NEW_C_HEAP_ARRAY(char, len, mtInternal);
    memcpy(cp, str, len);                       // copy the trailing null
  } else {
    const char separator = *os::path_separator();
    size_t old_len = strlen(path);
    size_t str_len = strlen(str);
    size_t len = old_len + str_len + 2;

    if (prepend) {
      cp = NEW_C_HEAP_ARRAY(char, len, mtInternal);
      char* cp_tmp = cp;
      memcpy(cp_tmp, str, str_len);
      cp_tmp += str_len;
      *cp_tmp = separator;
      memcpy(++cp_tmp, path, old_len + 1);      // copy the trailing null
      FREE_C_HEAP_ARRAY(char, path, mtInternal);
    } else {
      cp = REALLOC_C_HEAP_ARRAY(char, path, len, mtInternal);
      char* cp_tmp = cp + old_len;
      *cp_tmp = separator;
      memcpy(++cp_tmp, str, str_len + 1);       // copy the trailing null
    }
  }
  return cp;
}

// Scan the directory and append any jar or zip files found to path.
// Note:  path must be c-heap-allocated (or NULL); it is freed if non-null.
char* SysClassPath::add_jars_to_path(char* path, const char* directory) {
  DIR* dir = os::opendir(directory);
  if (dir == NULL) return path;

  char dir_sep[2] = { '\0', '\0' };
  size_t directory_len = strlen(directory);
  const char fileSep = *os::file_separator();
  if (directory[directory_len - 1] != fileSep) dir_sep[0] = fileSep;

  /* Scan the directory for jars/zips, appending them to path. */
  struct dirent *entry;
  char *dbuf = NEW_C_HEAP_ARRAY(char, os::readdir_buf_size(directory), mtInternal);
  while ((entry = os::readdir(dir, (dirent *) dbuf)) != NULL) {
    const char* name = entry->d_name;
    const char* ext = name + strlen(name) - 4;
    bool isJarOrZip = ext > name &&
      (os::file_name_strcmp(ext, ".jar") == 0 ||
       os::file_name_strcmp(ext, ".zip") == 0);
    if (isJarOrZip) {
      char* jarpath = NEW_C_HEAP_ARRAY(char, directory_len + 2 + strlen(name), mtInternal);
      sprintf(jarpath, "%s%s%s", directory, dir_sep, name);
      path = add_to_path(path, jarpath, false);
      FREE_C_HEAP_ARRAY(char, jarpath, mtInternal);
    }
  }
  FREE_C_HEAP_ARRAY(char, dbuf, mtInternal);
  os::closedir(dir);
  return path;
}

// Parses a memory size specification string.
static bool atomull(const char *s, julong* result) {
  julong n = 0;
  int args_read = sscanf(s, JULONG_FORMAT, &n);
  if (args_read != 1) {
    return false;
  }
  while (*s != '\0' && isdigit(*s)) {
    s++;
  }
  // 4705540: illegal if more characters are found after the first non-digit
  if (strlen(s) > 1) {
    return false;
  }
  switch (*s) {
    case 'T': case 't':
      *result = n * G * K;
      // Check for overflow.
      if (*result/((julong)G * K) != n) return false;
      return true;
    case 'G': case 'g':
      *result = n * G;
      if (*result/G != n) return false;
      return true;
    case 'M': case 'm':
      *result = n * M;
      if (*result/M != n) return false;
      return true;
    case 'K': case 'k':
      *result = n * K;
      if (*result/K != n) return false;
      return true;
    case '\0':
      *result = n;
      return true;
    default:
      return false;
  }
}

Arguments::ArgsRange Arguments::check_memory_size(julong size, julong min_size) {
  if (size < min_size) return arg_too_small;
  // Check that size will fit in a size_t (only relevant on 32-bit)
  if (size > max_uintx) return arg_too_big;
  return arg_in_range;
}

// Describe an argument out of range error
void Arguments::describe_range_error(ArgsRange errcode) {
  switch(errcode) {
  case arg_too_big:
    jio_fprintf(defaultStream::error_stream(),
                "The specified size exceeds the maximum "
                "representable size.\n");
    break;
  case arg_too_small:
  case arg_unreadable:
  case arg_in_range:
    // do nothing for now
    break;
  default:
    ShouldNotReachHere();
  }
}

static bool set_bool_flag(char* name, bool value, Flag::Flags origin) {
  return CommandLineFlags::boolAtPut(name, &value, origin);
}

static bool set_fp_numeric_flag(char* name, char* value, Flag::Flags origin) {
  double v;
  if (sscanf(value, "%lf", &v) != 1) {
    return false;
  }

  if (CommandLineFlags::doubleAtPut(name, &v, origin)) {
    return true;
  }
  return false;
}

static bool set_numeric_flag(char* name, char* value, Flag::Flags origin) {
  julong v;
  intx intx_v;
  bool is_neg = false;
  // Check the sign first since atomull() parses only unsigned values.
  if (*value == '-') {
    if (!CommandLineFlags::intxAt(name, &intx_v)) {
      return false;
    }
    value++;
    is_neg = true;
  }
  if (!atomull(value, &v)) {
    return false;
  }
  intx_v = (intx) v;
  if (is_neg) {
    intx_v = -intx_v;
  }
  if (CommandLineFlags::intxAtPut(name, &intx_v, origin)) {
    return true;
  }
  uintx uintx_v = (uintx) v;
  if (!is_neg && CommandLineFlags::uintxAtPut(name, &uintx_v, origin)) {
    return true;
  }
  uint64_t uint64_t_v = (uint64_t) v;
  if (!is_neg && CommandLineFlags::uint64_tAtPut(name, &uint64_t_v, origin)) {
    return true;
  }
  return false;
}

static bool set_string_flag(char* name, const char* value, Flag::Flags origin) {
  if (!CommandLineFlags::ccstrAtPut(name, &value, origin))  return false;
  // Contract:  CommandLineFlags always returns a pointer that needs freeing.
  FREE_C_HEAP_ARRAY(char, value, mtInternal);
  return true;
}

static bool append_to_string_flag(char* name, const char* new_value, Flag::Flags origin) {
  const char* old_value = "";
  if (!CommandLineFlags::ccstrAt(name, &old_value))  return false;
  size_t old_len = old_value != NULL ? strlen(old_value) : 0;
  size_t new_len = strlen(new_value);
  const char* value;
  char* free_this_too = NULL;
  if (old_len == 0) {
    value = new_value;
  } else if (new_len == 0) {
    value = old_value;
  } else {
    char* buf = NEW_C_HEAP_ARRAY(char, old_len + 1 + new_len + 1, mtInternal);
    // each new setting adds another LINE to the switch:
    sprintf(buf, "%s\n%s", old_value, new_value);
    value = buf;
    free_this_too = buf;
  }
  (void) CommandLineFlags::ccstrAtPut(name, &value, origin);
  // CommandLineFlags always returns a pointer that needs freeing.
  FREE_C_HEAP_ARRAY(char, value, mtInternal);
  if (free_this_too != NULL) {
    // CommandLineFlags made its own copy, so I must delete my own temp. buffer.
    FREE_C_HEAP_ARRAY(char, free_this_too, mtInternal);
  }
  return true;
}

bool Arguments::parse_argument(const char* arg, Flag::Flags origin) {

  // range of acceptable characters spelled out for portability reasons
#define NAME_RANGE  "[abcdefghijklmnopqrstuvwxyzABCDEFGHIJKLMNOPQRSTUVWXYZ0123456789_]"
#define BUFLEN 255
  char name[BUFLEN+1];
  char dummy;

  if (sscanf(arg, "-%" XSTR(BUFLEN) NAME_RANGE "%c", name, &dummy) == 1) {
    return set_bool_flag(name, false, origin);
  }
  if (sscanf(arg, "+%" XSTR(BUFLEN) NAME_RANGE "%c", name, &dummy) == 1) {
    return set_bool_flag(name, true, origin);
  }

  char punct;
  if (sscanf(arg, "%" XSTR(BUFLEN) NAME_RANGE "%c", name, &punct) == 2 && punct == '=') {
    const char* value = strchr(arg, '=') + 1;
    Flag* flag = Flag::find_flag(name, strlen(name));
    if (flag != NULL && flag->is_ccstr()) {
      if (flag->ccstr_accumulates()) {
        return append_to_string_flag(name, value, origin);
      } else {
        if (value[0] == '\0') {
          value = NULL;
        }
        return set_string_flag(name, value, origin);
      }
    }
  }

  if (sscanf(arg, "%" XSTR(BUFLEN) NAME_RANGE ":%c", name, &punct) == 2 && punct == '=') {
    const char* value = strchr(arg, '=') + 1;
    // -XX:Foo:=xxx will reset the string flag to the given value.
    if (value[0] == '\0') {
      value = NULL;
    }
    return set_string_flag(name, value, origin);
  }

#define SIGNED_FP_NUMBER_RANGE "[-0123456789.]"
#define SIGNED_NUMBER_RANGE    "[-0123456789]"
#define        NUMBER_RANGE    "[0123456789]"
  char value[BUFLEN + 1];
  char value2[BUFLEN + 1];
  if (sscanf(arg, "%" XSTR(BUFLEN) NAME_RANGE "=" "%" XSTR(BUFLEN) SIGNED_NUMBER_RANGE "." "%" XSTR(BUFLEN) NUMBER_RANGE "%c", name, value, value2, &dummy) == 3) {
    // Looks like a floating-point number -- try again with more lenient format string
    if (sscanf(arg, "%" XSTR(BUFLEN) NAME_RANGE "=" "%" XSTR(BUFLEN) SIGNED_FP_NUMBER_RANGE "%c", name, value, &dummy) == 2) {
      return set_fp_numeric_flag(name, value, origin);
    }
  }

#define VALUE_RANGE "[-kmgtKMGT0123456789]"
  if (sscanf(arg, "%" XSTR(BUFLEN) NAME_RANGE "=" "%" XSTR(BUFLEN) VALUE_RANGE "%c", name, value, &dummy) == 2) {
    return set_numeric_flag(name, value, origin);
  }

  return false;
}

void Arguments::add_string(char*** bldarray, int* count, const char* arg) {
  assert(bldarray != NULL, "illegal argument");

  if (arg == NULL) {
    return;
  }

  int new_count = *count + 1;

  // expand the array and add arg to the last element
  if (*bldarray == NULL) {
    *bldarray = NEW_C_HEAP_ARRAY(char*, new_count, mtInternal);
  } else {
    *bldarray = REALLOC_C_HEAP_ARRAY(char*, *bldarray, new_count, mtInternal);
  }
  (*bldarray)[*count] = strdup(arg);
  *count = new_count;
}

void Arguments::build_jvm_args(const char* arg) {
  add_string(&_jvm_args_array, &_num_jvm_args, arg);
}

void Arguments::build_jvm_flags(const char* arg) {
  add_string(&_jvm_flags_array, &_num_jvm_flags, arg);
}
#ifdef GRAAL
void Arguments::add_graal_arg(const char* arg) {
  add_string(&_graal_args_array, &_num_graal_args, arg);
}
#endif

// utility function to return a string that concatenates all
// strings in a given char** array
const char* Arguments::build_resource_string(char** args, int count) {
  if (args == NULL || count == 0) {
    return NULL;
  }
  size_t length = strlen(args[0]) + 1; // add 1 for the null terminator
  for (int i = 1; i < count; i++) {
    length += strlen(args[i]) + 1; // add 1 for a space
  }
  char* s = NEW_RESOURCE_ARRAY(char, length);
  strcpy(s, args[0]);
  for (int j = 1; j < count; j++) {
    strcat(s, " ");
    strcat(s, args[j]);
  }
  return (const char*) s;
}

void Arguments::print_on(outputStream* st) {
  st->print_cr("VM Arguments:");
  if (num_jvm_flags() > 0) {
    st->print("jvm_flags: "); print_jvm_flags_on(st);
  }
  if (num_jvm_args() > 0) {
    st->print("jvm_args: "); print_jvm_args_on(st);
  }
  st->print_cr("java_command: %s", java_command() ? java_command() : "<unknown>");
  if (_java_class_path != NULL) {
    char* path = _java_class_path->value();
    st->print_cr("java_class_path (initial): %s", strlen(path) == 0 ? "<not set>" : path );
  }
  st->print_cr("Launcher Type: %s", _sun_java_launcher);
}

void Arguments::print_jvm_flags_on(outputStream* st) {
  if (_num_jvm_flags > 0) {
    for (int i=0; i < _num_jvm_flags; i++) {
      st->print("%s ", _jvm_flags_array[i]);
    }
    st->print_cr("");
  }
}

void Arguments::print_jvm_args_on(outputStream* st) {
  if (_num_jvm_args > 0) {
    for (int i=0; i < _num_jvm_args; i++) {
      st->print("%s ", _jvm_args_array[i]);
    }
    st->print_cr("");
  }
}

bool Arguments::process_argument(const char* arg,
    jboolean ignore_unrecognized, Flag::Flags origin) {

  JDK_Version since = JDK_Version();

  if (parse_argument(arg, origin) || ignore_unrecognized) {
    return true;
  }

  bool has_plus_minus = (*arg == '+' || *arg == '-');
  const char* const argname = has_plus_minus ? arg + 1 : arg;
  if (is_newly_obsolete(arg, &since)) {
    char version[256];
    since.to_string(version, sizeof(version));
    warning("ignoring option %s; support was removed in %s", argname, version);
    return true;
  }

  // For locked flags, report a custom error message if available.
  // Otherwise, report the standard unrecognized VM option.

  size_t arg_len;
  const char* equal_sign = strchr(argname, '=');
  if (equal_sign == NULL) {
    arg_len = strlen(argname);
  } else {
    arg_len = equal_sign - argname;
  }

  Flag* found_flag = Flag::find_flag((const char*)argname, arg_len, true);
  if (found_flag != NULL) {
    char locked_message_buf[BUFLEN];
    found_flag->get_locked_message(locked_message_buf, BUFLEN);
    if (strlen(locked_message_buf) == 0) {
      if (found_flag->is_bool() && !has_plus_minus) {
        jio_fprintf(defaultStream::error_stream(),
          "Missing +/- setting for VM option '%s'\n", argname);
      } else if (!found_flag->is_bool() && has_plus_minus) {
        jio_fprintf(defaultStream::error_stream(),
          "Unexpected +/- setting in VM option '%s'\n", argname);
      } else {
        jio_fprintf(defaultStream::error_stream(),
          "Improperly specified VM option '%s'\n", argname);
      }
    } else {
      jio_fprintf(defaultStream::error_stream(), "%s", locked_message_buf);
    }
  } else {
    jio_fprintf(defaultStream::error_stream(),
                "Unrecognized VM option '%s'\n", argname);
    Flag* fuzzy_matched = Flag::fuzzy_match((const char*)argname, arg_len, true);
    if (fuzzy_matched != NULL) {
      jio_fprintf(defaultStream::error_stream(),
                  "Did you mean '%s%s%s'?\n",
                  (fuzzy_matched->is_bool()) ? "(+/-)" : "",
                  fuzzy_matched->_name,
                  (fuzzy_matched->is_bool()) ? "" : "=<value>");
    }
  }

  // allow for commandline "commenting out" options like -XX:#+Verbose
  return arg[0] == '#';
}

bool Arguments::process_settings_file(const char* file_name, bool should_exist, jboolean ignore_unrecognized) {
  FILE* stream = fopen(file_name, "rb");
  if (stream == NULL) {
    if (should_exist) {
      jio_fprintf(defaultStream::error_stream(),
                  "Could not open settings file %s\n", file_name);
      return false;
    } else {
      return true;
    }
  }

  char token[1024];
  int  pos = 0;

  bool in_white_space = true;
  bool in_comment     = false;
  bool in_quote       = false;
  char quote_c        = 0;
  bool result         = true;

  int c = getc(stream);
  while(c != EOF && pos < (int)(sizeof(token)-1)) {
    if (in_white_space) {
      if (in_comment) {
        if (c == '\n') in_comment = false;
      } else {
        if (c == '#') in_comment = true;
        else if (!isspace(c)) {
          in_white_space = false;
          token[pos++] = c;
        }
      }
    } else {
      if (c == '\n' || (!in_quote && isspace(c))) {
        // token ends at newline, or at unquoted whitespace
        // this allows a way to include spaces in string-valued options
        token[pos] = '\0';
        logOption(token);
        result &= process_argument(token, ignore_unrecognized, Flag::CONFIG_FILE);
        build_jvm_flags(token);
        pos = 0;
        in_white_space = true;
        in_quote = false;
      } else if (!in_quote && (c == '\'' || c == '"')) {
        in_quote = true;
        quote_c = c;
      } else if (in_quote && (c == quote_c)) {
        in_quote = false;
      } else {
        token[pos++] = c;
      }
    }
    c = getc(stream);
  }
  if (pos > 0) {
    token[pos] = '\0';
    result &= process_argument(token, ignore_unrecognized, Flag::CONFIG_FILE);
    build_jvm_flags(token);
  }
  fclose(stream);
  return result;
}

//=============================================================================================================
// Parsing of properties (-D)

const char* Arguments::get_property(const char* key) {
  return PropertyList_get_value(system_properties(), key);
}

bool Arguments::add_property(const char* prop) {
  const char* eq = strchr(prop, '=');
  char* key;
  // ns must be static--its address may be stored in a SystemProperty object.
  const static char ns[1] = {0};
  char* value = (char *)ns;

  size_t key_len = (eq == NULL) ? strlen(prop) : (eq - prop);
  key = AllocateHeap(key_len + 1, mtInternal);
  strncpy(key, prop, key_len);
  key[key_len] = '\0';

  if (eq != NULL) {
    size_t value_len = strlen(prop) - key_len - 1;
    value = AllocateHeap(value_len + 1, mtInternal);
    strncpy(value, &prop[key_len + 1], value_len + 1);
  }

  if (strcmp(key, "java.compiler") == 0) {
    process_java_compiler_argument(value);
    FreeHeap(key);
    if (eq != NULL) {
      FreeHeap(value);
    }
    return true;
  } else if (strcmp(key, "sun.java.command") == 0) {
    _java_command = value;

    // Record value in Arguments, but let it get passed to Java.
  } else if (strcmp(key, "sun.java.launcher.pid") == 0) {
    // launcher.pid property is private and is processed
    // in process_sun_java_launcher_properties();
    // the sun.java.launcher property is passed on to the java application
    FreeHeap(key);
    if (eq != NULL) {
      FreeHeap(value);
    }
    return true;
  } else if (strcmp(key, "java.vendor.url.bug") == 0) {
    // save it in _java_vendor_url_bug, so JVM fatal error handler can access
    // its value without going through the property list or making a Java call.
    _java_vendor_url_bug = value;
  } else if (strcmp(key, "sun.boot.library.path") == 0) {
    PropertyList_unique_add(&_system_properties, key, value, true);
    return true;
  }
  // Create new property and add at the end of the list
  PropertyList_unique_add(&_system_properties, key, value);
  return true;
}

//===========================================================================================================
// Setting int/mixed/comp mode flags

void Arguments::set_mode_flags(Mode mode) {
  // Set up default values for all flags.
  // If you add a flag to any of the branches below,
  // add a default value for it here.
  set_java_compiler(false);
  _mode                      = mode;

  // Ensure Agent_OnLoad has the correct initial values.
  // This may not be the final mode; mode may change later in onload phase.
  PropertyList_unique_add(&_system_properties, "java.vm.info",
                          (char*)VM_Version::vm_info_string(), false);

  UseInterpreter             = true;
  UseCompiler                = true;
  UseLoopCounter             = true;

#ifndef ZERO
  // Turn these off for mixed and comp.  Leave them on for Zero.
  if (FLAG_IS_DEFAULT(UseFastAccessorMethods)) {
    UseFastAccessorMethods = (mode == _int);
  }
  if (FLAG_IS_DEFAULT(UseFastEmptyMethods)) {
    UseFastEmptyMethods = (mode == _int);
  }
#endif

  // Default values may be platform/compiler dependent -
  // use the saved values
  ClipInlining               = Arguments::_ClipInlining;
  AlwaysCompileLoopMethods   = Arguments::_AlwaysCompileLoopMethods;
  UseOnStackReplacement      = Arguments::_UseOnStackReplacement;
  BackgroundCompilation      = Arguments::_BackgroundCompilation;

  // Change from defaults based on mode
  switch (mode) {
  default:
    ShouldNotReachHere();
    break;
  case _int:
    UseCompiler              = false;
    UseLoopCounter           = false;
    AlwaysCompileLoopMethods = false;
    UseOnStackReplacement    = false;
    break;
  case _mixed:
    // same as default
    break;
  case _comp:
    UseInterpreter           = false;
    BackgroundCompilation    = false;
    ClipInlining             = false;
    // Be much more aggressive in tiered mode with -Xcomp and exercise C2 more.
    // We will first compile a level 3 version (C1 with full profiling), then do one invocation of it and
    // compile a level 4 (C2) and then continue executing it.
    if (TieredCompilation) {
      Tier3InvokeNotifyFreqLog = 0;
      Tier4InvocationThreshold = 0;
    }
    break;
  }
}

#if defined(COMPILER2) || defined(_LP64) || !INCLUDE_CDS
// Conflict: required to use shared spaces (-Xshare:on), but
// incompatible command line options were chosen.

static void no_shared_spaces() {
  if (RequireSharedSpaces) {
    jio_fprintf(defaultStream::error_stream(),
      "Class data sharing is inconsistent with other specified options.\n");
    vm_exit_during_initialization("Unable to use shared archive.", NULL);
  } else {
    FLAG_SET_DEFAULT(UseSharedSpaces, false);
  }
}
#endif

void Arguments::set_tiered_flags() {
  // With tiered, set default policy to AdvancedThresholdPolicy, which is 3.
  if (FLAG_IS_DEFAULT(CompilationPolicyChoice)) {
    FLAG_SET_DEFAULT(CompilationPolicyChoice, 3);
  }
  if (CompilationPolicyChoice < 2) {
    vm_exit_during_initialization(
      "Incompatible compilation policy selected", NULL);
  }
  // Increase the code cache size - tiered compiles a lot more.
  if (FLAG_IS_DEFAULT(ReservedCodeCacheSize)) {
    FLAG_SET_DEFAULT(ReservedCodeCacheSize, ReservedCodeCacheSize * 5);
  }
  if (!UseInterpreter) { // -Xcomp
    Tier3InvokeNotifyFreqLog = 0;
    Tier4InvocationThreshold = 0;
  }
  if (FLAG_IS_DEFAULT(NmethodSweepFraction)) {
    FLAG_SET_DEFAULT(NmethodSweepFraction, 1 + ReservedCodeCacheSize / (16 * M));
  }
}

#if INCLUDE_ALL_GCS
static void disable_adaptive_size_policy(const char* collector_name) {
  if (UseAdaptiveSizePolicy) {
    if (FLAG_IS_CMDLINE(UseAdaptiveSizePolicy)) {
      warning("disabling UseAdaptiveSizePolicy; it is incompatible with %s.",
              collector_name);
    }
    FLAG_SET_DEFAULT(UseAdaptiveSizePolicy, false);
  }
}

void Arguments::set_parnew_gc_flags() {
  assert(!UseSerialGC && !UseParallelOldGC && !UseParallelGC && !UseG1GC,
         "control point invariant");
  assert(UseParNewGC, "Error");

  // Turn off AdaptiveSizePolicy for parnew until it is complete.
  disable_adaptive_size_policy("UseParNewGC");

  if (FLAG_IS_DEFAULT(ParallelGCThreads)) {
    FLAG_SET_DEFAULT(ParallelGCThreads, Abstract_VM_Version::parallel_worker_threads());
    assert(ParallelGCThreads > 0, "We should always have at least one thread by default");
  } else if (ParallelGCThreads == 0) {
    jio_fprintf(defaultStream::error_stream(),
        "The ParNew GC can not be combined with -XX:ParallelGCThreads=0\n");
    vm_exit(1);
  }

  // By default YoungPLABSize and OldPLABSize are set to 4096 and 1024 respectively,
  // these settings are default for Parallel Scavenger. For ParNew+Tenured configuration
  // we set them to 1024 and 1024.
  // See CR 6362902.
  if (FLAG_IS_DEFAULT(YoungPLABSize)) {
    FLAG_SET_DEFAULT(YoungPLABSize, (intx)1024);
  }
  if (FLAG_IS_DEFAULT(OldPLABSize)) {
    FLAG_SET_DEFAULT(OldPLABSize, (intx)1024);
  }

  // AlwaysTenure flag should make ParNew promote all at first collection.
  // See CR 6362902.
  if (AlwaysTenure) {
    FLAG_SET_CMDLINE(uintx, MaxTenuringThreshold, 0);
  }
  // When using compressed oops, we use local overflow stacks,
  // rather than using a global overflow list chained through
  // the klass word of the object's pre-image.
  if (UseCompressedOops && !ParGCUseLocalOverflow) {
    if (!FLAG_IS_DEFAULT(ParGCUseLocalOverflow)) {
      warning("Forcing +ParGCUseLocalOverflow: needed if using compressed references");
    }
    FLAG_SET_DEFAULT(ParGCUseLocalOverflow, true);
  }
  assert(ParGCUseLocalOverflow || !UseCompressedOops, "Error");
}

// Adjust some sizes to suit CMS and/or ParNew needs; these work well on
// sparc/solaris for certain applications, but would gain from
// further optimization and tuning efforts, and would almost
// certainly gain from analysis of platform and environment.
void Arguments::set_cms_and_parnew_gc_flags() {
  assert(!UseSerialGC && !UseParallelOldGC && !UseParallelGC, "Error");
  assert(UseConcMarkSweepGC, "CMS is expected to be on here");

  // If we are using CMS, we prefer to UseParNewGC,
  // unless explicitly forbidden.
  if (FLAG_IS_DEFAULT(UseParNewGC)) {
    FLAG_SET_ERGO(bool, UseParNewGC, true);
  }

  // Turn off AdaptiveSizePolicy by default for cms until it is complete.
  disable_adaptive_size_policy("UseConcMarkSweepGC");

  // In either case, adjust ParallelGCThreads and/or UseParNewGC
  // as needed.
  if (UseParNewGC) {
    set_parnew_gc_flags();
  }

  size_t max_heap = align_size_down(MaxHeapSize,
                                    CardTableRS::ct_max_alignment_constraint());

  // Now make adjustments for CMS
  intx   tenuring_default = (intx)6;
  size_t young_gen_per_worker = CMSYoungGenPerWorker;

  // Preferred young gen size for "short" pauses:
  // upper bound depends on # of threads and NewRatio.
  const uintx parallel_gc_threads =
    (ParallelGCThreads == 0 ? 1 : ParallelGCThreads);
  const size_t preferred_max_new_size_unaligned =
    MIN2(max_heap/(NewRatio+1), ScaleForWordSize(young_gen_per_worker * parallel_gc_threads));
  size_t preferred_max_new_size =
    align_size_up(preferred_max_new_size_unaligned, os::vm_page_size());

  // Unless explicitly requested otherwise, size young gen
  // for "short" pauses ~ CMSYoungGenPerWorker*ParallelGCThreads

  // If either MaxNewSize or NewRatio is set on the command line,
  // assume the user is trying to set the size of the young gen.
  if (FLAG_IS_DEFAULT(MaxNewSize) && FLAG_IS_DEFAULT(NewRatio)) {

    // Set MaxNewSize to our calculated preferred_max_new_size unless
    // NewSize was set on the command line and it is larger than
    // preferred_max_new_size.
    if (!FLAG_IS_DEFAULT(NewSize)) {   // NewSize explicitly set at command-line
      FLAG_SET_ERGO(uintx, MaxNewSize, MAX2(NewSize, preferred_max_new_size));
    } else {
      FLAG_SET_ERGO(uintx, MaxNewSize, preferred_max_new_size);
    }
    if (PrintGCDetails && Verbose) {
      // Too early to use gclog_or_tty
      tty->print_cr("CMS ergo set MaxNewSize: " SIZE_FORMAT, MaxNewSize);
    }

    // Code along this path potentially sets NewSize and OldSize
    if (PrintGCDetails && Verbose) {
      // Too early to use gclog_or_tty
      tty->print_cr("CMS set min_heap_size: " SIZE_FORMAT
           " initial_heap_size:  " SIZE_FORMAT
           " max_heap: " SIZE_FORMAT,
           min_heap_size(), InitialHeapSize, max_heap);
    }
    size_t min_new = preferred_max_new_size;
    if (FLAG_IS_CMDLINE(NewSize)) {
      min_new = NewSize;
    }
    if (max_heap > min_new && min_heap_size() > min_new) {
      // Unless explicitly requested otherwise, make young gen
      // at least min_new, and at most preferred_max_new_size.
      if (FLAG_IS_DEFAULT(NewSize)) {
        FLAG_SET_ERGO(uintx, NewSize, MAX2(NewSize, min_new));
        FLAG_SET_ERGO(uintx, NewSize, MIN2(preferred_max_new_size, NewSize));
        if (PrintGCDetails && Verbose) {
          // Too early to use gclog_or_tty
          tty->print_cr("CMS ergo set NewSize: " SIZE_FORMAT, NewSize);
        }
      }
      // Unless explicitly requested otherwise, size old gen
      // so it's NewRatio x of NewSize.
      if (FLAG_IS_DEFAULT(OldSize)) {
        if (max_heap > NewSize) {
          FLAG_SET_ERGO(uintx, OldSize, MIN2(NewRatio*NewSize, max_heap - NewSize));
          if (PrintGCDetails && Verbose) {
            // Too early to use gclog_or_tty
            tty->print_cr("CMS ergo set OldSize: " SIZE_FORMAT, OldSize);
          }
        }
      }
    }
  }
  // Unless explicitly requested otherwise, definitely
  // promote all objects surviving "tenuring_default" scavenges.
  if (FLAG_IS_DEFAULT(MaxTenuringThreshold) &&
      FLAG_IS_DEFAULT(SurvivorRatio)) {
    FLAG_SET_ERGO(uintx, MaxTenuringThreshold, tenuring_default);
  }
  // If we decided above (or user explicitly requested)
  // `promote all' (via MaxTenuringThreshold := 0),
  // prefer minuscule survivor spaces so as not to waste
  // space for (non-existent) survivors
  if (FLAG_IS_DEFAULT(SurvivorRatio) && MaxTenuringThreshold == 0) {
    FLAG_SET_ERGO(uintx, SurvivorRatio, MAX2((uintx)1024, SurvivorRatio));
  }
  // If OldPLABSize is set and CMSParPromoteBlocksToClaim is not,
  // set CMSParPromoteBlocksToClaim equal to OldPLABSize.
  // This is done in order to make ParNew+CMS configuration to work
  // with YoungPLABSize and OldPLABSize options.
  // See CR 6362902.
  if (!FLAG_IS_DEFAULT(OldPLABSize)) {
    if (FLAG_IS_DEFAULT(CMSParPromoteBlocksToClaim)) {
      // OldPLABSize is not the default value but CMSParPromoteBlocksToClaim
      // is.  In this situtation let CMSParPromoteBlocksToClaim follow
      // the value (either from the command line or ergonomics) of
      // OldPLABSize.  Following OldPLABSize is an ergonomics decision.
      FLAG_SET_ERGO(uintx, CMSParPromoteBlocksToClaim, OldPLABSize);
    } else {
      // OldPLABSize and CMSParPromoteBlocksToClaim are both set.
      // CMSParPromoteBlocksToClaim is a collector-specific flag, so
      // we'll let it to take precedence.
      jio_fprintf(defaultStream::error_stream(),
                  "Both OldPLABSize and CMSParPromoteBlocksToClaim"
                  " options are specified for the CMS collector."
                  " CMSParPromoteBlocksToClaim will take precedence.\n");
    }
  }
  if (!FLAG_IS_DEFAULT(ResizeOldPLAB) && !ResizeOldPLAB) {
    // OldPLAB sizing manually turned off: Use a larger default setting,
    // unless it was manually specified. This is because a too-low value
    // will slow down scavenges.
    if (FLAG_IS_DEFAULT(CMSParPromoteBlocksToClaim)) {
      FLAG_SET_ERGO(uintx, CMSParPromoteBlocksToClaim, 50); // default value before 6631166
    }
  }
  // Overwrite OldPLABSize which is the variable we will internally use everywhere.
  FLAG_SET_ERGO(uintx, OldPLABSize, CMSParPromoteBlocksToClaim);
  // If either of the static initialization defaults have changed, note this
  // modification.
  if (!FLAG_IS_DEFAULT(CMSParPromoteBlocksToClaim) || !FLAG_IS_DEFAULT(OldPLABWeight)) {
    CFLS_LAB::modify_initialization(OldPLABSize, OldPLABWeight);
  }
  if (PrintGCDetails && Verbose) {
    tty->print_cr("MarkStackSize: %uk  MarkStackSizeMax: %uk",
      MarkStackSize / K, MarkStackSizeMax / K);
    tty->print_cr("ConcGCThreads: %u", ConcGCThreads);
  }
}
#endif // INCLUDE_ALL_GCS

void set_object_alignment() {
  // Object alignment.
  assert(is_power_of_2(ObjectAlignmentInBytes), "ObjectAlignmentInBytes must be power of 2");
  MinObjAlignmentInBytes     = ObjectAlignmentInBytes;
  assert(MinObjAlignmentInBytes >= HeapWordsPerLong * HeapWordSize, "ObjectAlignmentInBytes value is too small");
  MinObjAlignment            = MinObjAlignmentInBytes / HeapWordSize;
  assert(MinObjAlignmentInBytes == MinObjAlignment * HeapWordSize, "ObjectAlignmentInBytes value is incorrect");
  MinObjAlignmentInBytesMask = MinObjAlignmentInBytes - 1;

  LogMinObjAlignmentInBytes  = exact_log2(ObjectAlignmentInBytes);
  LogMinObjAlignment         = LogMinObjAlignmentInBytes - LogHeapWordSize;

  // Oop encoding heap max
  OopEncodingHeapMax = (uint64_t(max_juint) + 1) << LogMinObjAlignmentInBytes;

#if INCLUDE_ALL_GCS
  // Set CMS global values
  CompactibleFreeListSpace::set_cms_values();
#endif // INCLUDE_ALL_GCS
}

bool verify_object_alignment() {
  // Object alignment.
  if (!is_power_of_2(ObjectAlignmentInBytes)) {
    jio_fprintf(defaultStream::error_stream(),
                "error: ObjectAlignmentInBytes=%d must be power of 2\n",
                (int)ObjectAlignmentInBytes);
    return false;
  }
  if ((int)ObjectAlignmentInBytes < BytesPerLong) {
    jio_fprintf(defaultStream::error_stream(),
                "error: ObjectAlignmentInBytes=%d must be greater or equal %d\n",
                (int)ObjectAlignmentInBytes, BytesPerLong);
    return false;
  }
  // It does not make sense to have big object alignment
  // since a space lost due to alignment will be greater
  // then a saved space from compressed oops.
  if ((int)ObjectAlignmentInBytes > 256) {
    jio_fprintf(defaultStream::error_stream(),
                "error: ObjectAlignmentInBytes=%d must not be greater than 256\n",
                (int)ObjectAlignmentInBytes);
    return false;
  }
  // In case page size is very small.
  if ((int)ObjectAlignmentInBytes >= os::vm_page_size()) {
    jio_fprintf(defaultStream::error_stream(),
                "error: ObjectAlignmentInBytes=%d must be less than page size %d\n",
                (int)ObjectAlignmentInBytes, os::vm_page_size());
    return false;
  }
  return true;
}

uintx Arguments::max_heap_for_compressed_oops() {
  // Avoid sign flip.
  assert(OopEncodingHeapMax > (uint64_t)os::vm_page_size(), "Unusual page size");
<<<<<<< HEAD
  LP64_ONLY(return OopEncodingHeapMax - os::vm_page_size());
=======
  // We need to fit both the NULL page and the heap into the memory budget, while
  // keeping alignment constraints of the heap. To guarantee the latter, as the
  // NULL page is located before the heap, we pad the NULL page to the conservative
  // maximum alignment that the GC may ever impose upon the heap.
  size_t displacement_due_to_null_page = align_size_up_(os::vm_page_size(),
    Arguments::conservative_max_heap_alignment());

  LP64_ONLY(return OopEncodingHeapMax - displacement_due_to_null_page);
>>>>>>> 36634c96
  NOT_LP64(ShouldNotReachHere(); return 0);
}

bool Arguments::should_auto_select_low_pause_collector() {
  if (UseAutoGCSelectPolicy &&
      !FLAG_IS_DEFAULT(MaxGCPauseMillis) &&
      (MaxGCPauseMillis <= AutoGCSelectPauseMillis)) {
    if (PrintGCDetails) {
      // Cannot use gclog_or_tty yet.
      tty->print_cr("Automatic selection of the low pause collector"
       " based on pause goal of %d (ms)", MaxGCPauseMillis);
    }
    return true;
  }
  return false;
}

void Arguments::set_use_compressed_oops() {
#ifndef ZERO
#ifdef _LP64
  // MaxHeapSize is not set up properly at this point, but
  // the only value that can override MaxHeapSize if we are
  // to use UseCompressedOops is InitialHeapSize.
  size_t max_heap_size = MAX2(MaxHeapSize, InitialHeapSize);

  if (max_heap_size <= max_heap_for_compressed_oops()) {
#if !defined(COMPILER1) || defined(TIERED)
    if (FLAG_IS_DEFAULT(UseCompressedOops)) {
      FLAG_SET_ERGO(bool, UseCompressedOops, true);
    }
#endif
#ifdef _WIN64
    if (UseLargePages && UseCompressedOops) {
      // Cannot allocate guard pages for implicit checks in indexed addressing
      // mode, when large pages are specified on windows.
      // This flag could be switched ON if narrow oop base address is set to 0,
      // see code in Universe::initialize_heap().
      Universe::set_narrow_oop_use_implicit_null_checks(false);
    }
#endif //  _WIN64
  } else {
    if (UseCompressedOops && !FLAG_IS_DEFAULT(UseCompressedOops)) {
      warning("Max heap size too large for Compressed Oops");
      FLAG_SET_DEFAULT(UseCompressedOops, false);
      FLAG_SET_DEFAULT(UseCompressedClassPointers, false);
    }
  }
#endif // _LP64
#endif // ZERO
}


// NOTE: set_use_compressed_klass_ptrs() must be called after calling
// set_use_compressed_oops().
void Arguments::set_use_compressed_klass_ptrs() {
#ifndef ZERO
#ifdef _LP64
<<<<<<< HEAD
  // UseCompressedOops must be on for UseCompressedKlassPointers to be on.
  if (!UseCompressedOops) {
    if (UseCompressedKlassPointers) {
      warning("UseCompressedKlassPointers requires UseCompressedOops");
    }
    FLAG_SET_DEFAULT(UseCompressedKlassPointers, false);
  } else {
    // Turn on UseCompressedKlassPointers too
    if (FLAG_IS_DEFAULT(UseCompressedKlassPointers)) {
      FLAG_SET_ERGO(bool, UseCompressedKlassPointers, true);
    }
    // Check the ClassMetaspaceSize to make sure we use compressed klass ptrs.
    if (UseCompressedKlassPointers) {
      if (ClassMetaspaceSize > KlassEncodingMetaspaceMax) {
        warning("Class metaspace size is too large for UseCompressedKlassPointers");
        FLAG_SET_DEFAULT(UseCompressedKlassPointers, false);
=======
  // UseCompressedOops must be on for UseCompressedClassPointers to be on.
  if (!UseCompressedOops) {
    if (UseCompressedClassPointers) {
      warning("UseCompressedClassPointers requires UseCompressedOops");
    }
    FLAG_SET_DEFAULT(UseCompressedClassPointers, false);
  } else {
    // Turn on UseCompressedClassPointers too
    if (FLAG_IS_DEFAULT(UseCompressedClassPointers)) {
      FLAG_SET_ERGO(bool, UseCompressedClassPointers, true);
    }
    // Check the CompressedClassSpaceSize to make sure we use compressed klass ptrs.
    if (UseCompressedClassPointers) {
      if (CompressedClassSpaceSize > KlassEncodingMetaspaceMax) {
        warning("CompressedClassSpaceSize is too large for UseCompressedClassPointers");
        FLAG_SET_DEFAULT(UseCompressedClassPointers, false);
>>>>>>> 36634c96
      }
    }
  }
#endif // _LP64
#endif // !ZERO
}

<<<<<<< HEAD
=======
void Arguments::set_conservative_max_heap_alignment() {
  // The conservative maximum required alignment for the heap is the maximum of
  // the alignments imposed by several sources: any requirements from the heap
  // itself, the collector policy and the maximum page size we may run the VM
  // with.
  size_t heap_alignment = GenCollectedHeap::conservative_max_heap_alignment();
#if INCLUDE_ALL_GCS
  if (UseParallelGC) {
    heap_alignment = ParallelScavengeHeap::conservative_max_heap_alignment();
  } else if (UseG1GC) {
    heap_alignment = G1CollectedHeap::conservative_max_heap_alignment();
  }
#endif // INCLUDE_ALL_GCS
  _conservative_max_heap_alignment = MAX3(heap_alignment, os::max_page_size(),
    CollectorPolicy::compute_max_alignment());
}

>>>>>>> 36634c96
void Arguments::set_ergonomics_flags() {

  if (os::is_server_class_machine()) {
    // If no other collector is requested explicitly,
    // let the VM select the collector based on
    // machine class and automatic selection policy.
    if (!UseSerialGC &&
        !UseConcMarkSweepGC &&
        !UseG1GC &&
        !UseParNewGC &&
        FLAG_IS_DEFAULT(UseParallelGC)) {
      if (should_auto_select_low_pause_collector()) {
        FLAG_SET_ERGO(bool, UseConcMarkSweepGC, true);
      } else {
        FLAG_SET_ERGO(bool, UseParallelGC, true);
      }
    }
<<<<<<< HEAD
    // Shared spaces work fine with other GCs but causes bytecode rewriting
    // to be disabled, which hurts interpreter performance and decreases
    // server performance.   On server class machines, keep the default
    // off unless it is asked for.  Future work: either add bytecode rewriting
    // at link time, or rewrite bytecodes in non-shared methods.
    if (!DumpSharedSpaces && !RequireSharedSpaces &&
        (FLAG_IS_DEFAULT(UseSharedSpaces) || !UseSharedSpaces)) {
      no_shared_spaces();
    }
=======
>>>>>>> 36634c96
  }
#ifdef COMPILER2
  // Shared spaces work fine with other GCs but causes bytecode rewriting
  // to be disabled, which hurts interpreter performance and decreases
  // server performance.  When -server is specified, keep the default off
  // unless it is asked for.  Future work: either add bytecode rewriting
  // at link time, or rewrite bytecodes in non-shared methods.
  if (!DumpSharedSpaces && !RequireSharedSpaces &&
      (FLAG_IS_DEFAULT(UseSharedSpaces) || !UseSharedSpaces)) {
    no_shared_spaces();
  }
#endif

  set_conservative_max_heap_alignment();

#ifndef ZERO
#ifdef _LP64
  set_use_compressed_oops();

  // set_use_compressed_klass_ptrs() must be called after calling
  // set_use_compressed_oops().
  set_use_compressed_klass_ptrs();

  // Also checks that certain machines are slower with compressed oops
  // in vm_version initialization code.
#endif // _LP64
#endif // !ZERO
}

void Arguments::set_parallel_gc_flags() {
  assert(UseParallelGC || UseParallelOldGC, "Error");
  // Enable ParallelOld unless it was explicitly disabled (cmd line or rc file).
  if (FLAG_IS_DEFAULT(UseParallelOldGC)) {
    FLAG_SET_DEFAULT(UseParallelOldGC, true);
  }
  FLAG_SET_DEFAULT(UseParallelGC, true);

  // If no heap maximum was requested explicitly, use some reasonable fraction
  // of the physical memory, up to a maximum of 1GB.
  FLAG_SET_DEFAULT(ParallelGCThreads,
                   Abstract_VM_Version::parallel_worker_threads());
  if (ParallelGCThreads == 0) {
    jio_fprintf(defaultStream::error_stream(),
        "The Parallel GC can not be combined with -XX:ParallelGCThreads=0\n");
    vm_exit(1);
  }


  // If InitialSurvivorRatio or MinSurvivorRatio were not specified, but the
  // SurvivorRatio has been set, reset their default values to SurvivorRatio +
  // 2.  By doing this we make SurvivorRatio also work for Parallel Scavenger.
  // See CR 6362902 for details.
  if (!FLAG_IS_DEFAULT(SurvivorRatio)) {
    if (FLAG_IS_DEFAULT(InitialSurvivorRatio)) {
       FLAG_SET_DEFAULT(InitialSurvivorRatio, SurvivorRatio + 2);
    }
    if (FLAG_IS_DEFAULT(MinSurvivorRatio)) {
      FLAG_SET_DEFAULT(MinSurvivorRatio, SurvivorRatio + 2);
    }
  }

  if (UseParallelOldGC) {
    // Par compact uses lower default values since they are treated as
    // minimums.  These are different defaults because of the different
    // interpretation and are not ergonomically set.
    if (FLAG_IS_DEFAULT(MarkSweepDeadRatio)) {
      FLAG_SET_DEFAULT(MarkSweepDeadRatio, 1);
    }
  }
}

void Arguments::set_g1_gc_flags() {
  assert(UseG1GC, "Error");
#if defined(COMPILER1) || defined(GRAAL)
  FastTLABRefill = false;
#endif
  FLAG_SET_DEFAULT(ParallelGCThreads,
                     Abstract_VM_Version::parallel_worker_threads());
  if (ParallelGCThreads == 0) {
    FLAG_SET_DEFAULT(ParallelGCThreads,
                     Abstract_VM_Version::parallel_worker_threads());
  }

  // MarkStackSize will be set (if it hasn't been set by the user)
  // when concurrent marking is initialized.
  // Its value will be based upon the number of parallel marking threads.
  // But we do set the maximum mark stack size here.
  if (FLAG_IS_DEFAULT(MarkStackSizeMax)) {
    FLAG_SET_DEFAULT(MarkStackSizeMax, 128 * TASKQUEUE_SIZE);
  }

  if (FLAG_IS_DEFAULT(GCTimeRatio) || GCTimeRatio == 0) {
    // In G1, we want the default GC overhead goal to be higher than
    // say in PS. So we set it here to 10%. Otherwise the heap might
    // be expanded more aggressively than we would like it to. In
    // fact, even 10% seems to not be high enough in some cases
    // (especially small GC stress tests that the main thing they do
    // is allocation). We might consider increase it further.
    FLAG_SET_DEFAULT(GCTimeRatio, 9);
  }

  if (PrintGCDetails && Verbose) {
    tty->print_cr("MarkStackSize: %uk  MarkStackSizeMax: %uk",
      MarkStackSize / K, MarkStackSizeMax / K);
    tty->print_cr("ConcGCThreads: %u", ConcGCThreads);
  }
}

julong Arguments::limit_by_allocatable_memory(julong limit) {
  julong max_allocatable;
  julong result = limit;
  if (os::has_allocatable_memory_limit(&max_allocatable)) {
    result = MIN2(result, max_allocatable / MaxVirtMemFraction);
  }
  return result;
}

void Arguments::set_heap_size() {
  if (!FLAG_IS_DEFAULT(DefaultMaxRAMFraction)) {
    // Deprecated flag
    FLAG_SET_CMDLINE(uintx, MaxRAMFraction, DefaultMaxRAMFraction);
  }

  const julong phys_mem =
    FLAG_IS_DEFAULT(MaxRAM) ? MIN2(os::physical_memory(), (julong)MaxRAM)
                            : (julong)MaxRAM;

  // If the maximum heap size has not been set with -Xmx,
  // then set it as fraction of the size of physical memory,
  // respecting the maximum and minimum sizes of the heap.
  if (FLAG_IS_DEFAULT(MaxHeapSize)) {
    julong reasonable_max = phys_mem / MaxRAMFraction;

    if (phys_mem <= MaxHeapSize * MinRAMFraction) {
      // Small physical memory, so use a minimum fraction of it for the heap
      reasonable_max = phys_mem / MinRAMFraction;
    } else {
      // Not-small physical memory, so require a heap at least
      // as large as MaxHeapSize
      reasonable_max = MAX2(reasonable_max, (julong)MaxHeapSize);
    }
    if (!FLAG_IS_DEFAULT(ErgoHeapSizeLimit) && ErgoHeapSizeLimit != 0) {
      // Limit the heap size to ErgoHeapSizeLimit
      reasonable_max = MIN2(reasonable_max, (julong)ErgoHeapSizeLimit);
    }
    if (UseCompressedOops) {
      // Limit the heap size to the maximum possible when using compressed oops
      julong max_coop_heap = (julong)max_heap_for_compressed_oops();
      if (HeapBaseMinAddress + MaxHeapSize < max_coop_heap) {
        // Heap should be above HeapBaseMinAddress to get zero based compressed oops
        // but it should be not less than default MaxHeapSize.
        max_coop_heap -= HeapBaseMinAddress;
      }
      reasonable_max = MIN2(reasonable_max, max_coop_heap);
    }
    reasonable_max = limit_by_allocatable_memory(reasonable_max);

    if (!FLAG_IS_DEFAULT(InitialHeapSize)) {
      // An initial heap size was specified on the command line,
      // so be sure that the maximum size is consistent.  Done
      // after call to limit_by_allocatable_memory because that
      // method might reduce the allocation size.
      reasonable_max = MAX2(reasonable_max, (julong)InitialHeapSize);
    }

    if (PrintGCDetails && Verbose) {
      // Cannot use gclog_or_tty yet.
      tty->print_cr("  Maximum heap size " SIZE_FORMAT, reasonable_max);
    }
    FLAG_SET_ERGO(uintx, MaxHeapSize, (uintx)reasonable_max);
  }

  // If the minimum or initial heap_size have not been set or requested to be set
  // ergonomically, set them accordingly.
  if (InitialHeapSize == 0 || min_heap_size() == 0) {
    julong reasonable_minimum = (julong)(OldSize + NewSize);

    reasonable_minimum = MIN2(reasonable_minimum, (julong)MaxHeapSize);

    reasonable_minimum = limit_by_allocatable_memory(reasonable_minimum);

    if (InitialHeapSize == 0) {
      julong reasonable_initial = phys_mem / InitialRAMFraction;

      reasonable_initial = MAX3(reasonable_initial, reasonable_minimum, (julong)min_heap_size());
      reasonable_initial = MIN2(reasonable_initial, (julong)MaxHeapSize);

      reasonable_initial = limit_by_allocatable_memory(reasonable_initial);

      if (PrintGCDetails && Verbose) {
        // Cannot use gclog_or_tty yet.
        tty->print_cr("  Initial heap size " SIZE_FORMAT, (uintx)reasonable_initial);
      }
      FLAG_SET_ERGO(uintx, InitialHeapSize, (uintx)reasonable_initial);
    }
    // If the minimum heap size has not been set (via -Xms),
    // synchronize with InitialHeapSize to avoid errors with the default value.
    if (min_heap_size() == 0) {
      set_min_heap_size(MIN2((uintx)reasonable_minimum, InitialHeapSize));
      if (PrintGCDetails && Verbose) {
        // Cannot use gclog_or_tty yet.
        tty->print_cr("  Minimum heap size " SIZE_FORMAT, min_heap_size());
      }
    }
  }
}

// This must be called after ergonomics because we want bytecode rewriting
// if the server compiler is used, or if UseSharedSpaces is disabled.
void Arguments::set_bytecode_flags() {
  // Better not attempt to store into a read-only space.
  if (UseSharedSpaces) {
    FLAG_SET_DEFAULT(RewriteBytecodes, false);
    FLAG_SET_DEFAULT(RewriteFrequentPairs, false);
  }

  if (!RewriteBytecodes) {
    FLAG_SET_DEFAULT(RewriteFrequentPairs, false);
  }
}

// Aggressive optimization flags  -XX:+AggressiveOpts
void Arguments::set_aggressive_opts_flags() {
#ifdef COMPILER2
  if (AggressiveUnboxing) {
    if (FLAG_IS_DEFAULT(EliminateAutoBox)) {
      FLAG_SET_DEFAULT(EliminateAutoBox, true);
    } else if (!EliminateAutoBox) {
      // warning("AggressiveUnboxing is disabled because EliminateAutoBox is disabled");
      AggressiveUnboxing = false;
    }
    if (FLAG_IS_DEFAULT(DoEscapeAnalysis)) {
      FLAG_SET_DEFAULT(DoEscapeAnalysis, true);
    } else if (!DoEscapeAnalysis) {
      // warning("AggressiveUnboxing is disabled because DoEscapeAnalysis is disabled");
      AggressiveUnboxing = false;
    }
  }
  if (AggressiveOpts || !FLAG_IS_DEFAULT(AutoBoxCacheMax)) {
    if (FLAG_IS_DEFAULT(EliminateAutoBox)) {
      FLAG_SET_DEFAULT(EliminateAutoBox, true);
    }
    if (FLAG_IS_DEFAULT(AutoBoxCacheMax)) {
      FLAG_SET_DEFAULT(AutoBoxCacheMax, 20000);
    }

    // Feed the cache size setting into the JDK
    char buffer[1024];
    sprintf(buffer, "java.lang.Integer.IntegerCache.high=" INTX_FORMAT, AutoBoxCacheMax);
    add_property(buffer);
  }
  if (AggressiveOpts && FLAG_IS_DEFAULT(BiasedLockingStartupDelay)) {
    FLAG_SET_DEFAULT(BiasedLockingStartupDelay, 500);
  }
#endif

  if (AggressiveOpts) {
// Sample flag setting code
//    if (FLAG_IS_DEFAULT(EliminateZeroing)) {
//      FLAG_SET_DEFAULT(EliminateZeroing, true);
//    }
  }
}

//===========================================================================================================
// Parsing of java.compiler property

void Arguments::process_java_compiler_argument(char* arg) {
  // For backwards compatibility, Djava.compiler=NONE or ""
  // causes us to switch to -Xint mode UNLESS -Xdebug
  // is also specified.
  if (strlen(arg) == 0 || strcasecmp(arg, "NONE") == 0) {
    set_java_compiler(true);    // "-Djava.compiler[=...]" most recently seen.
  }
}

void Arguments::process_java_launcher_argument(const char* launcher, void* extra_info) {
  _sun_java_launcher = strdup(launcher);
  if (strcmp("gamma", _sun_java_launcher) == 0) {
    _created_by_gamma_launcher = true;
  }
}

bool Arguments::created_by_java_launcher() {
  assert(_sun_java_launcher != NULL, "property must have value");
  return strcmp(DEFAULT_JAVA_LAUNCHER, _sun_java_launcher) != 0;
}

bool Arguments::created_by_gamma_launcher() {
  return _created_by_gamma_launcher;
}

//===========================================================================================================
// Parsing of main arguments

bool Arguments::verify_interval(uintx val, uintx min,
                                uintx max, const char* name) {
  // Returns true iff value is in the inclusive interval [min..max]
  // false, otherwise.
  if (val >= min && val <= max) {
    return true;
  }
  jio_fprintf(defaultStream::error_stream(),
              "%s of " UINTX_FORMAT " is invalid; must be between " UINTX_FORMAT
              " and " UINTX_FORMAT "\n",
              name, val, min, max);
  return false;
}

bool Arguments::verify_min_value(intx val, intx min, const char* name) {
  // Returns true if given value is at least specified min threshold
  // false, otherwise.
  if (val >= min ) {
      return true;
  }
  jio_fprintf(defaultStream::error_stream(),
              "%s of " INTX_FORMAT " is invalid; must be at least " INTX_FORMAT "\n",
              name, val, min);
  return false;
}

bool Arguments::verify_percentage(uintx value, const char* name) {
  if (value <= 100) {
    return true;
  }
  jio_fprintf(defaultStream::error_stream(),
              "%s of " UINTX_FORMAT " is invalid; must be between 0 and 100\n",
              name, value);
  return false;
}

#if !INCLUDE_ALL_GCS
#ifdef ASSERT
static bool verify_serial_gc_flags() {
  return (UseSerialGC &&
        !(UseParNewGC || (UseConcMarkSweepGC || CMSIncrementalMode) || UseG1GC ||
          UseParallelGC || UseParallelOldGC));
}
#endif // ASSERT
#endif // INCLUDE_ALL_GCS

// check if do gclog rotation
// +UseGCLogFileRotation is a must,
// no gc log rotation when log file not supplied or
// NumberOfGCLogFiles is 0, or GCLogFileSize is 0
void check_gclog_consistency() {
  if (UseGCLogFileRotation) {
    if ((Arguments::gc_log_filename() == NULL) ||
        (NumberOfGCLogFiles == 0)  ||
        (GCLogFileSize == 0)) {
      jio_fprintf(defaultStream::output_stream(),
                  "To enable GC log rotation, use -Xloggc:<filename> -XX:+UseGCLogFileRotation -XX:NumberOfGCLogFiles=<num_of_files> -XX:GCLogFileSize=<num_of_size>[k|K|m|M|g|G]\n"
                  "where num_of_file > 0 and num_of_size > 0\n"
                  "GC log rotation is turned off\n");
      UseGCLogFileRotation = false;
    }
  }

  if (UseGCLogFileRotation && GCLogFileSize < 8*K) {
        FLAG_SET_CMDLINE(uintx, GCLogFileSize, 8*K);
        jio_fprintf(defaultStream::output_stream(),
                    "GCLogFileSize changed to minimum 8K\n");
  }
}

// This function is called for -Xloggc:<filename>, it can be used
// to check if a given file name(or string) conforms to the following
// specification:
// A valid string only contains "[A-Z][a-z][0-9].-_%[p|t]"
// %p and %t only allowed once. We only limit usage of filename not path
bool is_filename_valid(const char *file_name) {
  const char* p = file_name;
  char file_sep = os::file_separator()[0];
  const char* cp;
  // skip prefix path
  for (cp = file_name; *cp != '\0'; cp++) {
    if (*cp == '/' || *cp == file_sep) {
      p = cp + 1;
    }
  }

  int count_p = 0;
  int count_t = 0;
  while (*p != '\0') {
    if ((*p >= '0' && *p <= '9') ||
        (*p >= 'A' && *p <= 'Z') ||
        (*p >= 'a' && *p <= 'z') ||
         *p == '-'               ||
         *p == '_'               ||
         *p == '.') {
       p++;
       continue;
    }
    if (*p == '%') {
      if(*(p + 1) == 'p') {
        p += 2;
        count_p ++;
        continue;
      }
      if (*(p + 1) == 't') {
        p += 2;
        count_t ++;
        continue;
      }
    }
    return false;
  }
  return count_p < 2 && count_t < 2;
}

// Check consistency of GC selection
bool Arguments::check_gc_consistency() {
  check_gclog_consistency();
  bool status = true;
  // Ensure that the user has not selected conflicting sets
  // of collectors. [Note: this check is merely a user convenience;
  // collectors over-ride each other so that only a non-conflicting
  // set is selected; however what the user gets is not what they
  // may have expected from the combination they asked for. It's
  // better to reduce user confusion by not allowing them to
  // select conflicting combinations.
  uint i = 0;
  if (UseSerialGC)                       i++;
  if (UseConcMarkSweepGC || UseParNewGC) i++;
  if (UseParallelGC || UseParallelOldGC) i++;
  if (UseG1GC)                           i++;
  if (i > 1) {
    jio_fprintf(defaultStream::error_stream(),
                "Conflicting collector combinations in option list; "
                "please refer to the release notes for the combinations "
                "allowed\n");
    status = false;
  } else if (ReservedCodeCacheSize > 2*G) {
    // Code cache size larger than MAXINT is not supported.
    jio_fprintf(defaultStream::error_stream(),
                "Invalid ReservedCodeCacheSize=%dM. Must be at most %uM.\n", ReservedCodeCacheSize/M,
                (2*G)/M);
    status = false;
  }
  return status;
}

void Arguments::check_deprecated_gcs() {
  if (UseConcMarkSweepGC && !UseParNewGC) {
    warning("Using the DefNew young collector with the CMS collector is deprecated "
        "and will likely be removed in a future release");
  }

  if (UseParNewGC && !UseConcMarkSweepGC) {
    // !UseConcMarkSweepGC means that we are using serial old gc. Unfortunately we don't
    // set up UseSerialGC properly, so that can't be used in the check here.
    warning("Using the ParNew young collector with the Serial old collector is deprecated "
        "and will likely be removed in a future release");
  }

  if (CMSIncrementalMode) {
    warning("Using incremental CMS is deprecated and will likely be removed in a future release");
  }
}

void Arguments::check_deprecated_gc_flags() {
  if (FLAG_IS_CMDLINE(MaxGCMinorPauseMillis)) {
    warning("Using MaxGCMinorPauseMillis as minor pause goal is deprecated"
            "and will likely be removed in future release");
  }
  if (FLAG_IS_CMDLINE(DefaultMaxRAMFraction)) {
    warning("DefaultMaxRAMFraction is deprecated and will likely be removed in a future release. "
        "Use MaxRAMFraction instead.");
  }
}

// Check stack pages settings
bool Arguments::check_stack_pages()
{
  bool status = true;
  status = status && verify_min_value(StackYellowPages, 1, "StackYellowPages");
  status = status && verify_min_value(StackRedPages, 1, "StackRedPages");
  // greater stack shadow pages can't generate instruction to bang stack
  status = status && verify_interval(StackShadowPages, 1, 50, "StackShadowPages");
  return status;
}

// Check the consistency of vm_init_args
bool Arguments::check_vm_args_consistency() {
  // Method for adding checks for flag consistency.
  // The intent is to warn the user of all possible conflicts,
  // before returning an error.
  // Note: Needs platform-dependent factoring.
  bool status = true;

  // Allow both -XX:-UseStackBanging and -XX:-UseBoundThreads in non-product
  // builds so the cost of stack banging can be measured.
#if (defined(PRODUCT) && defined(SOLARIS))
  if (!UseBoundThreads && !UseStackBanging) {
    jio_fprintf(defaultStream::error_stream(),
                "-UseStackBanging conflicts with -UseBoundThreads\n");

     status = false;
  }
#endif

  if (TLABRefillWasteFraction == 0) {
    jio_fprintf(defaultStream::error_stream(),
                "TLABRefillWasteFraction should be a denominator, "
                "not " SIZE_FORMAT "\n",
                TLABRefillWasteFraction);
    status = false;
  }

  status = status && verify_interval(AdaptiveSizePolicyWeight, 0, 100,
                              "AdaptiveSizePolicyWeight");
  status = status && verify_percentage(ThresholdTolerance, "ThresholdTolerance");
  status = status && verify_percentage(MinHeapFreeRatio, "MinHeapFreeRatio");
  status = status && verify_percentage(MaxHeapFreeRatio, "MaxHeapFreeRatio");

  // Divide by bucket size to prevent a large size from causing rollover when
  // calculating amount of memory needed to be allocated for the String table.
  status = status && verify_interval(StringTableSize, minimumStringTableSize,
    (max_uintx / StringTable::bucket_size()), "StringTable size");

  if (MinHeapFreeRatio > MaxHeapFreeRatio) {
    jio_fprintf(defaultStream::error_stream(),
                "MinHeapFreeRatio (" UINTX_FORMAT ") must be less than or "
                "equal to MaxHeapFreeRatio (" UINTX_FORMAT ")\n",
                MinHeapFreeRatio, MaxHeapFreeRatio);
    status = false;
  }
  // Keeping the heap 100% free is hard ;-) so limit it to 99%.
  MinHeapFreeRatio = MIN2(MinHeapFreeRatio, (uintx) 99);

  // Min/MaxMetaspaceFreeRatio
  status = status && verify_percentage(MinMetaspaceFreeRatio, "MinMetaspaceFreeRatio");
  status = status && verify_percentage(MaxMetaspaceFreeRatio, "MaxMetaspaceFreeRatio");

  if (MinMetaspaceFreeRatio > MaxMetaspaceFreeRatio) {
    jio_fprintf(defaultStream::error_stream(),
                "MinMetaspaceFreeRatio (%s" UINTX_FORMAT ") must be less than or "
                "equal to MaxMetaspaceFreeRatio (%s" UINTX_FORMAT ")\n",
                FLAG_IS_DEFAULT(MinMetaspaceFreeRatio) ? "Default: " : "",
                MinMetaspaceFreeRatio,
                FLAG_IS_DEFAULT(MaxMetaspaceFreeRatio) ? "Default: " : "",
                MaxMetaspaceFreeRatio);
    status = false;
  }

  // Trying to keep 100% free is not practical
  MinMetaspaceFreeRatio = MIN2(MinMetaspaceFreeRatio, (uintx) 99);

  if (FullGCALot && FLAG_IS_DEFAULT(MarkSweepAlwaysCompactCount)) {
    MarkSweepAlwaysCompactCount = 1;  // Move objects every gc.
  }

  if (UseParallelOldGC && ParallelOldGCSplitALot) {
    // Settings to encourage splitting.
    if (!FLAG_IS_CMDLINE(NewRatio)) {
      FLAG_SET_CMDLINE(uintx, NewRatio, 2);
    }
    if (!FLAG_IS_CMDLINE(ScavengeBeforeFullGC)) {
      FLAG_SET_CMDLINE(bool, ScavengeBeforeFullGC, false);
    }
  }

  status = status && verify_percentage(GCHeapFreeLimit, "GCHeapFreeLimit");
  status = status && verify_percentage(GCTimeLimit, "GCTimeLimit");
  if (GCTimeLimit == 100) {
    // Turn off gc-overhead-limit-exceeded checks
    FLAG_SET_DEFAULT(UseGCOverheadLimit, false);
  }

  status = status && check_gc_consistency();
  status = status && check_stack_pages();

  if (CMSIncrementalMode) {
    if (!UseConcMarkSweepGC) {
      jio_fprintf(defaultStream::error_stream(),
                  "error:  invalid argument combination.\n"
                  "The CMS collector (-XX:+UseConcMarkSweepGC) must be "
                  "selected in order\nto use CMSIncrementalMode.\n");
      status = false;
    } else {
      status = status && verify_percentage(CMSIncrementalDutyCycle,
                                  "CMSIncrementalDutyCycle");
      status = status && verify_percentage(CMSIncrementalDutyCycleMin,
                                  "CMSIncrementalDutyCycleMin");
      status = status && verify_percentage(CMSIncrementalSafetyFactor,
                                  "CMSIncrementalSafetyFactor");
      status = status && verify_percentage(CMSIncrementalOffset,
                                  "CMSIncrementalOffset");
      status = status && verify_percentage(CMSExpAvgFactor,
                                  "CMSExpAvgFactor");
      // If it was not set on the command line, set
      // CMSInitiatingOccupancyFraction to 1 so icms can initiate cycles early.
      if (CMSInitiatingOccupancyFraction < 0) {
        FLAG_SET_DEFAULT(CMSInitiatingOccupancyFraction, 1);
      }
    }
  }

  // CMS space iteration, which FLSVerifyAllHeapreferences entails,
  // insists that we hold the requisite locks so that the iteration is
  // MT-safe. For the verification at start-up and shut-down, we don't
  // yet have a good way of acquiring and releasing these locks,
  // which are not visible at the CollectedHeap level. We want to
  // be able to acquire these locks and then do the iteration rather
  // than just disable the lock verification. This will be fixed under
  // bug 4788986.
  if (UseConcMarkSweepGC && FLSVerifyAllHeapReferences) {
    if (VerifyDuringStartup) {
      warning("Heap verification at start-up disabled "
              "(due to current incompatibility with FLSVerifyAllHeapReferences)");
      VerifyDuringStartup = false; // Disable verification at start-up
    }

    if (VerifyBeforeExit) {
      warning("Heap verification at shutdown disabled "
              "(due to current incompatibility with FLSVerifyAllHeapReferences)");
      VerifyBeforeExit = false; // Disable verification at shutdown
    }
  }

  // Note: only executed in non-PRODUCT mode
  if (!UseAsyncConcMarkSweepGC &&
      (ExplicitGCInvokesConcurrent ||
       ExplicitGCInvokesConcurrentAndUnloadsClasses)) {
    jio_fprintf(defaultStream::error_stream(),
                "error: +ExplicitGCInvokesConcurrent[AndUnloadsClasses] conflicts"
                " with -UseAsyncConcMarkSweepGC");
    status = false;
  }

  status = status && verify_min_value(ParGCArrayScanChunk, 1, "ParGCArrayScanChunk");

#if INCLUDE_ALL_GCS
  if (UseG1GC) {
    status = status && verify_percentage(InitiatingHeapOccupancyPercent,
                                         "InitiatingHeapOccupancyPercent");
    status = status && verify_min_value(G1RefProcDrainInterval, 1,
                                        "G1RefProcDrainInterval");
    status = status && verify_min_value((intx)G1ConcMarkStepDurationMillis, 1,
                                        "G1ConcMarkStepDurationMillis");
    status = status && verify_interval(G1ConcRSHotCardLimit, 0, max_jubyte,
                                       "G1ConcRSHotCardLimit");
    status = status && verify_interval(G1ConcRSLogCacheSize, 0, 31,
                                       "G1ConcRSLogCacheSize");
  }
  if (UseConcMarkSweepGC) {
    status = status && verify_min_value(CMSOldPLABNumRefills, 1, "CMSOldPLABNumRefills");
    status = status && verify_min_value(CMSOldPLABToleranceFactor, 1, "CMSOldPLABToleranceFactor");
    status = status && verify_min_value(CMSOldPLABMax, 1, "CMSOldPLABMax");
    status = status && verify_interval(CMSOldPLABMin, 1, CMSOldPLABMax, "CMSOldPLABMin");

    status = status && verify_min_value(CMSYoungGenPerWorker, 1, "CMSYoungGenPerWorker");

    status = status && verify_min_value(CMSSamplingGrain, 1, "CMSSamplingGrain");
    status = status && verify_interval(CMS_SweepWeight, 0, 100, "CMS_SweepWeight");
    status = status && verify_interval(CMS_FLSWeight, 0, 100, "CMS_FLSWeight");

    status = status && verify_interval(FLSCoalescePolicy, 0, 4, "FLSCoalescePolicy");

    status = status && verify_min_value(CMSRescanMultiple, 1, "CMSRescanMultiple");
    status = status && verify_min_value(CMSConcMarkMultiple, 1, "CMSConcMarkMultiple");

    status = status && verify_interval(CMSPrecleanIter, 0, 9, "CMSPrecleanIter");
    status = status && verify_min_value(CMSPrecleanDenominator, 1, "CMSPrecleanDenominator");
    status = status && verify_interval(CMSPrecleanNumerator, 0, CMSPrecleanDenominator - 1, "CMSPrecleanNumerator");

    status = status && verify_percentage(CMSBootstrapOccupancy, "CMSBootstrapOccupancy");

    status = status && verify_min_value(CMSPrecleanThreshold, 100, "CMSPrecleanThreshold");

    status = status && verify_percentage(CMSScheduleRemarkEdenPenetration, "CMSScheduleRemarkEdenPenetration");
    status = status && verify_min_value(CMSScheduleRemarkSamplingRatio, 1, "CMSScheduleRemarkSamplingRatio");
    status = status && verify_min_value(CMSBitMapYieldQuantum, 1, "CMSBitMapYieldQuantum");
    status = status && verify_percentage(CMSTriggerRatio, "CMSTriggerRatio");
    status = status && verify_percentage(CMSIsTooFullPercentage, "CMSIsTooFullPercentage");
  }

  if (UseParallelGC || UseParallelOldGC) {
    status = status && verify_interval(ParallelOldDeadWoodLimiterMean, 0, 100, "ParallelOldDeadWoodLimiterMean");
    status = status && verify_interval(ParallelOldDeadWoodLimiterStdDev, 0, 100, "ParallelOldDeadWoodLimiterStdDev");

    status = status && verify_percentage(YoungGenerationSizeIncrement, "YoungGenerationSizeIncrement");
    status = status && verify_percentage(TenuredGenerationSizeIncrement, "TenuredGenerationSizeIncrement");

    status = status && verify_min_value(YoungGenerationSizeSupplementDecay, 1, "YoungGenerationSizeSupplementDecay");
    status = status && verify_min_value(TenuredGenerationSizeSupplementDecay, 1, "TenuredGenerationSizeSupplementDecay");

    status = status && verify_min_value(ParGCCardsPerStrideChunk, 1, "ParGCCardsPerStrideChunk");

    status = status && verify_min_value(ParallelOldGCSplitInterval, 0, "ParallelOldGCSplitInterval");
  }
#endif // INCLUDE_ALL_GCS

  status = status && verify_interval(RefDiscoveryPolicy,
                                     ReferenceProcessor::DiscoveryPolicyMin,
                                     ReferenceProcessor::DiscoveryPolicyMax,
                                     "RefDiscoveryPolicy");

  // Limit the lower bound of this flag to 1 as it is used in a division
  // expression.
  status = status && verify_interval(TLABWasteTargetPercent,
                                     1, 100, "TLABWasteTargetPercent");

  status = status && verify_object_alignment();

<<<<<<< HEAD
  status = status && verify_interval(ClassMetaspaceSize, 1*M, 3*G,
                                      "ClassMetaspaceSize");
=======
  status = status && verify_interval(CompressedClassSpaceSize, 1*M, 3*G,
                                      "CompressedClassSpaceSize");
>>>>>>> 36634c96

  status = status && verify_interval(MarkStackSizeMax,
                                  1, (max_jint - 1), "MarkStackSizeMax");
  status = status && verify_interval(NUMAChunkResizeWeight, 0, 100, "NUMAChunkResizeWeight");

  status = status && verify_min_value(LogEventsBufferEntries, 1, "LogEventsBufferEntries");

  status = status && verify_min_value(HeapSizePerGCThread, (uintx) os::vm_page_size(), "HeapSizePerGCThread");

  status = status && verify_min_value(GCTaskTimeStampEntries, 1, "GCTaskTimeStampEntries");

  status = status && verify_percentage(ParallelGCBufferWastePct, "ParallelGCBufferWastePct");
  status = status && verify_interval(TargetPLABWastePct, 1, 100, "TargetPLABWastePct");

  status = status && verify_min_value(ParGCStridesPerThread, 1, "ParGCStridesPerThread");

  status = status && verify_min_value(MinRAMFraction, 1, "MinRAMFraction");
  status = status && verify_min_value(InitialRAMFraction, 1, "InitialRAMFraction");
  status = status && verify_min_value(MaxRAMFraction, 1, "MaxRAMFraction");
  status = status && verify_min_value(DefaultMaxRAMFraction, 1, "DefaultMaxRAMFraction");

  status = status && verify_interval(AdaptiveTimeWeight, 0, 100, "AdaptiveTimeWeight");
  status = status && verify_min_value(AdaptiveSizeDecrementScaleFactor, 1, "AdaptiveSizeDecrementScaleFactor");

  status = status && verify_interval(TLABAllocationWeight, 0, 100, "TLABAllocationWeight");
  status = status && verify_min_value(MinTLABSize, 1, "MinTLABSize");
  status = status && verify_min_value(TLABRefillWasteFraction, 1, "TLABRefillWasteFraction");

  status = status && verify_percentage(YoungGenerationSizeSupplement, "YoungGenerationSizeSupplement");
  status = status && verify_percentage(TenuredGenerationSizeSupplement, "TenuredGenerationSizeSupplement");

  // the "age" field in the oop header is 4 bits; do not want to pull in markOop.hpp
  // just for that, so hardcode here.
  status = status && verify_interval(MaxTenuringThreshold, 0, 15, "MaxTenuringThreshold");
  status = status && verify_interval(InitialTenuringThreshold, 0, MaxTenuringThreshold, "MaxTenuringThreshold");
  status = status && verify_percentage(TargetSurvivorRatio, "TargetSurvivorRatio");
  status = status && verify_percentage(MarkSweepDeadRatio, "MarkSweepDeadRatio");

  status = status && verify_min_value(MarkSweepAlwaysCompactCount, 1, "MarkSweepAlwaysCompactCount");
#ifdef SPARC
  if (UseConcMarkSweepGC || UseG1GC) {
    // Issue a stern warning if the user has explicitly set
    // UseMemSetInBOT (it is known to cause issues), but allow
    // use for experimentation and debugging.
    if (VM_Version::is_sun4v() && UseMemSetInBOT) {
      assert(!FLAG_IS_DEFAULT(UseMemSetInBOT), "Error");
      warning("Experimental flag -XX:+UseMemSetInBOT is known to cause instability"
          " on sun4v; please understand that you are using at your own risk!");
    }
  }
#endif // SPARC

  if (PrintNMTStatistics) {
#if INCLUDE_NMT
    if (MemTracker::tracking_level() == MemTracker::NMT_off) {
#endif // INCLUDE_NMT
      warning("PrintNMTStatistics is disabled, because native memory tracking is not enabled");
      PrintNMTStatistics = false;
#if INCLUDE_NMT
    }
#endif
  }
#ifdef GRAAL
  if (UseG1GC) {
      if (IgnoreUnrecognizedVMOptions) {
        FLAG_SET_CMDLINE(bool, UseG1GC, true);
      } else {
        status = true;
      }
  } else {
      // This prevents the flag being set to true by set_ergonomics_flags()
      FLAG_SET_CMDLINE(bool, UseG1GC, false);
  }

  if (!ScavengeRootsInCode) {
      warning("forcing ScavengeRootsInCode non-zero because Graal is enabled");
      ScavengeRootsInCode = 1;
  }
#endif

  // Need to limit the extent of the padding to reasonable size.
  // 8K is well beyond the reasonable HW cache line size, even with the
  // aggressive prefetching, while still leaving the room for segregating
  // among the distinct pages.
  if (ContendedPaddingWidth < 0 || ContendedPaddingWidth > 8192) {
    jio_fprintf(defaultStream::error_stream(),
                "ContendedPaddingWidth=" INTX_FORMAT " must be in between %d and %d\n",
                ContendedPaddingWidth, 0, 8192);
    status = false;
  }

  // Need to enforce the padding not to break the existing field alignments.
  // It is sufficient to check against the largest type size.
  if ((ContendedPaddingWidth % BytesPerLong) != 0) {
    jio_fprintf(defaultStream::error_stream(),
                "ContendedPaddingWidth=" INTX_FORMAT " must be a multiple of %d\n",
                ContendedPaddingWidth, BytesPerLong);
    status = false;
  }

  // Check lower bounds of the code cache
  // Template Interpreter code is approximately 3X larger in debug builds.
  uint min_code_cache_size = (CodeCacheMinimumUseSpace DEBUG_ONLY(* 3)) + CodeCacheMinimumFreeSpace;
  if (InitialCodeCacheSize < (uintx)os::vm_page_size()) {
    jio_fprintf(defaultStream::error_stream(),
                "Invalid InitialCodeCacheSize=%dK. Must be at least %dK.\n", InitialCodeCacheSize/K,
                os::vm_page_size()/K);
    status = false;
  } else if (ReservedCodeCacheSize < InitialCodeCacheSize) {
    jio_fprintf(defaultStream::error_stream(),
                "Invalid ReservedCodeCacheSize: %dK. Must be at least InitialCodeCacheSize=%dK.\n",
                ReservedCodeCacheSize/K, InitialCodeCacheSize/K);
    status = false;
  } else if (ReservedCodeCacheSize < min_code_cache_size) {
    jio_fprintf(defaultStream::error_stream(),
                "Invalid ReservedCodeCacheSize=%dK. Must be at least %uK.\n", ReservedCodeCacheSize/K,
                min_code_cache_size/K);
    status = false;
  } else if (ReservedCodeCacheSize > 2*G) {
    // Code cache size larger than MAXINT is not supported.
    jio_fprintf(defaultStream::error_stream(),
                "Invalid ReservedCodeCacheSize=%dM. Must be at most %uM.\n", ReservedCodeCacheSize/M,
                (2*G)/M);
    status = false;
  }

<<<<<<< HEAD
=======
  status &= verify_interval(NmethodSweepFraction, 1, ReservedCodeCacheSize/K, "NmethodSweepFraction");
  status &= verify_interval(NmethodSweepActivity, 0, 2000, "NmethodSweepActivity");

>>>>>>> 36634c96
  return status;
}

bool Arguments::is_bad_option(const JavaVMOption* option, jboolean ignore,
  const char* option_type) {
  if (ignore) return false;

  const char* spacer = " ";
  if (option_type == NULL) {
    option_type = ++spacer; // Set both to the empty string.
  }

  if (os::obsolete_option(option)) {
    jio_fprintf(defaultStream::error_stream(),
                "Obsolete %s%soption: %s\n", option_type, spacer,
      option->optionString);
    return false;
  } else {
    jio_fprintf(defaultStream::error_stream(),
                "Unrecognized %s%soption: %s\n", option_type, spacer,
      option->optionString);
    return true;
  }
}

static const char* user_assertion_options[] = {
  "-da", "-ea", "-disableassertions", "-enableassertions", 0
};

static const char* system_assertion_options[] = {
  "-dsa", "-esa", "-disablesystemassertions", "-enablesystemassertions", 0
};

// Return true if any of the strings in null-terminated array 'names' matches.
// If tail_allowed is true, then the tail must begin with a colon; otherwise,
// the option must match exactly.
static bool match_option(const JavaVMOption* option, const char** names, const char** tail,
  bool tail_allowed) {
  for (/* empty */; *names != NULL; ++names) {
    if (match_option(option, *names, tail)) {
      if (**tail == '\0' || tail_allowed && **tail == ':') {
        return true;
      }
    }
  }
  return false;
}

bool Arguments::parse_uintx(const char* value,
                            uintx* uintx_arg,
                            uintx min_size) {

  // Check the sign first since atomull() parses only unsigned values.
  bool value_is_positive = !(*value == '-');

  if (value_is_positive) {
    julong n;
    bool good_return = atomull(value, &n);
    if (good_return) {
      bool above_minimum = n >= min_size;
      bool value_is_too_large = n > max_uintx;

      if (above_minimum && !value_is_too_large) {
        *uintx_arg = n;
        return true;
      }
    }
  }
  return false;
}

Arguments::ArgsRange Arguments::parse_memory_size(const char* s,
                                                  julong* long_arg,
                                                  julong min_size) {
  if (!atomull(s, long_arg)) return arg_unreadable;
  return check_memory_size(*long_arg, min_size);
}

// Parse JavaVMInitArgs structure

jint Arguments::parse_vm_init_args(const JavaVMInitArgs* args) {
  // For components of the system classpath.
  SysClassPath scp(Arguments::get_sysclasspath());
  bool scp_assembly_required = false;

  // Save default settings for some mode flags
  Arguments::_AlwaysCompileLoopMethods = AlwaysCompileLoopMethods;
  Arguments::_UseOnStackReplacement    = UseOnStackReplacement;
  Arguments::_ClipInlining             = ClipInlining;
  Arguments::_BackgroundCompilation    = BackgroundCompilation;

  // Setup flags for mixed which is the default
  set_mode_flags(_mixed);

  // Parse JAVA_TOOL_OPTIONS environment variable (if present)
  jint result = parse_java_tool_options_environment_variable(&scp, &scp_assembly_required);
  if (result != JNI_OK) {
    return result;
  }

  // Parse JavaVMInitArgs structure passed in
  result = parse_each_vm_init_arg(args, &scp, &scp_assembly_required, Flag::COMMAND_LINE);
  if (result != JNI_OK) {
    return result;
  }

  // Parse _JAVA_OPTIONS environment variable (if present) (mimics classic VM)
  result = parse_java_options_environment_variable(&scp, &scp_assembly_required);
  if (result != JNI_OK) {
    return result;
  }

  // Do final processing now that all arguments have been parsed
  result = finalize_vm_init_args(&scp, scp_assembly_required);
  if (result != JNI_OK) {
    return result;
  }

  return JNI_OK;
}

// Checks if name in command-line argument -agent{lib,path}:name[=options]
// represents a valid HPROF of JDWP agent.  is_path==true denotes that we
// are dealing with -agentpath (case where name is a path), otherwise with
// -agentlib
bool valid_hprof_or_jdwp_agent(char *name, bool is_path) {
  char *_name;
  const char *_hprof = "hprof", *_jdwp = "jdwp";
  size_t _len_hprof, _len_jdwp, _len_prefix;

  if (is_path) {
    if ((_name = strrchr(name, (int) *os::file_separator())) == NULL) {
      return false;
    }

    _name++;  // skip past last path separator
    _len_prefix = strlen(JNI_LIB_PREFIX);

    if (strncmp(_name, JNI_LIB_PREFIX, _len_prefix) != 0) {
      return false;
    }

    _name += _len_prefix;
    _len_hprof = strlen(_hprof);
    _len_jdwp = strlen(_jdwp);

    if (strncmp(_name, _hprof, _len_hprof) == 0) {
      _name += _len_hprof;
    }
    else if (strncmp(_name, _jdwp, _len_jdwp) == 0) {
      _name += _len_jdwp;
    }
    else {
      return false;
    }

    if (strcmp(_name, JNI_LIB_SUFFIX) != 0) {
      return false;
    }

    return true;
  }

  if (strcmp(name, _hprof) == 0 || strcmp(name, _jdwp) == 0) {
    return true;
  }

  return false;
}

jint Arguments::parse_each_vm_init_arg(const JavaVMInitArgs* args,
                                       SysClassPath* scp_p,
                                       bool* scp_assembly_required_p,
                                       Flag::Flags origin) {
  // Remaining part of option string
  const char* tail;

  // iterate over arguments
  for (int index = 0; index < args->nOptions; index++) {
    bool is_absolute_path = false;  // for -agentpath vs -agentlib

    const JavaVMOption* option = args->options + index;

    if (!match_option(option, "-Djava.class.path", &tail) &&
        !match_option(option, "-Dsun.java.command", &tail) &&
        !match_option(option, "-Dsun.java.launcher", &tail)) {

        // add all jvm options to the jvm_args string. This string
        // is used later to set the java.vm.args PerfData string constant.
        // the -Djava.class.path and the -Dsun.java.command options are
        // omitted from jvm_args string as each have their own PerfData
        // string constant object.
        build_jvm_args(option->optionString);
    }

    // -verbose:[class/gc/jni]
    if (match_option(option, "-verbose", &tail)) {
      if (!strcmp(tail, ":class") || !strcmp(tail, "")) {
        FLAG_SET_CMDLINE(bool, TraceClassLoading, true);
        FLAG_SET_CMDLINE(bool, TraceClassUnloading, true);
      } else if (!strcmp(tail, ":gc")) {
        FLAG_SET_CMDLINE(bool, PrintGC, true);
      } else if (!strcmp(tail, ":jni")) {
        FLAG_SET_CMDLINE(bool, PrintJNIResolving, true);
      }
    // -da / -ea / -disableassertions / -enableassertions
    // These accept an optional class/package name separated by a colon, e.g.,
    // -da:java.lang.Thread.
    } else if (match_option(option, user_assertion_options, &tail, true)) {
      bool enable = option->optionString[1] == 'e';     // char after '-' is 'e'
      if (*tail == '\0') {
        JavaAssertions::setUserClassDefault(enable);
      } else {
        assert(*tail == ':', "bogus match by match_option()");
        JavaAssertions::addOption(tail + 1, enable);
      }
    // -dsa / -esa / -disablesystemassertions / -enablesystemassertions
    } else if (match_option(option, system_assertion_options, &tail, false)) {
      bool enable = option->optionString[1] == 'e';     // char after '-' is 'e'
      JavaAssertions::setSystemClassDefault(enable);
    // -bootclasspath:
    } else if (match_option(option, "-Xbootclasspath:", &tail)) {
      scp_p->reset_path(tail);
      *scp_assembly_required_p = true;
    // -bootclasspath/a:
    } else if (match_option(option, "-Xbootclasspath/a:", &tail)) {
      scp_p->add_suffix(tail);
      *scp_assembly_required_p = true;
    // -bootclasspath/p:
    } else if (match_option(option, "-Xbootclasspath/p:", &tail)) {
      scp_p->add_prefix(tail);
      *scp_assembly_required_p = true;
    // -Xrun
    } else if (match_option(option, "-Xrun", &tail)) {
      if (tail != NULL) {
        const char* pos = strchr(tail, ':');
        size_t len = (pos == NULL) ? strlen(tail) : pos - tail;
        char* name = (char*)memcpy(NEW_C_HEAP_ARRAY(char, len + 1, mtInternal), tail, len);
        name[len] = '\0';

        char *options = NULL;
        if(pos != NULL) {
          size_t len2 = strlen(pos+1) + 1; // options start after ':'.  Final zero must be copied.
          options = (char*)memcpy(NEW_C_HEAP_ARRAY(char, len2, mtInternal), pos+1, len2);
        }
#if !INCLUDE_JVMTI
        if ((strcmp(name, "hprof") == 0) || (strcmp(name, "jdwp") == 0)) {
          jio_fprintf(defaultStream::error_stream(),
            "Profiling and debugging agents are not supported in this VM\n");
          return JNI_ERR;
        }
#endif // !INCLUDE_JVMTI
        add_init_library(name, options);
      }
    // -agentlib and -agentpath
    } else if (match_option(option, "-agentlib:", &tail) ||
          (is_absolute_path = match_option(option, "-agentpath:", &tail))) {
      if(tail != NULL) {
        const char* pos = strchr(tail, '=');
        size_t len = (pos == NULL) ? strlen(tail) : pos - tail;
        char* name = strncpy(NEW_C_HEAP_ARRAY(char, len + 1, mtInternal), tail, len);
        name[len] = '\0';

        char *options = NULL;
        if(pos != NULL) {
          options = strcpy(NEW_C_HEAP_ARRAY(char, strlen(pos + 1) + 1, mtInternal), pos + 1);
        }
#if !INCLUDE_JVMTI
        if (valid_hprof_or_jdwp_agent(name, is_absolute_path)) {
          jio_fprintf(defaultStream::error_stream(),
            "Profiling and debugging agents are not supported in this VM\n");
          return JNI_ERR;
        }
#endif // !INCLUDE_JVMTI
        add_init_agent(name, options, is_absolute_path);
      }
    // -javaagent
    } else if (match_option(option, "-javaagent:", &tail)) {
#if !INCLUDE_JVMTI
      jio_fprintf(defaultStream::error_stream(),
        "Instrumentation agents are not supported in this VM\n");
      return JNI_ERR;
#else
      if(tail != NULL) {
        char *options = strcpy(NEW_C_HEAP_ARRAY(char, strlen(tail) + 1, mtInternal), tail);
        add_init_agent("instrument", options, false);
      }
#endif // !INCLUDE_JVMTI
    // -Xnoclassgc
    } else if (match_option(option, "-Xnoclassgc", &tail)) {
      FLAG_SET_CMDLINE(bool, ClassUnloading, false);
    // -Xincgc: i-CMS
    } else if (match_option(option, "-Xincgc", &tail)) {
      FLAG_SET_CMDLINE(bool, UseConcMarkSweepGC, true);
      FLAG_SET_CMDLINE(bool, CMSIncrementalMode, true);
    // -Xnoincgc: no i-CMS
    } else if (match_option(option, "-Xnoincgc", &tail)) {
      FLAG_SET_CMDLINE(bool, UseConcMarkSweepGC, false);
      FLAG_SET_CMDLINE(bool, CMSIncrementalMode, false);
    // -Xconcgc
    } else if (match_option(option, "-Xconcgc", &tail)) {
      FLAG_SET_CMDLINE(bool, UseConcMarkSweepGC, true);
    // -Xnoconcgc
    } else if (match_option(option, "-Xnoconcgc", &tail)) {
      FLAG_SET_CMDLINE(bool, UseConcMarkSweepGC, false);
    // -Xbatch
    } else if (match_option(option, "-Xbatch", &tail)) {
      FLAG_SET_CMDLINE(bool, BackgroundCompilation, false);
    // -Xmn for compatibility with other JVM vendors
    } else if (match_option(option, "-Xmn", &tail)) {
      julong long_initial_eden_size = 0;
      ArgsRange errcode = parse_memory_size(tail, &long_initial_eden_size, 1);
      if (errcode != arg_in_range) {
        jio_fprintf(defaultStream::error_stream(),
                    "Invalid initial eden size: %s\n", option->optionString);
        describe_range_error(errcode);
        return JNI_EINVAL;
      }
      FLAG_SET_CMDLINE(uintx, MaxNewSize, (uintx)long_initial_eden_size);
      FLAG_SET_CMDLINE(uintx, NewSize, (uintx)long_initial_eden_size);
    // -Xms
    } else if (match_option(option, "-Xms", &tail)) {
      julong long_initial_heap_size = 0;
      // an initial heap size of 0 means automatically determine
      ArgsRange errcode = parse_memory_size(tail, &long_initial_heap_size, 0);
      if (errcode != arg_in_range) {
        jio_fprintf(defaultStream::error_stream(),
                    "Invalid initial heap size: %s\n", option->optionString);
        describe_range_error(errcode);
        return JNI_EINVAL;
      }
      FLAG_SET_CMDLINE(uintx, InitialHeapSize, (uintx)long_initial_heap_size);
      // Currently the minimum size and the initial heap sizes are the same.
      set_min_heap_size(InitialHeapSize);
    // -Xmx
    } else if (match_option(option, "-Xmx", &tail) || match_option(option, "-XX:MaxHeapSize=", &tail)) {
      julong long_max_heap_size = 0;
      ArgsRange errcode = parse_memory_size(tail, &long_max_heap_size, 1);
      if (errcode != arg_in_range) {
        jio_fprintf(defaultStream::error_stream(),
                    "Invalid maximum heap size: %s\n", option->optionString);
        describe_range_error(errcode);
        return JNI_EINVAL;
      }
      FLAG_SET_CMDLINE(uintx, MaxHeapSize, (uintx)long_max_heap_size);
    // Xmaxf
    } else if (match_option(option, "-Xmaxf", &tail)) {
      int maxf = (int)(atof(tail) * 100);
      if (maxf < 0 || maxf > 100) {
        jio_fprintf(defaultStream::error_stream(),
                    "Bad max heap free percentage size: %s\n",
                    option->optionString);
        return JNI_EINVAL;
      } else {
        FLAG_SET_CMDLINE(uintx, MaxHeapFreeRatio, maxf);
      }
    // Xminf
    } else if (match_option(option, "-Xminf", &tail)) {
      int minf = (int)(atof(tail) * 100);
      if (minf < 0 || minf > 100) {
        jio_fprintf(defaultStream::error_stream(),
                    "Bad min heap free percentage size: %s\n",
                    option->optionString);
        return JNI_EINVAL;
      } else {
        FLAG_SET_CMDLINE(uintx, MinHeapFreeRatio, minf);
      }
    // -Xss
    } else if (match_option(option, "-Xss", &tail)) {
      julong long_ThreadStackSize = 0;
      ArgsRange errcode = parse_memory_size(tail, &long_ThreadStackSize, 1000);
      if (errcode != arg_in_range) {
        jio_fprintf(defaultStream::error_stream(),
                    "Invalid thread stack size: %s\n", option->optionString);
        describe_range_error(errcode);
        return JNI_EINVAL;
      }
      // Internally track ThreadStackSize in units of 1024 bytes.
      FLAG_SET_CMDLINE(intx, ThreadStackSize,
                              round_to((int)long_ThreadStackSize, K) / K);
    // -Xoss
    } else if (match_option(option, "-Xoss", &tail)) {
          // HotSpot does not have separate native and Java stacks, ignore silently for compatibility
    } else if (match_option(option, "-XX:CodeCacheExpansionSize=", &tail)) {
      julong long_CodeCacheExpansionSize = 0;
      ArgsRange errcode = parse_memory_size(tail, &long_CodeCacheExpansionSize, os::vm_page_size());
      if (errcode != arg_in_range) {
        jio_fprintf(defaultStream::error_stream(),
                   "Invalid argument: %s. Must be at least %luK.\n", option->optionString,
                   os::vm_page_size()/K);
        return JNI_EINVAL;
      }
      FLAG_SET_CMDLINE(uintx, CodeCacheExpansionSize, (uintx)long_CodeCacheExpansionSize);
    } else if (match_option(option, "-Xmaxjitcodesize", &tail) ||
               match_option(option, "-XX:ReservedCodeCacheSize=", &tail)) {
      julong long_ReservedCodeCacheSize = 0;

      ArgsRange errcode = parse_memory_size(tail, &long_ReservedCodeCacheSize, 1);
      if (errcode != arg_in_range) {
        jio_fprintf(defaultStream::error_stream(),
                    "Invalid maximum code cache size: %s.\n", option->optionString);
        return JNI_EINVAL;
      }
      FLAG_SET_CMDLINE(uintx, ReservedCodeCacheSize, (uintx)long_ReservedCodeCacheSize);
      //-XX:IncreaseFirstTierCompileThresholdAt=
      } else if (match_option(option, "-XX:IncreaseFirstTierCompileThresholdAt=", &tail)) {
        uintx uint_IncreaseFirstTierCompileThresholdAt = 0;
        if (!parse_uintx(tail, &uint_IncreaseFirstTierCompileThresholdAt, 0) || uint_IncreaseFirstTierCompileThresholdAt > 99) {
          jio_fprintf(defaultStream::error_stream(),
                      "Invalid value for IncreaseFirstTierCompileThresholdAt: %s. Should be between 0 and 99.\n",
                      option->optionString);
          return JNI_EINVAL;
        }
        FLAG_SET_CMDLINE(uintx, IncreaseFirstTierCompileThresholdAt, (uintx)uint_IncreaseFirstTierCompileThresholdAt);
    // -green
    } else if (match_option(option, "-green", &tail)) {
      jio_fprintf(defaultStream::error_stream(),
                  "Green threads support not available\n");
          return JNI_EINVAL;
    // -native
    } else if (match_option(option, "-native", &tail)) {
          // HotSpot always uses native threads, ignore silently for compatibility
    // -Xsqnopause
    } else if (match_option(option, "-Xsqnopause", &tail)) {
          // EVM option, ignore silently for compatibility
    // -Xrs
    } else if (match_option(option, "-Xrs", &tail)) {
          // Classic/EVM option, new functionality
      FLAG_SET_CMDLINE(bool, ReduceSignalUsage, true);
    } else if (match_option(option, "-Xusealtsigs", &tail)) {
          // change default internal VM signals used - lower case for back compat
      FLAG_SET_CMDLINE(bool, UseAltSigs, true);
    // -Xoptimize
    } else if (match_option(option, "-Xoptimize", &tail)) {
          // EVM option, ignore silently for compatibility
    // -Xprof
    } else if (match_option(option, "-Xprof", &tail)) {
#if INCLUDE_FPROF
      _has_profile = true;
#else // INCLUDE_FPROF
      jio_fprintf(defaultStream::error_stream(),
        "Flat profiling is not supported in this VM.\n");
      return JNI_ERR;
#endif // INCLUDE_FPROF
    // -Xconcurrentio
    } else if (match_option(option, "-Xconcurrentio", &tail)) {
      FLAG_SET_CMDLINE(bool, UseLWPSynchronization, true);
      FLAG_SET_CMDLINE(bool, BackgroundCompilation, false);
      FLAG_SET_CMDLINE(intx, DeferThrSuspendLoopCount, 1);
      FLAG_SET_CMDLINE(bool, UseTLAB, false);
      FLAG_SET_CMDLINE(uintx, NewSizeThreadIncrease, 16 * K);  // 20Kb per thread added to new generation

      // -Xinternalversion
    } else if (match_option(option, "-Xinternalversion", &tail)) {
      jio_fprintf(defaultStream::output_stream(), "%s\n",
                  VM_Version::internal_vm_info_string());
      vm_exit(0);
#ifndef PRODUCT
    // -Xprintflags
    } else if (match_option(option, "-Xprintflags", &tail)) {
      CommandLineFlags::printFlags(tty, false);
      vm_exit(0);
#endif
    // -D
    } else if (match_option(option, "-D", &tail)) {
      if (!add_property(tail)) {
        return JNI_ENOMEM;
      }
      // Out of the box management support
      if (match_option(option, "-Dcom.sun.management", &tail)) {
#if INCLUDE_MANAGEMENT
        FLAG_SET_CMDLINE(bool, ManagementServer, true);
#else
        jio_fprintf(defaultStream::output_stream(),
          "-Dcom.sun.management is not supported in this VM.\n");
        return JNI_ERR;
#endif
      }
    // -Xint
    } else if (match_option(option, "-Xint", &tail)) {
          set_mode_flags(_int);
    // -Xmixed
    } else if (match_option(option, "-Xmixed", &tail)) {
          set_mode_flags(_mixed);
    // -Xcomp
    } else if (match_option(option, "-Xcomp", &tail)) {
      // for testing the compiler; turn off all flags that inhibit compilation
          set_mode_flags(_comp);
    // -Xshare:dump
    } else if (match_option(option, "-Xshare:dump", &tail)) {
      FLAG_SET_CMDLINE(bool, DumpSharedSpaces, true);
      set_mode_flags(_int);     // Prevent compilation, which creates objects
    // -Xshare:on
    } else if (match_option(option, "-Xshare:on", &tail)) {
      FLAG_SET_CMDLINE(bool, UseSharedSpaces, true);
      FLAG_SET_CMDLINE(bool, RequireSharedSpaces, true);
    // -Xshare:auto
    } else if (match_option(option, "-Xshare:auto", &tail)) {
      FLAG_SET_CMDLINE(bool, UseSharedSpaces, true);
      FLAG_SET_CMDLINE(bool, RequireSharedSpaces, false);
    // -Xshare:off
    } else if (match_option(option, "-Xshare:off", &tail)) {
      FLAG_SET_CMDLINE(bool, UseSharedSpaces, false);
      FLAG_SET_CMDLINE(bool, RequireSharedSpaces, false);
    // -Xverify
    } else if (match_option(option, "-Xverify", &tail)) {
      if (strcmp(tail, ":all") == 0 || strcmp(tail, "") == 0) {
        FLAG_SET_CMDLINE(bool, BytecodeVerificationLocal, true);
        FLAG_SET_CMDLINE(bool, BytecodeVerificationRemote, true);
      } else if (strcmp(tail, ":remote") == 0) {
        FLAG_SET_CMDLINE(bool, BytecodeVerificationLocal, false);
        FLAG_SET_CMDLINE(bool, BytecodeVerificationRemote, true);
      } else if (strcmp(tail, ":none") == 0) {
        FLAG_SET_CMDLINE(bool, BytecodeVerificationLocal, false);
        FLAG_SET_CMDLINE(bool, BytecodeVerificationRemote, false);
      } else if (is_bad_option(option, args->ignoreUnrecognized, "verification")) {
        return JNI_EINVAL;
      }
    // -Xdebug
    } else if (match_option(option, "-Xdebug", &tail)) {
      // note this flag has been used, then ignore
      set_xdebug_mode(true);
    // -Xnoagent
    } else if (match_option(option, "-Xnoagent", &tail)) {
      // For compatibility with classic. HotSpot refuses to load the old style agent.dll.
    } else if (match_option(option, "-Xboundthreads", &tail)) {
      // Bind user level threads to kernel threads (Solaris only)
      FLAG_SET_CMDLINE(bool, UseBoundThreads, true);
    } else if (match_option(option, "-Xloggc:", &tail)) {
      // Redirect GC output to the file. -Xloggc:<filename>
      // ostream_init_log(), when called will use this filename
      // to initialize a fileStream.
      _gc_log_filename = strdup(tail);
     if (!is_filename_valid(_gc_log_filename)) {
       jio_fprintf(defaultStream::output_stream(),
                  "Invalid file name for use with -Xloggc: Filename can only contain the "
                  "characters [A-Z][a-z][0-9]-_.%%[p|t] but it has been %s\n"
                  "Note %%p or %%t can only be used once\n", _gc_log_filename);
        return JNI_EINVAL;
      }
      FLAG_SET_CMDLINE(bool, PrintGC, true);
      FLAG_SET_CMDLINE(bool, PrintGCTimeStamps, true);

    // JNI hooks
    } else if (match_option(option, "-Xcheck", &tail)) {
      if (!strcmp(tail, ":jni")) {
#if !INCLUDE_JNI_CHECK
        warning("JNI CHECKING is not supported in this VM");
#else
        CheckJNICalls = true;
#endif // INCLUDE_JNI_CHECK
      } else if (is_bad_option(option, args->ignoreUnrecognized,
                                     "check")) {
        return JNI_EINVAL;
      }
    } else if (match_option(option, "vfprintf", &tail)) {
      _vfprintf_hook = CAST_TO_FN_PTR(vfprintf_hook_t, option->extraInfo);
    } else if (match_option(option, "exit", &tail)) {
      _exit_hook = CAST_TO_FN_PTR(exit_hook_t, option->extraInfo);
    } else if (match_option(option, "abort", &tail)) {
      _abort_hook = CAST_TO_FN_PTR(abort_hook_t, option->extraInfo);
    // -XX:+AggressiveHeap
    } else if (match_option(option, "-XX:+AggressiveHeap", &tail)) {

      // This option inspects the machine and attempts to set various
      // parameters to be optimal for long-running, memory allocation
      // intensive jobs.  It is intended for machines with large
      // amounts of cpu and memory.

      // initHeapSize is needed since _initial_heap_size is 4 bytes on a 32 bit
      // VM, but we may not be able to represent the total physical memory
      // available (like having 8gb of memory on a box but using a 32bit VM).
      // Thus, we need to make sure we're using a julong for intermediate
      // calculations.
      julong initHeapSize;
      julong total_memory = os::physical_memory();

      if (total_memory < (julong)256*M) {
        jio_fprintf(defaultStream::error_stream(),
                    "You need at least 256mb of memory to use -XX:+AggressiveHeap\n");
        vm_exit(1);
      }

      // The heap size is half of available memory, or (at most)
      // all of possible memory less 160mb (leaving room for the OS
      // when using ISM).  This is the maximum; because adaptive sizing
      // is turned on below, the actual space used may be smaller.

      initHeapSize = MIN2(total_memory / (julong)2,
                          total_memory - (julong)160*M);

      initHeapSize = limit_by_allocatable_memory(initHeapSize);

      if (FLAG_IS_DEFAULT(MaxHeapSize)) {
         FLAG_SET_CMDLINE(uintx, MaxHeapSize, initHeapSize);
         FLAG_SET_CMDLINE(uintx, InitialHeapSize, initHeapSize);
         // Currently the minimum size and the initial heap sizes are the same.
         set_min_heap_size(initHeapSize);
      }
      if (FLAG_IS_DEFAULT(NewSize)) {
         // Make the young generation 3/8ths of the total heap.
         FLAG_SET_CMDLINE(uintx, NewSize,
                                ((julong)MaxHeapSize / (julong)8) * (julong)3);
         FLAG_SET_CMDLINE(uintx, MaxNewSize, NewSize);
      }

#ifndef _ALLBSD_SOURCE  // UseLargePages is not yet supported on BSD.
      FLAG_SET_DEFAULT(UseLargePages, true);
#endif

      // Increase some data structure sizes for efficiency
      FLAG_SET_CMDLINE(uintx, BaseFootPrintEstimate, MaxHeapSize);
      FLAG_SET_CMDLINE(bool, ResizeTLAB, false);
      FLAG_SET_CMDLINE(uintx, TLABSize, 256*K);

      // See the OldPLABSize comment below, but replace 'after promotion'
      // with 'after copying'.  YoungPLABSize is the size of the survivor
      // space per-gc-thread buffers.  The default is 4kw.
      FLAG_SET_CMDLINE(uintx, YoungPLABSize, 256*K);      // Note: this is in words

      // OldPLABSize is the size of the buffers in the old gen that
      // UseParallelGC uses to promote live data that doesn't fit in the
      // survivor spaces.  At any given time, there's one for each gc thread.
      // The default size is 1kw. These buffers are rarely used, since the
      // survivor spaces are usually big enough.  For specjbb, however, there
      // are occasions when there's lots of live data in the young gen
      // and we end up promoting some of it.  We don't have a definite
      // explanation for why bumping OldPLABSize helps, but the theory
      // is that a bigger PLAB results in retaining something like the
      // original allocation order after promotion, which improves mutator
      // locality.  A minor effect may be that larger PLABs reduce the
      // number of PLAB allocation events during gc.  The value of 8kw
      // was arrived at by experimenting with specjbb.
      FLAG_SET_CMDLINE(uintx, OldPLABSize, 8*K);  // Note: this is in words

      // Enable parallel GC and adaptive generation sizing
      FLAG_SET_CMDLINE(bool, UseParallelGC, true);
      FLAG_SET_DEFAULT(ParallelGCThreads,
                       Abstract_VM_Version::parallel_worker_threads());

      // Encourage steady state memory management
      FLAG_SET_CMDLINE(uintx, ThresholdTolerance, 100);

      // This appears to improve mutator locality
      FLAG_SET_CMDLINE(bool, ScavengeBeforeFullGC, false);

      // Get around early Solaris scheduling bug
      // (affinity vs other jobs on system)
      // but disallow DR and offlining (5008695).
      FLAG_SET_CMDLINE(bool, BindGCTaskThreadsToCPUs, true);

    } else if (match_option(option, "-XX:+NeverTenure", &tail)) {
      // The last option must always win.
      FLAG_SET_CMDLINE(bool, AlwaysTenure, false);
      FLAG_SET_CMDLINE(bool, NeverTenure, true);
    } else if (match_option(option, "-XX:+AlwaysTenure", &tail)) {
      // The last option must always win.
      FLAG_SET_CMDLINE(bool, NeverTenure, false);
      FLAG_SET_CMDLINE(bool, AlwaysTenure, true);
    } else if (match_option(option, "-XX:+CMSPermGenSweepingEnabled", &tail) ||
               match_option(option, "-XX:-CMSPermGenSweepingEnabled", &tail)) {
      jio_fprintf(defaultStream::error_stream(),
        "Please use CMSClassUnloadingEnabled in place of "
        "CMSPermGenSweepingEnabled in the future\n");
    } else if (match_option(option, "-XX:+UseGCTimeLimit", &tail)) {
      FLAG_SET_CMDLINE(bool, UseGCOverheadLimit, true);
      jio_fprintf(defaultStream::error_stream(),
        "Please use -XX:+UseGCOverheadLimit in place of "
        "-XX:+UseGCTimeLimit in the future\n");
    } else if (match_option(option, "-XX:-UseGCTimeLimit", &tail)) {
      FLAG_SET_CMDLINE(bool, UseGCOverheadLimit, false);
      jio_fprintf(defaultStream::error_stream(),
        "Please use -XX:-UseGCOverheadLimit in place of "
        "-XX:-UseGCTimeLimit in the future\n");
    // The TLE options are for compatibility with 1.3 and will be
    // removed without notice in a future release.  These options
    // are not to be documented.
    } else if (match_option(option, "-XX:MaxTLERatio=", &tail)) {
      // No longer used.
    } else if (match_option(option, "-XX:+ResizeTLE", &tail)) {
      FLAG_SET_CMDLINE(bool, ResizeTLAB, true);
    } else if (match_option(option, "-XX:-ResizeTLE", &tail)) {
      FLAG_SET_CMDLINE(bool, ResizeTLAB, false);
    } else if (match_option(option, "-XX:+PrintTLE", &tail)) {
      FLAG_SET_CMDLINE(bool, PrintTLAB, true);
    } else if (match_option(option, "-XX:-PrintTLE", &tail)) {
      FLAG_SET_CMDLINE(bool, PrintTLAB, false);
    } else if (match_option(option, "-XX:TLEFragmentationRatio=", &tail)) {
      // No longer used.
    } else if (match_option(option, "-XX:TLESize=", &tail)) {
      julong long_tlab_size = 0;
      ArgsRange errcode = parse_memory_size(tail, &long_tlab_size, 1);
      if (errcode != arg_in_range) {
        jio_fprintf(defaultStream::error_stream(),
                    "Invalid TLAB size: %s\n", option->optionString);
        describe_range_error(errcode);
        return JNI_EINVAL;
      }
      FLAG_SET_CMDLINE(uintx, TLABSize, long_tlab_size);
    } else if (match_option(option, "-XX:TLEThreadRatio=", &tail)) {
      // No longer used.
    } else if (match_option(option, "-XX:+UseTLE", &tail)) {
      FLAG_SET_CMDLINE(bool, UseTLAB, true);
    } else if (match_option(option, "-XX:-UseTLE", &tail)) {
      FLAG_SET_CMDLINE(bool, UseTLAB, false);
    } else if (match_option(option, "-XX:+DisplayVMOutputToStderr", &tail)) {
      FLAG_SET_CMDLINE(bool, DisplayVMOutputToStdout, false);
      FLAG_SET_CMDLINE(bool, DisplayVMOutputToStderr, true);
    } else if (match_option(option, "-XX:+DisplayVMOutputToStdout", &tail)) {
      FLAG_SET_CMDLINE(bool, DisplayVMOutputToStderr, false);
      FLAG_SET_CMDLINE(bool, DisplayVMOutputToStdout, true);
    } else if (match_option(option, "-XX:+ExtendedDTraceProbes", &tail)) {
#if defined(DTRACE_ENABLED)
      FLAG_SET_CMDLINE(bool, ExtendedDTraceProbes, true);
      FLAG_SET_CMDLINE(bool, DTraceMethodProbes, true);
      FLAG_SET_CMDLINE(bool, DTraceAllocProbes, true);
      FLAG_SET_CMDLINE(bool, DTraceMonitorProbes, true);
#else // defined(DTRACE_ENABLED)
      jio_fprintf(defaultStream::error_stream(),
                  "ExtendedDTraceProbes flag is not applicable for this configuration\n");
      return JNI_EINVAL;
#endif // defined(DTRACE_ENABLED)
#ifdef ASSERT
    } else if (match_option(option, "-XX:+FullGCALot", &tail)) {
      FLAG_SET_CMDLINE(bool, FullGCALot, true);
      // disable scavenge before parallel mark-compact
      FLAG_SET_CMDLINE(bool, ScavengeBeforeFullGC, false);
#endif
    } else if (match_option(option, "-XX:CMSParPromoteBlocksToClaim=", &tail)) {
      julong cms_blocks_to_claim = (julong)atol(tail);
      FLAG_SET_CMDLINE(uintx, CMSParPromoteBlocksToClaim, cms_blocks_to_claim);
      jio_fprintf(defaultStream::error_stream(),
        "Please use -XX:OldPLABSize in place of "
        "-XX:CMSParPromoteBlocksToClaim in the future\n");
    } else if (match_option(option, "-XX:ParCMSPromoteBlocksToClaim=", &tail)) {
      julong cms_blocks_to_claim = (julong)atol(tail);
      FLAG_SET_CMDLINE(uintx, CMSParPromoteBlocksToClaim, cms_blocks_to_claim);
      jio_fprintf(defaultStream::error_stream(),
        "Please use -XX:OldPLABSize in place of "
        "-XX:ParCMSPromoteBlocksToClaim in the future\n");
    } else if (match_option(option, "-XX:ParallelGCOldGenAllocBufferSize=", &tail)) {
      julong old_plab_size = 0;
      ArgsRange errcode = parse_memory_size(tail, &old_plab_size, 1);
      if (errcode != arg_in_range) {
        jio_fprintf(defaultStream::error_stream(),
                    "Invalid old PLAB size: %s\n", option->optionString);
        describe_range_error(errcode);
        return JNI_EINVAL;
      }
      FLAG_SET_CMDLINE(uintx, OldPLABSize, old_plab_size);
      jio_fprintf(defaultStream::error_stream(),
                  "Please use -XX:OldPLABSize in place of "
                  "-XX:ParallelGCOldGenAllocBufferSize in the future\n");
    } else if (match_option(option, "-XX:ParallelGCToSpaceAllocBufferSize=", &tail)) {
      julong young_plab_size = 0;
      ArgsRange errcode = parse_memory_size(tail, &young_plab_size, 1);
      if (errcode != arg_in_range) {
        jio_fprintf(defaultStream::error_stream(),
                    "Invalid young PLAB size: %s\n", option->optionString);
        describe_range_error(errcode);
        return JNI_EINVAL;
      }
      FLAG_SET_CMDLINE(uintx, YoungPLABSize, young_plab_size);
      jio_fprintf(defaultStream::error_stream(),
                  "Please use -XX:YoungPLABSize in place of "
                  "-XX:ParallelGCToSpaceAllocBufferSize in the future\n");
    } else if (match_option(option, "-XX:CMSMarkStackSize=", &tail) ||
               match_option(option, "-XX:G1MarkStackSize=", &tail)) {
      julong stack_size = 0;
      ArgsRange errcode = parse_memory_size(tail, &stack_size, 1);
      if (errcode != arg_in_range) {
        jio_fprintf(defaultStream::error_stream(),
                    "Invalid mark stack size: %s\n", option->optionString);
        describe_range_error(errcode);
        return JNI_EINVAL;
      }
      FLAG_SET_CMDLINE(uintx, MarkStackSize, stack_size);
    } else if (match_option(option, "-XX:CMSMarkStackSizeMax=", &tail)) {
      julong max_stack_size = 0;
      ArgsRange errcode = parse_memory_size(tail, &max_stack_size, 1);
      if (errcode != arg_in_range) {
        jio_fprintf(defaultStream::error_stream(),
                    "Invalid maximum mark stack size: %s\n",
                    option->optionString);
        describe_range_error(errcode);
        return JNI_EINVAL;
      }
      FLAG_SET_CMDLINE(uintx, MarkStackSizeMax, max_stack_size);
    } else if (match_option(option, "-XX:ParallelMarkingThreads=", &tail) ||
               match_option(option, "-XX:ParallelCMSThreads=", &tail)) {
      uintx conc_threads = 0;
      if (!parse_uintx(tail, &conc_threads, 1)) {
        jio_fprintf(defaultStream::error_stream(),
                    "Invalid concurrent threads: %s\n", option->optionString);
        return JNI_EINVAL;
      }
      FLAG_SET_CMDLINE(uintx, ConcGCThreads, conc_threads);
    } else if (match_option(option, "-XX:MaxDirectMemorySize=", &tail)) {
      julong max_direct_memory_size = 0;
      ArgsRange errcode = parse_memory_size(tail, &max_direct_memory_size, 0);
      if (errcode != arg_in_range) {
        jio_fprintf(defaultStream::error_stream(),
                    "Invalid maximum direct memory size: %s\n",
                    option->optionString);
        describe_range_error(errcode);
        return JNI_EINVAL;
      }
      FLAG_SET_CMDLINE(uintx, MaxDirectMemorySize, max_direct_memory_size);
    } else if (match_option(option, "-XX:+UseVMInterruptibleIO", &tail)) {
      // NOTE! In JDK 9, the UseVMInterruptibleIO flag will completely go
      //       away and will cause VM initialization failures!
      warning("-XX:+UseVMInterruptibleIO is obsolete and will be removed in a future release.");
      FLAG_SET_CMDLINE(bool, UseVMInterruptibleIO, true);
#if !INCLUDE_MANAGEMENT
    } else if (match_option(option, "-XX:+ManagementServer", &tail)) {
        jio_fprintf(defaultStream::error_stream(),
          "ManagementServer is not supported in this VM.\n");
        return JNI_ERR;
#endif // INCLUDE_MANAGEMENT
    } else if (match_option(option, "-XX:", &tail)) { // -XX:xxxx
      // Skip -XX:Flags= since that case has already been handled
      if (strncmp(tail, "Flags=", strlen("Flags=")) != 0) {
        if (!process_argument(tail, args->ignoreUnrecognized, origin)) {
          return JNI_EINVAL;
        }
      }
    }
#ifdef GRAAL
    else if (match_option(option, "-G:", &tail)) { // -G:XXX
      // Option for the Graal compiler.
      if (PrintVMOptions) {
        tty->print_cr("Graal option %s", tail);
      }
      Arguments::add_graal_arg(tail);

    // Unknown option
    }
#endif
    else if (is_bad_option(option, args->ignoreUnrecognized)) {
      return JNI_ERR;
    }
  }

  // Change the default value for flags  which have different default values
  // when working with older JDKs.
#ifdef LINUX
 if (JDK_Version::current().compare_major(6) <= 0 &&
      FLAG_IS_DEFAULT(UseLinuxPosixThreadCPUClocks)) {
    FLAG_SET_DEFAULT(UseLinuxPosixThreadCPUClocks, false);
  }
#endif // LINUX
  return JNI_OK;
}

jint Arguments::finalize_vm_init_args(SysClassPath* scp_p, bool scp_assembly_required) {
  // This must be done after all -D arguments have been processed.
  scp_p->expand_endorsed();

  if (scp_assembly_required || scp_p->get_endorsed() != NULL) {
    // Assemble the bootclasspath elements into the final path.
    Arguments::set_sysclasspath(scp_p->combined_path());
  }

  // This must be done after all arguments have been processed.
  // java_compiler() true means set to "NONE" or empty.
  if (java_compiler() && !xdebug_mode()) {
    // For backwards compatibility, we switch to interpreted mode if
    // -Djava.compiler="NONE" or "" is specified AND "-Xdebug" was
    // not specified.
    set_mode_flags(_int);
  }
  if (CompileThreshold == 0) {
    set_mode_flags(_int);
  }

  // eventually fix up InitialTenuringThreshold if only MaxTenuringThreshold is set
  if (FLAG_IS_DEFAULT(InitialTenuringThreshold) && (InitialTenuringThreshold > MaxTenuringThreshold)) {
    FLAG_SET_ERGO(uintx, InitialTenuringThreshold, MaxTenuringThreshold);
  }

#ifndef COMPILER2
  // Don't degrade server performance for footprint
  if (FLAG_IS_DEFAULT(UseLargePages) &&
      MaxHeapSize < LargePageHeapSizeThreshold) {
    // No need for large granularity pages w/small heaps.
    // Note that large pages are enabled/disabled for both the
    // Java heap and the code cache.
    FLAG_SET_DEFAULT(UseLargePages, false);
  }

#else
  if (!FLAG_IS_DEFAULT(OptoLoopAlignment) && FLAG_IS_DEFAULT(MaxLoopPad)) {
    FLAG_SET_DEFAULT(MaxLoopPad, OptoLoopAlignment-1);
  }
#endif

#ifndef TIERED
  // Tiered compilation is undefined.
  UNSUPPORTED_OPTION(TieredCompilation, "TieredCompilation");
#endif

  // If we are running in a headless jre, force java.awt.headless property
  // to be true unless the property has already been set.
  // Also allow the OS environment variable JAVA_AWT_HEADLESS to set headless state.
  if (os::is_headless_jre()) {
    const char* headless = Arguments::get_property("java.awt.headless");
    if (headless == NULL) {
      char envbuffer[128];
      if (!os::getenv("JAVA_AWT_HEADLESS", envbuffer, sizeof(envbuffer))) {
        if (!add_property("java.awt.headless=true")) {
          return JNI_ENOMEM;
        }
      } else {
        char buffer[256];
        strcpy(buffer, "java.awt.headless=");
        strcat(buffer, envbuffer);
        if (!add_property(buffer)) {
          return JNI_ENOMEM;
        }
      }
    }
  }

  if (!check_vm_args_consistency()) {
    return JNI_ERR;
  }

  return JNI_OK;
}

jint Arguments::parse_java_options_environment_variable(SysClassPath* scp_p, bool* scp_assembly_required_p) {
  return parse_options_environment_variable("_JAVA_OPTIONS", scp_p,
                                            scp_assembly_required_p);
}

jint Arguments::parse_java_tool_options_environment_variable(SysClassPath* scp_p, bool* scp_assembly_required_p) {
  return parse_options_environment_variable("JAVA_TOOL_OPTIONS", scp_p,
                                            scp_assembly_required_p);
}

jint Arguments::parse_options_environment_variable(const char* name, SysClassPath* scp_p, bool* scp_assembly_required_p) {
  const int N_MAX_OPTIONS = 64;
  const int OPTION_BUFFER_SIZE = 1024;
  char buffer[OPTION_BUFFER_SIZE];

  // The variable will be ignored if it exceeds the length of the buffer.
  // Don't check this variable if user has special privileges
  // (e.g. unix su command).
  if (os::getenv(name, buffer, sizeof(buffer)) &&
      !os::have_special_privileges()) {
    JavaVMOption options[N_MAX_OPTIONS];      // Construct option array
    jio_fprintf(defaultStream::error_stream(),
                "Picked up %s: %s\n", name, buffer);
    char* rd = buffer;                        // pointer to the input string (rd)
    int i;
    for (i = 0; i < N_MAX_OPTIONS;) {         // repeat for all options in the input string
      while (isspace(*rd)) rd++;              // skip whitespace
      if (*rd == 0) break;                    // we re done when the input string is read completely

      // The output, option string, overwrites the input string.
      // Because of quoting, the pointer to the option string (wrt) may lag the pointer to
      // input string (rd).
      char* wrt = rd;

      options[i++].optionString = wrt;        // Fill in option
      while (*rd != 0 && !isspace(*rd)) {     // unquoted strings terminate with a space or NULL
        if (*rd == '\'' || *rd == '"') {      // handle a quoted string
          int quote = *rd;                    // matching quote to look for
          rd++;                               // don't copy open quote
          while (*rd != quote) {              // include everything (even spaces) up until quote
            if (*rd == 0) {                   // string termination means unmatched string
              jio_fprintf(defaultStream::error_stream(),
                          "Unmatched quote in %s\n", name);
              return JNI_ERR;
            }
            *wrt++ = *rd++;                   // copy to option string
          }
          rd++;                               // don't copy close quote
        } else {
          *wrt++ = *rd++;                     // copy to option string
        }
      }
      // Need to check if we're done before writing a NULL,
      // because the write could be to the byte that rd is pointing to.
      if (*rd++ == 0) {
        *wrt = 0;
        break;
      }
      *wrt = 0;                               // Zero terminate option
    }
    // Construct JavaVMInitArgs structure and parse as if it was part of the command line
    JavaVMInitArgs vm_args;
    vm_args.version = JNI_VERSION_1_2;
    vm_args.options = options;
    vm_args.nOptions = i;
    vm_args.ignoreUnrecognized = IgnoreUnrecognizedVMOptions;

    if (PrintVMOptions) {
      const char* tail;
      for (int i = 0; i < vm_args.nOptions; i++) {
        const JavaVMOption *option = vm_args.options + i;
        if (match_option(option, "-XX:", &tail)) {
          logOption(tail);
        }
      }
    }

    return(parse_each_vm_init_arg(&vm_args, scp_p, scp_assembly_required_p, Flag::ENVIRON_VAR));
  }
  return JNI_OK;
}

void Arguments::set_shared_spaces_flags() {
  if (DumpSharedSpaces) {
    if (RequireSharedSpaces) {
      warning("cannot dump shared archive while using shared archive");
    }
    UseSharedSpaces = false;
#ifdef _LP64
<<<<<<< HEAD
    if (!UseCompressedOops || !UseCompressedKlassPointers) {
      vm_exit_during_initialization(
        "Cannot dump shared archive when UseCompressedOops or UseCompressedKlassPointers is off.", NULL);
    }
  } else {
    // UseCompressedOops and UseCompressedKlassPointers must be on for UseSharedSpaces.
    if (!UseCompressedOops || !UseCompressedKlassPointers) {
=======
    if (!UseCompressedOops || !UseCompressedClassPointers) {
      vm_exit_during_initialization(
        "Cannot dump shared archive when UseCompressedOops or UseCompressedClassPointers is off.", NULL);
    }
  } else {
    // UseCompressedOops and UseCompressedClassPointers must be on for UseSharedSpaces.
    if (!UseCompressedOops || !UseCompressedClassPointers) {
>>>>>>> 36634c96
      no_shared_spaces();
    }
#endif
  }
}

#if !INCLUDE_ALL_GCS
static void force_serial_gc() {
  FLAG_SET_DEFAULT(UseSerialGC, true);
  FLAG_SET_DEFAULT(CMSIncrementalMode, false);  // special CMS suboption
  UNSUPPORTED_GC_OPTION(UseG1GC);
  UNSUPPORTED_GC_OPTION(UseParallelGC);
  UNSUPPORTED_GC_OPTION(UseParallelOldGC);
  UNSUPPORTED_GC_OPTION(UseConcMarkSweepGC);
  UNSUPPORTED_GC_OPTION(UseParNewGC);
}
#endif // INCLUDE_ALL_GCS

// Sharing support
// Construct the path to the archive
static char* get_shared_archive_path() {
  char *shared_archive_path;
  if (SharedArchiveFile == NULL) {
    char jvm_path[JVM_MAXPATHLEN];
    os::jvm_path(jvm_path, sizeof(jvm_path));
    char *end = strrchr(jvm_path, *os::file_separator());
    if (end != NULL) *end = '\0';
    size_t jvm_path_len = strlen(jvm_path);
    size_t file_sep_len = strlen(os::file_separator());
    shared_archive_path = NEW_C_HEAP_ARRAY(char, jvm_path_len +
        file_sep_len + 20, mtInternal);
    if (shared_archive_path != NULL) {
      strncpy(shared_archive_path, jvm_path, jvm_path_len + 1);
      strncat(shared_archive_path, os::file_separator(), file_sep_len);
      strncat(shared_archive_path, "classes.jsa", 11);
    }
  } else {
    shared_archive_path = NEW_C_HEAP_ARRAY(char, strlen(SharedArchiveFile) + 1, mtInternal);
    if (shared_archive_path != NULL) {
      strncpy(shared_archive_path, SharedArchiveFile, strlen(SharedArchiveFile) + 1);
    }
  }
  return shared_archive_path;
}

#ifndef PRODUCT
// Determine whether LogVMOutput should be implicitly turned on.
static bool use_vm_log() {
  if (LogCompilation || !FLAG_IS_DEFAULT(LogFile) ||
      PrintCompilation || PrintInlining || PrintDependencies || PrintNativeNMethods ||
      PrintDebugInfo || PrintRelocations || PrintNMethods || PrintExceptionHandlers ||
      PrintAssembly || TraceDeoptimization || TraceDependencies ||
      (VerifyDependencies && FLAG_IS_CMDLINE(VerifyDependencies))) {
    return true;
  }

#ifdef COMPILER1
  if (PrintC1Statistics) {
    return true;
  }
#endif // COMPILER1

#ifdef COMPILER2
  if (PrintOptoAssembly || PrintOptoStatistics) {
    return true;
  }
#endif // COMPILER2

  return false;
}
#endif // PRODUCT

// Parse entry point called from JNI_CreateJavaVM

jint Arguments::parse(const JavaVMInitArgs* args) {

  // Remaining part of option string
  const char* tail;

  // If flag "-XX:Flags=flags-file" is used it will be the first option to be processed.
  const char* hotspotrc = ".hotspotrc";
  bool settings_file_specified = false;
  bool needs_hotspotrc_warning = false;

  const char* flags_file;
  int index;
  for (index = 0; index < args->nOptions; index++) {
    const JavaVMOption *option = args->options + index;
    if (match_option(option, "-XX:Flags=", &tail)) {
      flags_file = tail;
      settings_file_specified = true;
    }
    if (match_option(option, "-XX:+PrintVMOptions", &tail)) {
      PrintVMOptions = true;
    }
    if (match_option(option, "-XX:-PrintVMOptions", &tail)) {
      PrintVMOptions = false;
    }
    if (match_option(option, "-XX:+IgnoreUnrecognizedVMOptions", &tail)) {
      IgnoreUnrecognizedVMOptions = true;
    }
    if (match_option(option, "-XX:-IgnoreUnrecognizedVMOptions", &tail)) {
      IgnoreUnrecognizedVMOptions = false;
    }
    if (match_option(option, "-XX:+PrintFlagsInitial", &tail)) {
      CommandLineFlags::printFlags(tty, false);
      vm_exit(0);
    }
    if (match_option(option, "-XX:NativeMemoryTracking", &tail)) {
#if INCLUDE_NMT
      MemTracker::init_tracking_options(tail);
#else
      jio_fprintf(defaultStream::error_stream(),
        "Native Memory Tracking is not supported in this VM\n");
      return JNI_ERR;
#endif
    }


#ifndef PRODUCT
    if (match_option(option, "-XX:+PrintFlagsWithComments", &tail)) {
      CommandLineFlags::printFlags(tty, true);
      vm_exit(0);
    }
#endif
  }

  if (IgnoreUnrecognizedVMOptions) {
    // uncast const to modify the flag args->ignoreUnrecognized
    *(jboolean*)(&args->ignoreUnrecognized) = true;
  }

  // Parse specified settings file
  if (settings_file_specified) {
    if (!process_settings_file(flags_file, true, args->ignoreUnrecognized)) {
      return JNI_EINVAL;
    }
  } else {
#ifdef ASSERT
    // Parse default .hotspotrc settings file
    if (!process_settings_file(".hotspotrc", false, args->ignoreUnrecognized)) {
      return JNI_EINVAL;
    }
#else
    struct stat buf;
    if (os::stat(hotspotrc, &buf) == 0) {
      needs_hotspotrc_warning = true;
    }
#endif
  }

  if (PrintVMOptions) {
    for (index = 0; index < args->nOptions; index++) {
      const JavaVMOption *option = args->options + index;
      if (match_option(option, "-XX:", &tail)) {
        logOption(tail);
      }
    }
  }

  // Parse JavaVMInitArgs structure passed in, as well as JAVA_TOOL_OPTIONS and _JAVA_OPTIONS
  jint result = parse_vm_init_args(args);
  if (result != JNI_OK) {
    return result;
  }

  // Call get_shared_archive_path() here, after possible SharedArchiveFile option got parsed.
  SharedArchivePath = get_shared_archive_path();
  if (SharedArchivePath == NULL) {
    return JNI_ENOMEM;
  }

  // Delay warning until here so that we've had a chance to process
  // the -XX:-PrintWarnings flag
  if (needs_hotspotrc_warning) {
    warning("%s file is present but has been ignored.  "
            "Run with -XX:Flags=%s to load the file.",
            hotspotrc, hotspotrc);
  }

#ifdef _ALLBSD_SOURCE  // UseLargePages is not yet supported on BSD.
  UNSUPPORTED_OPTION(UseLargePages, "-XX:+UseLargePages");
#endif

#if INCLUDE_ALL_GCS
  #if (defined JAVASE_EMBEDDED || defined ARM)
    UNSUPPORTED_OPTION(UseG1GC, "G1 GC");
  #endif
#endif

#ifndef PRODUCT
  if (TraceBytecodesAt != 0) {
    TraceBytecodes = true;
  }
  if (CountCompiledCalls) {
    if (UseCounterDecay) {
      warning("UseCounterDecay disabled because CountCalls is set");
      UseCounterDecay = false;
    }
  }
#endif // PRODUCT

  // JSR 292 is not supported before 1.7
  if (!JDK_Version::is_gte_jdk17x_version()) {
    if (EnableInvokeDynamic) {
      if (!FLAG_IS_DEFAULT(EnableInvokeDynamic)) {
        warning("JSR 292 is not supported before 1.7.  Disabling support.");
      }
      EnableInvokeDynamic = false;
    }
  }

  if (EnableInvokeDynamic && ScavengeRootsInCode == 0) {
    if (!FLAG_IS_DEFAULT(ScavengeRootsInCode)) {
      warning("forcing ScavengeRootsInCode non-zero because EnableInvokeDynamic is true");
    }
    ScavengeRootsInCode = 1;
  }

  if (PrintGCDetails) {
    // Turn on -verbose:gc options as well
    PrintGC = true;
  }

  if (!JDK_Version::is_gte_jdk18x_version()) {
    // To avoid changing the log format for 7 updates this flag is only
    // true by default in JDK8 and above.
    if (FLAG_IS_DEFAULT(PrintGCCause)) {
      FLAG_SET_DEFAULT(PrintGCCause, false);
    }
  }

  // Set object alignment values.
  set_object_alignment();

#if !INCLUDE_ALL_GCS
  force_serial_gc();
#endif // INCLUDE_ALL_GCS
#if !INCLUDE_CDS
  if (DumpSharedSpaces || RequireSharedSpaces) {
    jio_fprintf(defaultStream::error_stream(),
      "Shared spaces are not supported in this VM\n");
    return JNI_ERR;
  }
  if ((UseSharedSpaces && FLAG_IS_CMDLINE(UseSharedSpaces)) || PrintSharedSpaces) {
    warning("Shared spaces are not supported in this VM");
    FLAG_SET_DEFAULT(UseSharedSpaces, false);
    FLAG_SET_DEFAULT(PrintSharedSpaces, false);
  }
  no_shared_spaces();
#endif // INCLUDE_CDS

  return JNI_OK;
}

jint Arguments::apply_ergo() {

  // Set flags based on ergonomics.
  set_ergonomics_flags();

  set_shared_spaces_flags();

  // Check the GC selections again.
  if (!check_gc_consistency()) {
    return JNI_EINVAL;
  }

  if (TieredCompilation) {
    set_tiered_flags();
  } else {
    // Check if the policy is valid. Policies 0 and 1 are valid for non-tiered setup.
    if (CompilationPolicyChoice >= 2 && CompilationPolicyChoice < 4) {
      vm_exit_during_initialization(
        "Incompatible compilation policy selected", NULL);
    }
  }

  // Set heap size based on available physical memory
  set_heap_size();

#if INCLUDE_ALL_GCS
  // Set per-collector flags
  if (UseParallelGC || UseParallelOldGC) {
    set_parallel_gc_flags();
  } else if (UseConcMarkSweepGC) { // should be done before ParNew check below
    set_cms_and_parnew_gc_flags();
  } else if (UseParNewGC) {  // skipped if CMS is set above
    set_parnew_gc_flags();
  } else if (UseG1GC) {
    set_g1_gc_flags();
  }
  check_deprecated_gcs();
  check_deprecated_gc_flags();
  if (AssumeMP && !UseSerialGC) {
    if (FLAG_IS_DEFAULT(ParallelGCThreads) && ParallelGCThreads == 1) {
      warning("If the number of processors is expected to increase from one, then"
              " you should configure the number of parallel GC threads appropriately"
              " using -XX:ParallelGCThreads=N");
    }
  }
#else // INCLUDE_ALL_GCS
  assert(verify_serial_gc_flags(), "SerialGC unset");
#endif // INCLUDE_ALL_GCS

  // Set bytecode rewriting flags
  set_bytecode_flags();

  // Set flags if Aggressive optimization flags (-XX:+AggressiveOpts) enabled.
  set_aggressive_opts_flags();

  // Turn off biased locking for locking debug mode flags,
  // which are subtlely different from each other but neither works with
  // biased locking.
  if (UseHeavyMonitors
#ifdef COMPILER1
      || !UseFastLocking
#endif // COMPILER1
#ifdef GRAAL
      || !GraalUseFastLocking
#endif // GRAAL
    ) {
    if (!FLAG_IS_DEFAULT(UseBiasedLocking) && UseBiasedLocking) {
      // flag set to true on command line; warn the user that they
      // can't enable biased locking here
      warning("Biased Locking is not supported with locking debug flags"
              "; ignoring UseBiasedLocking flag." );
    }
    UseBiasedLocking = false;
  }

#ifdef CC_INTERP
  // Clear flags not supported by the C++ interpreter
  FLAG_SET_DEFAULT(ProfileInterpreter, false);
  FLAG_SET_DEFAULT(UseBiasedLocking, false);
  LP64_ONLY(FLAG_SET_DEFAULT(UseCompressedOops, false));
  LP64_ONLY(FLAG_SET_DEFAULT(UseCompressedClassPointers, false));
#endif // CC_INTERP

#ifdef COMPILER2
  if (!UseBiasedLocking || EmitSync != 0) {
    UseOptoBiasInlining = false;
  }
  if (!EliminateLocks) {
    EliminateNestedLocks = false;
  }
  if (!Inline) {
    IncrementalInline = false;
  }
#ifndef PRODUCT
  if (!IncrementalInline) {
    AlwaysIncrementalInline = false;
  }
#endif
  if (IncrementalInline && FLAG_IS_DEFAULT(MaxNodeLimit)) {
    // incremental inlining: bump MaxNodeLimit
    FLAG_SET_DEFAULT(MaxNodeLimit, (intx)75000);
  }
#endif

  if (PrintAssembly && FLAG_IS_DEFAULT(DebugNonSafepoints)) {
    warning("PrintAssembly is enabled; turning on DebugNonSafepoints to gain additional output");
    DebugNonSafepoints = true;
  }

  if (FLAG_IS_CMDLINE(CompressedClassSpaceSize) && !UseCompressedClassPointers) {
    warning("Setting CompressedClassSpaceSize has no effect when compressed class pointers are not used");
  }

#ifndef PRODUCT
  if (CompileTheWorld) {
    // Force NmethodSweeper to sweep whole CodeCache each time.
    if (FLAG_IS_DEFAULT(NmethodSweepFraction)) {
      NmethodSweepFraction = 1;
    }
  }

  if (!LogVMOutput && FLAG_IS_DEFAULT(LogVMOutput)) {
    if (use_vm_log()) {
      LogVMOutput = true;
    }
  }
#endif // PRODUCT

  if (PrintCommandLineFlags) {
    CommandLineFlags::printSetFlags(tty);
  }

  // Apply CPU specific policy for the BiasedLocking
  if (UseBiasedLocking) {
    if (!VM_Version::use_biased_locking() &&
        !(FLAG_IS_CMDLINE(UseBiasedLocking))) {
      UseBiasedLocking = false;
    }
  }

  // set PauseAtExit if the gamma launcher was used and a debugger is attached
  // but only if not already set on the commandline
  if (Arguments::created_by_gamma_launcher() && os::is_debugger_attached()) {
    bool set = false;
    CommandLineFlags::wasSetOnCmdline("PauseAtExit", &set);
    if (!set) {
      FLAG_SET_DEFAULT(PauseAtExit, true);
    }
  }

  return JNI_OK;
}

jint Arguments::adjust_after_os() {
#if INCLUDE_ALL_GCS
  if (UseParallelGC || UseParallelOldGC) {
    if (UseNUMA) {
      if (FLAG_IS_DEFAULT(MinHeapDeltaBytes)) {
        FLAG_SET_DEFAULT(MinHeapDeltaBytes, 64*M);
      }
      // For those collectors or operating systems (eg, Windows) that do
      // not support full UseNUMA, we will map to UseNUMAInterleaving for now
      UseNUMAInterleaving = true;
    }
  }
#endif // INCLUDE_ALL_GCS
  return JNI_OK;
}

int Arguments::PropertyList_count(SystemProperty* pl) {
  int count = 0;
  while(pl != NULL) {
    count++;
    pl = pl->next();
  }
  return count;
}

const char* Arguments::PropertyList_get_value(SystemProperty *pl, const char* key) {
  assert(key != NULL, "just checking");
  SystemProperty* prop;
  for (prop = pl; prop != NULL; prop = prop->next()) {
    if (strcmp(key, prop->key()) == 0) return prop->value();
  }
  return NULL;
}

const char* Arguments::PropertyList_get_key_at(SystemProperty *pl, int index) {
  int count = 0;
  const char* ret_val = NULL;

  while(pl != NULL) {
    if(count >= index) {
      ret_val = pl->key();
      break;
    }
    count++;
    pl = pl->next();
  }

  return ret_val;
}

char* Arguments::PropertyList_get_value_at(SystemProperty* pl, int index) {
  int count = 0;
  char* ret_val = NULL;

  while(pl != NULL) {
    if(count >= index) {
      ret_val = pl->value();
      break;
    }
    count++;
    pl = pl->next();
  }

  return ret_val;
}

void Arguments::PropertyList_add(SystemProperty** plist, SystemProperty *new_p) {
  SystemProperty* p = *plist;
  if (p == NULL) {
    *plist = new_p;
  } else {
    while (p->next() != NULL) {
      p = p->next();
    }
    p->set_next(new_p);
  }
}

void Arguments::PropertyList_add(SystemProperty** plist, const char* k, char* v) {
  if (plist == NULL)
    return;

  SystemProperty* new_p = new SystemProperty(k, v, true);
  PropertyList_add(plist, new_p);
}

// This add maintains unique property key in the list.
void Arguments::PropertyList_unique_add(SystemProperty** plist, const char* k, char* v, jboolean append) {
  if (plist == NULL)
    return;

  // If property key exist then update with new value.
  SystemProperty* prop;
  for (prop = *plist; prop != NULL; prop = prop->next()) {
    if (strcmp(k, prop->key()) == 0) {
      if (append) {
        prop->append_value(v);
      } else {
        prop->set_value(v);
      }
      return;
    }
  }

  PropertyList_add(plist, k, v);
}

// Copies src into buf, replacing "%%" with "%" and "%p" with pid
// Returns true if all of the source pointed by src has been copied over to
// the destination buffer pointed by buf. Otherwise, returns false.
// Notes:
// 1. If the length (buflen) of the destination buffer excluding the
// NULL terminator character is not long enough for holding the expanded
// pid characters, it also returns false instead of returning the partially
// expanded one.
// 2. The passed in "buflen" should be large enough to hold the null terminator.
bool Arguments::copy_expand_pid(const char* src, size_t srclen,
                                char* buf, size_t buflen) {
  const char* p = src;
  char* b = buf;
  const char* src_end = &src[srclen];
  char* buf_end = &buf[buflen - 1];

  while (p < src_end && b < buf_end) {
    if (*p == '%') {
      switch (*(++p)) {
      case '%':         // "%%" ==> "%"
        *b++ = *p++;
        break;
      case 'p':  {       //  "%p" ==> current process id
        // buf_end points to the character before the last character so
        // that we could write '\0' to the end of the buffer.
        size_t buf_sz = buf_end - b + 1;
        int ret = jio_snprintf(b, buf_sz, "%d", os::current_process_id());

        // if jio_snprintf fails or the buffer is not long enough to hold
        // the expanded pid, returns false.
        if (ret < 0 || ret >= (int)buf_sz) {
          return false;
        } else {
          b += ret;
          assert(*b == '\0', "fail in copy_expand_pid");
          if (p == src_end && b == buf_end + 1) {
            // reach the end of the buffer.
            return true;
          }
        }
        p++;
        break;
      }
      default :
        *b++ = '%';
      }
    } else {
      *b++ = *p++;
    }
  }
  *b = '\0';
  return (p == src_end); // return false if not all of the source was copied
}<|MERGE_RESOLUTION|>--- conflicted
+++ resolved
@@ -1109,7 +1109,7 @@
   }
 }
 
-#if defined(COMPILER2) || defined(_LP64) || !INCLUDE_CDS
+#if defined(COMPILER2) || defined(GRAAL) || defined(_LP64) || !INCLUDE_CDS
 // Conflict: required to use shared spaces (-Xshare:on), but
 // incompatible command line options were chosen.
 
@@ -1412,9 +1412,6 @@
 uintx Arguments::max_heap_for_compressed_oops() {
   // Avoid sign flip.
   assert(OopEncodingHeapMax > (uint64_t)os::vm_page_size(), "Unusual page size");
-<<<<<<< HEAD
-  LP64_ONLY(return OopEncodingHeapMax - os::vm_page_size());
-=======
   // We need to fit both the NULL page and the heap into the memory budget, while
   // keeping alignment constraints of the heap. To guarantee the latter, as the
   // NULL page is located before the heap, we pad the NULL page to the conservative
@@ -1423,7 +1420,6 @@
     Arguments::conservative_max_heap_alignment());
 
   LP64_ONLY(return OopEncodingHeapMax - displacement_due_to_null_page);
->>>>>>> 36634c96
   NOT_LP64(ShouldNotReachHere(); return 0);
 }
 
@@ -1481,24 +1477,6 @@
 void Arguments::set_use_compressed_klass_ptrs() {
 #ifndef ZERO
 #ifdef _LP64
-<<<<<<< HEAD
-  // UseCompressedOops must be on for UseCompressedKlassPointers to be on.
-  if (!UseCompressedOops) {
-    if (UseCompressedKlassPointers) {
-      warning("UseCompressedKlassPointers requires UseCompressedOops");
-    }
-    FLAG_SET_DEFAULT(UseCompressedKlassPointers, false);
-  } else {
-    // Turn on UseCompressedKlassPointers too
-    if (FLAG_IS_DEFAULT(UseCompressedKlassPointers)) {
-      FLAG_SET_ERGO(bool, UseCompressedKlassPointers, true);
-    }
-    // Check the ClassMetaspaceSize to make sure we use compressed klass ptrs.
-    if (UseCompressedKlassPointers) {
-      if (ClassMetaspaceSize > KlassEncodingMetaspaceMax) {
-        warning("Class metaspace size is too large for UseCompressedKlassPointers");
-        FLAG_SET_DEFAULT(UseCompressedKlassPointers, false);
-=======
   // UseCompressedOops must be on for UseCompressedClassPointers to be on.
   if (!UseCompressedOops) {
     if (UseCompressedClassPointers) {
@@ -1515,7 +1493,6 @@
       if (CompressedClassSpaceSize > KlassEncodingMetaspaceMax) {
         warning("CompressedClassSpaceSize is too large for UseCompressedClassPointers");
         FLAG_SET_DEFAULT(UseCompressedClassPointers, false);
->>>>>>> 36634c96
       }
     }
   }
@@ -1523,8 +1500,6 @@
 #endif // !ZERO
 }
 
-<<<<<<< HEAD
-=======
 void Arguments::set_conservative_max_heap_alignment() {
   // The conservative maximum required alignment for the heap is the maximum of
   // the alignments imposed by several sources: any requirements from the heap
@@ -1542,7 +1517,6 @@
     CollectorPolicy::compute_max_alignment());
 }
 
->>>>>>> 36634c96
 void Arguments::set_ergonomics_flags() {
 
   if (os::is_server_class_machine()) {
@@ -1560,20 +1534,8 @@
         FLAG_SET_ERGO(bool, UseParallelGC, true);
       }
     }
-<<<<<<< HEAD
-    // Shared spaces work fine with other GCs but causes bytecode rewriting
-    // to be disabled, which hurts interpreter performance and decreases
-    // server performance.   On server class machines, keep the default
-    // off unless it is asked for.  Future work: either add bytecode rewriting
-    // at link time, or rewrite bytecodes in non-shared methods.
-    if (!DumpSharedSpaces && !RequireSharedSpaces &&
-        (FLAG_IS_DEFAULT(UseSharedSpaces) || !UseSharedSpaces)) {
-      no_shared_spaces();
-    }
-=======
->>>>>>> 36634c96
-  }
-#ifdef COMPILER2
+  }
+#if defined(COMPILER2) || defined(GRAAL)
   // Shared spaces work fine with other GCs but causes bytecode rewriting
   // to be disabled, which hurts interpreter performance and decreases
   // server performance.  When -server is specified, keep the default off
@@ -2277,13 +2239,8 @@
 
   status = status && verify_object_alignment();
 
-<<<<<<< HEAD
-  status = status && verify_interval(ClassMetaspaceSize, 1*M, 3*G,
-                                      "ClassMetaspaceSize");
-=======
   status = status && verify_interval(CompressedClassSpaceSize, 1*M, 3*G,
                                       "CompressedClassSpaceSize");
->>>>>>> 36634c96
 
   status = status && verify_interval(MarkStackSizeMax,
                                   1, (max_jint - 1), "MarkStackSizeMax");
@@ -2410,12 +2367,9 @@
     status = false;
   }
 
-<<<<<<< HEAD
-=======
   status &= verify_interval(NmethodSweepFraction, 1, ReservedCodeCacheSize/K, "NmethodSweepFraction");
   status &= verify_interval(NmethodSweepActivity, 0, 2000, "NmethodSweepActivity");
 
->>>>>>> 36634c96
   return status;
 }
 
@@ -3435,15 +3389,6 @@
     }
     UseSharedSpaces = false;
 #ifdef _LP64
-<<<<<<< HEAD
-    if (!UseCompressedOops || !UseCompressedKlassPointers) {
-      vm_exit_during_initialization(
-        "Cannot dump shared archive when UseCompressedOops or UseCompressedKlassPointers is off.", NULL);
-    }
-  } else {
-    // UseCompressedOops and UseCompressedKlassPointers must be on for UseSharedSpaces.
-    if (!UseCompressedOops || !UseCompressedKlassPointers) {
-=======
     if (!UseCompressedOops || !UseCompressedClassPointers) {
       vm_exit_during_initialization(
         "Cannot dump shared archive when UseCompressedOops or UseCompressedClassPointers is off.", NULL);
@@ -3451,7 +3396,6 @@
   } else {
     // UseCompressedOops and UseCompressedClassPointers must be on for UseSharedSpaces.
     if (!UseCompressedOops || !UseCompressedClassPointers) {
->>>>>>> 36634c96
       no_shared_spaces();
     }
 #endif
@@ -3723,7 +3667,7 @@
     set_tiered_flags();
   } else {
     // Check if the policy is valid. Policies 0 and 1 are valid for non-tiered setup.
-    if (CompilationPolicyChoice >= 2 && CompilationPolicyChoice < 4) {
+    if (CompilationPolicyChoice >= 2 GRAAL_ONLY(&& CompilationPolicyChoice < 4)) {
       vm_exit_during_initialization(
         "Incompatible compilation policy selected", NULL);
     }
