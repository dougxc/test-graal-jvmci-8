/*
 * Copyright (c) 2003, 2012, Oracle and/or its affiliates. All rights reserved.
 * DO NOT ALTER OR REMOVE COPYRIGHT NOTICES OR THIS FILE HEADER.
 *
 * This code is free software; you can redistribute it and/or modify it
 * under the terms of the GNU General Public License version 2 only, as
 * published by the Free Software Foundation.
 *
 * This code is distributed in the hope that it will be useful, but WITHOUT
 * ANY WARRANTY; without even the implied warranty of MERCHANTABILITY or
 * FITNESS FOR A PARTICULAR PURPOSE.  See the GNU General Public License
 * version 2 for more details (a copy is included in the LICENSE file that
 * accompanied this code).
 *
 * You should have received a copy of the GNU General Public License version
 * 2 along with this work; if not, write to the Free Software Foundation,
 * Inc., 51 Franklin St, Fifth Floor, Boston, MA 02110-1301 USA.
 *
 * Please contact Oracle, 500 Oracle Parkway, Redwood Shores, CA 94065 USA
 * or visit www.oracle.com if you need additional information or have any
 * questions.
 *
 */

#ifndef SHARE_VM_RUNTIME_GLOBALS_EXTENSION_HPP
#define SHARE_VM_RUNTIME_GLOBALS_EXTENSION_HPP

#include "runtime/globals.hpp"
#include "utilities/macros.hpp"
#include "utilities/top.hpp"

// Construct enum of Flag_<cmdline-arg> constants.

// Parens left off in the following for the enum decl below.
#define FLAG_MEMBER(flag) Flag_##flag

#define RUNTIME_PRODUCT_FLAG_MEMBER(type, name, value, doc)      FLAG_MEMBER(name),
#define RUNTIME_PD_PRODUCT_FLAG_MEMBER(type, name, doc)          FLAG_MEMBER(name),
#define RUNTIME_DIAGNOSTIC_FLAG_MEMBER(type, name, value, doc)   FLAG_MEMBER(name),
#define RUNTIME_EXPERIMENTAL_FLAG_MEMBER(type, name, value, doc) FLAG_MEMBER(name),
#define RUNTIME_MANAGEABLE_FLAG_MEMBER(type, name, value, doc)   FLAG_MEMBER(name),
#define RUNTIME_PRODUCT_RW_FLAG_MEMBER(type, name, value, doc)   FLAG_MEMBER(name),
#define RUNTIME_DEVELOP_FLAG_MEMBER(type, name, value, doc)      FLAG_MEMBER(name),
#define RUNTIME_PD_DEVELOP_FLAG_MEMBER(type, name, doc)          FLAG_MEMBER(name),
#define RUNTIME_NOTPRODUCT_FLAG_MEMBER(type, name, value, doc)   FLAG_MEMBER(name),

#ifdef _LP64
#define RUNTIME_LP64_PRODUCT_FLAG_MEMBER(type, name, value, doc) FLAG_MEMBER(name),
#else
#define RUNTIME_LP64_PRODUCT_FLAG_MEMBER(type, name, value, doc) /* flag is constant */
#endif // _LP64

<<<<<<< HEAD
#define C1_PRODUCT_FLAG_MEMBER(type, name, value, doc)         FLAG_MEMBER(name),
#define C1_PD_PRODUCT_FLAG_MEMBER(type, name, doc)             FLAG_MEMBER(name),
#ifdef PRODUCT
  #define C1_DEVELOP_FLAG_MEMBER(type, name, value, doc)       /* flag is constant */
  #define C1_PD_DEVELOP_FLAG_MEMBER(type, name, doc)           /* flag is constant */
  #define C1_NOTPRODUCT_FLAG_MEMBER(type, name, value, doc)
#else
  #define C1_DEVELOP_FLAG_MEMBER(type, name, value, doc)       FLAG_MEMBER(name),
  #define C1_PD_DEVELOP_FLAG_MEMBER(type, name, doc)           FLAG_MEMBER(name),
  #define C1_NOTPRODUCT_FLAG_MEMBER(type, name, value, doc)    FLAG_MEMBER(name),
#endif

#define GRAAL_PRODUCT_FLAG_MEMBER(type, name, value, doc)         FLAG_MEMBER(name),
#define GRAAL_PD_PRODUCT_FLAG_MEMBER(type, name, doc)             FLAG_MEMBER(name),
#ifdef PRODUCT
  #define GRAAL_DEVELOP_FLAG_MEMBER(type, name, value, doc)       /* flag is constant */
  #define GRAAL_PD_DEVELOP_FLAG_MEMBER(type, name, doc)           /* flag is constant */
  #define GRAAL_NOTPRODUCT_FLAG_MEMBER(type, name, value, doc)
#else
  #define GRAAL_DEVELOP_FLAG_MEMBER(type, name, value, doc)       FLAG_MEMBER(name),
  #define GRAAL_PD_DEVELOP_FLAG_MEMBER(type, name, doc)           FLAG_MEMBER(name),
  #define GRAAL_NOTPRODUCT_FLAG_MEMBER(type, name, value, doc)    FLAG_MEMBER(name),
#endif

#define C2_PRODUCT_FLAG_MEMBER(type, name, value, doc)         FLAG_MEMBER(name),
#define C2_PD_PRODUCT_FLAG_MEMBER(type, name, doc)             FLAG_MEMBER(name),
#define C2_DIAGNOSTIC_FLAG_MEMBER(type, name, value, doc)      FLAG_MEMBER(name),
#define C2_EXPERIMENTAL_FLAG_MEMBER(type, name, value, doc)    FLAG_MEMBER(name),
#ifdef PRODUCT
  #define C2_DEVELOP_FLAG_MEMBER(type, name, value, doc)       /* flag is constant */
  #define C2_PD_DEVELOP_FLAG_MEMBER(type, name, doc)           /* flag is constant */
  #define C2_NOTPRODUCT_FLAG_MEMBER(type, name, value, doc)
#else
  #define C2_DEVELOP_FLAG_MEMBER(type, name, value, doc)       FLAG_MEMBER(name),
  #define C2_PD_DEVELOP_FLAG_MEMBER(type, name, doc)           FLAG_MEMBER(name),
  #define C2_NOTPRODUCT_FLAG_MEMBER(type, name, value, doc)    FLAG_MEMBER(name),
#endif
=======
#define C1_PRODUCT_FLAG_MEMBER(type, name, value, doc)           FLAG_MEMBER(name),
#define C1_PD_PRODUCT_FLAG_MEMBER(type, name, doc)               FLAG_MEMBER(name),
#define C1_DIAGNOSTIC_FLAG_MEMBER(type, name, value, doc)        FLAG_MEMBER(name),
#define C1_DEVELOP_FLAG_MEMBER(type, name, value, doc)           FLAG_MEMBER(name),
#define C1_PD_DEVELOP_FLAG_MEMBER(type, name, doc)               FLAG_MEMBER(name),
#define C1_NOTPRODUCT_FLAG_MEMBER(type, name, value, doc)        FLAG_MEMBER(name),

#define C2_PRODUCT_FLAG_MEMBER(type, name, value, doc)           FLAG_MEMBER(name),
#define C2_PD_PRODUCT_FLAG_MEMBER(type, name, doc)               FLAG_MEMBER(name),
#define C2_DIAGNOSTIC_FLAG_MEMBER(type, name, value, doc)        FLAG_MEMBER(name),
#define C2_EXPERIMENTAL_FLAG_MEMBER(type, name, value, doc)      FLAG_MEMBER(name),
#define C2_DEVELOP_FLAG_MEMBER(type, name, value, doc)           FLAG_MEMBER(name),
#define C2_PD_DEVELOP_FLAG_MEMBER(type, name, doc)               FLAG_MEMBER(name),
#define C2_NOTPRODUCT_FLAG_MEMBER(type, name, value, doc)        FLAG_MEMBER(name),
>>>>>>> 36634c96

#define ARCH_PRODUCT_FLAG_MEMBER(type, name, value, doc)         FLAG_MEMBER(name),
#define ARCH_DIAGNOSTIC_FLAG_MEMBER(type, name, value, doc)      FLAG_MEMBER(name),
#define ARCH_EXPERIMENTAL_FLAG_MEMBER(type, name, value, doc)    FLAG_MEMBER(name),
#define ARCH_DEVELOP_FLAG_MEMBER(type, name, value, doc)         FLAG_MEMBER(name),
#define ARCH_NOTPRODUCT_FLAG_MEMBER(type, name, value, doc)      FLAG_MEMBER(name),

typedef enum {
 RUNTIME_FLAGS(RUNTIME_DEVELOP_FLAG_MEMBER, RUNTIME_PD_DEVELOP_FLAG_MEMBER, RUNTIME_PRODUCT_FLAG_MEMBER, RUNTIME_PD_PRODUCT_FLAG_MEMBER, RUNTIME_DIAGNOSTIC_FLAG_MEMBER, RUNTIME_EXPERIMENTAL_FLAG_MEMBER, RUNTIME_NOTPRODUCT_FLAG_MEMBER, RUNTIME_MANAGEABLE_FLAG_MEMBER, RUNTIME_PRODUCT_RW_FLAG_MEMBER, RUNTIME_LP64_PRODUCT_FLAG_MEMBER)
 RUNTIME_OS_FLAGS(RUNTIME_DEVELOP_FLAG_MEMBER, RUNTIME_PD_DEVELOP_FLAG_MEMBER, RUNTIME_PRODUCT_FLAG_MEMBER, RUNTIME_PD_PRODUCT_FLAG_MEMBER, RUNTIME_DIAGNOSTIC_FLAG_MEMBER, RUNTIME_NOTPRODUCT_FLAG_MEMBER)
#if INCLUDE_ALL_GCS
 G1_FLAGS(RUNTIME_DEVELOP_FLAG_MEMBER, RUNTIME_PD_DEVELOP_FLAG_MEMBER, RUNTIME_PRODUCT_FLAG_MEMBER, RUNTIME_PD_PRODUCT_FLAG_MEMBER, RUNTIME_DIAGNOSTIC_FLAG_MEMBER, RUNTIME_EXPERIMENTAL_FLAG_MEMBER, RUNTIME_NOTPRODUCT_FLAG_MEMBER, RUNTIME_MANAGEABLE_FLAG_MEMBER, RUNTIME_PRODUCT_RW_FLAG_MEMBER)
#endif // INCLUDE_ALL_GCS
#ifdef COMPILER1
 C1_FLAGS(C1_DEVELOP_FLAG_MEMBER, C1_PD_DEVELOP_FLAG_MEMBER, C1_PRODUCT_FLAG_MEMBER, C1_PD_PRODUCT_FLAG_MEMBER, C1_DIAGNOSTIC_FLAG_MEMBER, C1_NOTPRODUCT_FLAG_MEMBER)
#endif
#ifdef GRAAL
 GRAAL_FLAGS(GRAAL_DEVELOP_FLAG_MEMBER, GRAAL_PD_DEVELOP_FLAG_MEMBER, GRAAL_PRODUCT_FLAG_MEMBER, GRAAL_PD_PRODUCT_FLAG_MEMBER, GRAAL_NOTPRODUCT_FLAG_MEMBER)
#endif
#ifdef COMPILER2
 C2_FLAGS(C2_DEVELOP_FLAG_MEMBER, C2_PD_DEVELOP_FLAG_MEMBER, C2_PRODUCT_FLAG_MEMBER, C2_PD_PRODUCT_FLAG_MEMBER, C2_DIAGNOSTIC_FLAG_MEMBER, C2_EXPERIMENTAL_FLAG_MEMBER, C2_NOTPRODUCT_FLAG_MEMBER)
#endif
 ARCH_FLAGS(ARCH_DEVELOP_FLAG_MEMBER, ARCH_PRODUCT_FLAG_MEMBER, ARCH_DIAGNOSTIC_FLAG_MEMBER, ARCH_EXPERIMENTAL_FLAG_MEMBER, ARCH_NOTPRODUCT_FLAG_MEMBER)
 COMMANDLINEFLAG_EXT
 NUM_CommandLineFlag
} CommandLineFlag;

// Construct enum of Flag_<cmdline-arg>_<type> constants.

#define FLAG_MEMBER_WITH_TYPE(flag,type) Flag_##flag##_##type

#define RUNTIME_PRODUCT_FLAG_MEMBER_WITH_TYPE(type, name, value, doc)      FLAG_MEMBER_WITH_TYPE(name,type),
#define RUNTIME_PD_PRODUCT_FLAG_MEMBER_WITH_TYPE(type, name, doc)          FLAG_MEMBER_WITH_TYPE(name,type),
#define RUNTIME_DIAGNOSTIC_FLAG_MEMBER_WITH_TYPE(type, name, value, doc)   FLAG_MEMBER_WITH_TYPE(name,type),
#define RUNTIME_EXPERIMENTAL_FLAG_MEMBER_WITH_TYPE(type, name, value, doc) FLAG_MEMBER_WITH_TYPE(name,type),
#define RUNTIME_MANAGEABLE_FLAG_MEMBER_WITH_TYPE(type, name, value, doc)   FLAG_MEMBER_WITH_TYPE(name,type),
#define RUNTIME_PRODUCT_RW_FLAG_MEMBER_WITH_TYPE(type, name, value, doc)   FLAG_MEMBER_WITH_TYPE(name,type),
#define RUNTIME_DEVELOP_FLAG_MEMBER_WITH_TYPE(type, name, value, doc)      FLAG_MEMBER_WITH_TYPE(name,type),
#define RUNTIME_PD_DEVELOP_FLAG_MEMBER_WITH_TYPE(type, name, doc)          FLAG_MEMBER_WITH_TYPE(name,type),
#define RUNTIME_NOTPRODUCT_FLAG_MEMBER_WITH_TYPE(type, name, value, doc)   FLAG_MEMBER_WITH_TYPE(name,type),

#define C1_PRODUCT_FLAG_MEMBER_WITH_TYPE(type, name, value, doc)           FLAG_MEMBER_WITH_TYPE(name,type),
#define C1_PD_PRODUCT_FLAG_MEMBER_WITH_TYPE(type, name, doc)               FLAG_MEMBER_WITH_TYPE(name,type),
#define C1_DIAGNOSTIC_FLAG_MEMBER_WITH_TYPE(type, name, value, doc)        FLAG_MEMBER_WITH_TYPE(name,type),
#define C1_DEVELOP_FLAG_MEMBER_WITH_TYPE(type, name, value, doc)           FLAG_MEMBER_WITH_TYPE(name,type),
#define C1_PD_DEVELOP_FLAG_MEMBER_WITH_TYPE(type, name, doc)               FLAG_MEMBER_WITH_TYPE(name,type),
#define C1_NOTPRODUCT_FLAG_MEMBER_WITH_TYPE(type, name, value, doc)        FLAG_MEMBER_WITH_TYPE(name,type),

<<<<<<< HEAD
#define C1_PRODUCT_FLAG_MEMBER_WITH_TYPE(type, name, value, doc)         FLAG_MEMBER_WITH_TYPE(name,type),
#define C1_PD_PRODUCT_FLAG_MEMBER_WITH_TYPE(type, name, doc)             FLAG_MEMBER_WITH_TYPE(name,type),
#ifdef PRODUCT
  #define C1_DEVELOP_FLAG_MEMBER_WITH_TYPE(type, name, value, doc)       /* flag is constant */
  #define C1_PD_DEVELOP_FLAG_MEMBER_WITH_TYPE(type, name, doc)           /* flag is constant */
  #define C1_NOTPRODUCT_FLAG_MEMBER_WITH_TYPE(type, name, value, doc)
#else
  #define C1_DEVELOP_FLAG_MEMBER_WITH_TYPE(type, name, value, doc)       FLAG_MEMBER_WITH_TYPE(name,type),
  #define C1_PD_DEVELOP_FLAG_MEMBER_WITH_TYPE(type, name, doc)           FLAG_MEMBER_WITH_TYPE(name,type),
  #define C1_NOTPRODUCT_FLAG_MEMBER_WITH_TYPE(type, name, value, doc)    FLAG_MEMBER_WITH_TYPE(name,type),
#endif
#define GRAAL_PRODUCT_FLAG_MEMBER_WITH_TYPE(type, name, value, doc)         FLAG_MEMBER_WITH_TYPE(name,type),
#define GRAAL_PD_PRODUCT_FLAG_MEMBER_WITH_TYPE(type, name, doc)             FLAG_MEMBER_WITH_TYPE(name,type),
#ifdef PRODUCT
  #define GRAAL_DEVELOP_FLAG_MEMBER_WITH_TYPE(type, name, value, doc)       /* flag is constant */
  #define GRAAL_PD_DEVELOP_FLAG_MEMBER_WITH_TYPE(type, name, doc)           /* flag is constant */
  #define GRAAL_NOTPRODUCT_FLAG_MEMBER_WITH_TYPE(type, name, value, doc)
#else
  #define GRAAL_DEVELOP_FLAG_MEMBER_WITH_TYPE(type, name, value, doc)       FLAG_MEMBER_WITH_TYPE(name,type),
  #define GRAAL_PD_DEVELOP_FLAG_MEMBER_WITH_TYPE(type, name, doc)           FLAG_MEMBER_WITH_TYPE(name,type),
  #define GRAAL_NOTPRODUCT_FLAG_MEMBER_WITH_TYPE(type, name, value, doc)    FLAG_MEMBER_WITH_TYPE(name,type),
#endif
=======
>>>>>>> 36634c96
#ifdef _LP64
#define RUNTIME_LP64_PRODUCT_FLAG_MEMBER_WITH_TYPE(type, name, value, doc) FLAG_MEMBER_WITH_TYPE(name,type),
#else
#define RUNTIME_LP64_PRODUCT_FLAG_MEMBER_WITH_TYPE(type, name, value, doc) /* flag is constant */
#endif // _LP64

#define C2_PRODUCT_FLAG_MEMBER_WITH_TYPE(type, name, value, doc)           FLAG_MEMBER_WITH_TYPE(name,type),
#define C2_PD_PRODUCT_FLAG_MEMBER_WITH_TYPE(type, name, doc)               FLAG_MEMBER_WITH_TYPE(name,type),
#define C2_DIAGNOSTIC_FLAG_MEMBER_WITH_TYPE(type, name, value, doc)        FLAG_MEMBER_WITH_TYPE(name,type),
#define C2_EXPERIMENTAL_FLAG_MEMBER_WITH_TYPE(type, name, value, doc)      FLAG_MEMBER_WITH_TYPE(name,type),
#define C2_DEVELOP_FLAG_MEMBER_WITH_TYPE(type, name, value, doc)           FLAG_MEMBER_WITH_TYPE(name,type),
#define C2_PD_DEVELOP_FLAG_MEMBER_WITH_TYPE(type, name, doc)               FLAG_MEMBER_WITH_TYPE(name,type),
#define C2_NOTPRODUCT_FLAG_MEMBER_WITH_TYPE(type, name, value, doc)        FLAG_MEMBER_WITH_TYPE(name,type),

#define ARCH_PRODUCT_FLAG_MEMBER_WITH_TYPE(type, name, value, doc)         FLAG_MEMBER_WITH_TYPE(name,type),
#define ARCH_DIAGNOSTIC_FLAG_MEMBER_WITH_TYPE(type, name, value, doc)      FLAG_MEMBER_WITH_TYPE(name,type),
#define ARCH_EXPERIMENTAL_FLAG_MEMBER_WITH_TYPE(type, name, value, doc)    FLAG_MEMBER_WITH_TYPE(name,type),
#define ARCH_DEVELOP_FLAG_MEMBER_WITH_TYPE(type, name, value, doc)         FLAG_MEMBER_WITH_TYPE(name,type),
#define ARCH_NOTPRODUCT_FLAG_MEMBER_WITH_TYPE(type, name, value, doc)      FLAG_MEMBER_WITH_TYPE(name,type),

typedef enum {
 RUNTIME_FLAGS(RUNTIME_DEVELOP_FLAG_MEMBER_WITH_TYPE,
               RUNTIME_PD_DEVELOP_FLAG_MEMBER_WITH_TYPE,
               RUNTIME_PRODUCT_FLAG_MEMBER_WITH_TYPE,
               RUNTIME_PD_PRODUCT_FLAG_MEMBER_WITH_TYPE,
               RUNTIME_DIAGNOSTIC_FLAG_MEMBER_WITH_TYPE,
               RUNTIME_EXPERIMENTAL_FLAG_MEMBER_WITH_TYPE,
               RUNTIME_NOTPRODUCT_FLAG_MEMBER_WITH_TYPE,
               RUNTIME_MANAGEABLE_FLAG_MEMBER_WITH_TYPE,
               RUNTIME_PRODUCT_RW_FLAG_MEMBER_WITH_TYPE,
               RUNTIME_LP64_PRODUCT_FLAG_MEMBER_WITH_TYPE)
 RUNTIME_OS_FLAGS(RUNTIME_DEVELOP_FLAG_MEMBER_WITH_TYPE,
                  RUNTIME_PD_DEVELOP_FLAG_MEMBER_WITH_TYPE,
                  RUNTIME_PRODUCT_FLAG_MEMBER_WITH_TYPE,
                  RUNTIME_PD_PRODUCT_FLAG_MEMBER_WITH_TYPE,
                  RUNTIME_DIAGNOSTIC_FLAG_MEMBER_WITH_TYPE,
                  RUNTIME_NOTPRODUCT_FLAG_MEMBER_WITH_TYPE)
#if INCLUDE_ALL_GCS
 G1_FLAGS(RUNTIME_DEVELOP_FLAG_MEMBER_WITH_TYPE,
          RUNTIME_PD_DEVELOP_FLAG_MEMBER_WITH_TYPE,
          RUNTIME_PRODUCT_FLAG_MEMBER_WITH_TYPE,
          RUNTIME_PD_PRODUCT_FLAG_MEMBER_WITH_TYPE,
          RUNTIME_DIAGNOSTIC_FLAG_MEMBER_WITH_TYPE,
          RUNTIME_EXPERIMENTAL_FLAG_MEMBER_WITH_TYPE,
          RUNTIME_NOTPRODUCT_FLAG_MEMBER_WITH_TYPE,
          RUNTIME_MANAGEABLE_FLAG_MEMBER_WITH_TYPE,
          RUNTIME_PRODUCT_RW_FLAG_MEMBER_WITH_TYPE)
#endif // INCLUDE_ALL_GCS
#ifdef COMPILER1
 C1_FLAGS(C1_DEVELOP_FLAG_MEMBER_WITH_TYPE,
          C1_PD_DEVELOP_FLAG_MEMBER_WITH_TYPE,
          C1_PRODUCT_FLAG_MEMBER_WITH_TYPE,
          C1_PD_PRODUCT_FLAG_MEMBER_WITH_TYPE,
          C1_DIAGNOSTIC_FLAG_MEMBER_WITH_TYPE,
          C1_NOTPRODUCT_FLAG_MEMBER_WITH_TYPE)
#endif
#ifdef GRAAL
 GRAAL_FLAGS(GRAAL_DEVELOP_FLAG_MEMBER_WITH_TYPE,
          GRAAL_PD_DEVELOP_FLAG_MEMBER_WITH_TYPE,
          GRAAL_PRODUCT_FLAG_MEMBER_WITH_TYPE,
          GRAAL_PD_PRODUCT_FLAG_MEMBER_WITH_TYPE,
          GRAAL_NOTPRODUCT_FLAG_MEMBER_WITH_TYPE)
#endif
#ifdef COMPILER2
 C2_FLAGS(C2_DEVELOP_FLAG_MEMBER_WITH_TYPE,
          C2_PD_DEVELOP_FLAG_MEMBER_WITH_TYPE,
          C2_PRODUCT_FLAG_MEMBER_WITH_TYPE,
          C2_PD_PRODUCT_FLAG_MEMBER_WITH_TYPE,
          C2_DIAGNOSTIC_FLAG_MEMBER_WITH_TYPE,
          C2_EXPERIMENTAL_FLAG_MEMBER_WITH_TYPE,
          C2_NOTPRODUCT_FLAG_MEMBER_WITH_TYPE)
#endif
 ARCH_FLAGS(ARCH_DEVELOP_FLAG_MEMBER_WITH_TYPE,
          ARCH_PRODUCT_FLAG_MEMBER_WITH_TYPE,
          ARCH_DIAGNOSTIC_FLAG_MEMBER_WITH_TYPE,
          ARCH_EXPERIMENTAL_FLAG_MEMBER_WITH_TYPE,
          ARCH_NOTPRODUCT_FLAG_MEMBER_WITH_TYPE)
 COMMANDLINEFLAGWITHTYPE_EXT
 NUM_CommandLineFlagWithType
} CommandLineFlagWithType;

#define FLAG_IS_DEFAULT(name)         (CommandLineFlagsEx::is_default(FLAG_MEMBER(name)))
#define FLAG_IS_ERGO(name)            (CommandLineFlagsEx::is_ergo(FLAG_MEMBER(name)))
#define FLAG_IS_CMDLINE(name)         (CommandLineFlagsEx::is_cmdline(FLAG_MEMBER(name)))

#define FLAG_SET_DEFAULT(name, value) ((name) = (value))

#define FLAG_SET_CMDLINE(type, name, value) (CommandLineFlagsEx::type##AtPut(FLAG_MEMBER_WITH_TYPE(name,type), (type)(value), Flag::COMMAND_LINE))
#define FLAG_SET_ERGO(type, name, value)    (CommandLineFlagsEx::type##AtPut(FLAG_MEMBER_WITH_TYPE(name,type), (type)(value), Flag::ERGONOMIC))

// Can't put the following in CommandLineFlags because
// of a circular dependency on the enum definition.
class CommandLineFlagsEx : CommandLineFlags {
 public:
  static void boolAtPut(CommandLineFlagWithType flag, bool value, Flag::Flags origin);
  static void intxAtPut(CommandLineFlagWithType flag, intx value, Flag::Flags origin);
  static void uintxAtPut(CommandLineFlagWithType flag, uintx value, Flag::Flags origin);
  static void uint64_tAtPut(CommandLineFlagWithType flag, uint64_t value, Flag::Flags origin);
  static void doubleAtPut(CommandLineFlagWithType flag, double value, Flag::Flags origin);
  static void ccstrAtPut(CommandLineFlagWithType flag, ccstr value, Flag::Flags origin);

  static bool is_default(CommandLineFlag flag);
  static bool is_ergo(CommandLineFlag flag);
  static bool is_cmdline(CommandLineFlag flag);
};

#endif // SHARE_VM_RUNTIME_GLOBALS_EXTENSION_HPP<|MERGE_RESOLUTION|>--- conflicted
+++ resolved
@@ -50,51 +50,18 @@
 #define RUNTIME_LP64_PRODUCT_FLAG_MEMBER(type, name, value, doc) /* flag is constant */
 #endif // _LP64
 
-<<<<<<< HEAD
-#define C1_PRODUCT_FLAG_MEMBER(type, name, value, doc)         FLAG_MEMBER(name),
-#define C1_PD_PRODUCT_FLAG_MEMBER(type, name, doc)             FLAG_MEMBER(name),
-#ifdef PRODUCT
-  #define C1_DEVELOP_FLAG_MEMBER(type, name, value, doc)       /* flag is constant */
-  #define C1_PD_DEVELOP_FLAG_MEMBER(type, name, doc)           /* flag is constant */
-  #define C1_NOTPRODUCT_FLAG_MEMBER(type, name, value, doc)
-#else
-  #define C1_DEVELOP_FLAG_MEMBER(type, name, value, doc)       FLAG_MEMBER(name),
-  #define C1_PD_DEVELOP_FLAG_MEMBER(type, name, doc)           FLAG_MEMBER(name),
-  #define C1_NOTPRODUCT_FLAG_MEMBER(type, name, value, doc)    FLAG_MEMBER(name),
-#endif
-
-#define GRAAL_PRODUCT_FLAG_MEMBER(type, name, value, doc)         FLAG_MEMBER(name),
-#define GRAAL_PD_PRODUCT_FLAG_MEMBER(type, name, doc)             FLAG_MEMBER(name),
-#ifdef PRODUCT
-  #define GRAAL_DEVELOP_FLAG_MEMBER(type, name, value, doc)       /* flag is constant */
-  #define GRAAL_PD_DEVELOP_FLAG_MEMBER(type, name, doc)           /* flag is constant */
-  #define GRAAL_NOTPRODUCT_FLAG_MEMBER(type, name, value, doc)
-#else
-  #define GRAAL_DEVELOP_FLAG_MEMBER(type, name, value, doc)       FLAG_MEMBER(name),
-  #define GRAAL_PD_DEVELOP_FLAG_MEMBER(type, name, doc)           FLAG_MEMBER(name),
-  #define GRAAL_NOTPRODUCT_FLAG_MEMBER(type, name, value, doc)    FLAG_MEMBER(name),
-#endif
-
-#define C2_PRODUCT_FLAG_MEMBER(type, name, value, doc)         FLAG_MEMBER(name),
-#define C2_PD_PRODUCT_FLAG_MEMBER(type, name, doc)             FLAG_MEMBER(name),
-#define C2_DIAGNOSTIC_FLAG_MEMBER(type, name, value, doc)      FLAG_MEMBER(name),
-#define C2_EXPERIMENTAL_FLAG_MEMBER(type, name, value, doc)    FLAG_MEMBER(name),
-#ifdef PRODUCT
-  #define C2_DEVELOP_FLAG_MEMBER(type, name, value, doc)       /* flag is constant */
-  #define C2_PD_DEVELOP_FLAG_MEMBER(type, name, doc)           /* flag is constant */
-  #define C2_NOTPRODUCT_FLAG_MEMBER(type, name, value, doc)
-#else
-  #define C2_DEVELOP_FLAG_MEMBER(type, name, value, doc)       FLAG_MEMBER(name),
-  #define C2_PD_DEVELOP_FLAG_MEMBER(type, name, doc)           FLAG_MEMBER(name),
-  #define C2_NOTPRODUCT_FLAG_MEMBER(type, name, value, doc)    FLAG_MEMBER(name),
-#endif
-=======
 #define C1_PRODUCT_FLAG_MEMBER(type, name, value, doc)           FLAG_MEMBER(name),
 #define C1_PD_PRODUCT_FLAG_MEMBER(type, name, doc)               FLAG_MEMBER(name),
 #define C1_DIAGNOSTIC_FLAG_MEMBER(type, name, value, doc)        FLAG_MEMBER(name),
 #define C1_DEVELOP_FLAG_MEMBER(type, name, value, doc)           FLAG_MEMBER(name),
 #define C1_PD_DEVELOP_FLAG_MEMBER(type, name, doc)               FLAG_MEMBER(name),
 #define C1_NOTPRODUCT_FLAG_MEMBER(type, name, value, doc)        FLAG_MEMBER(name),
+
+#define GRAAL_PRODUCT_FLAG_MEMBER(type, name, value, doc)           FLAG_MEMBER(name),
+#define GRAAL_PD_PRODUCT_FLAG_MEMBER(type, name, doc)               FLAG_MEMBER(name),
+#define GRAAL_DEVELOP_FLAG_MEMBER(type, name, value, doc)           FLAG_MEMBER(name),
+#define GRAAL_PD_DEVELOP_FLAG_MEMBER(type, name, doc)               FLAG_MEMBER(name),
+#define GRAAL_NOTPRODUCT_FLAG_MEMBER(type, name, value, doc)        FLAG_MEMBER(name),
 
 #define C2_PRODUCT_FLAG_MEMBER(type, name, value, doc)           FLAG_MEMBER(name),
 #define C2_PD_PRODUCT_FLAG_MEMBER(type, name, doc)               FLAG_MEMBER(name),
@@ -103,7 +70,6 @@
 #define C2_DEVELOP_FLAG_MEMBER(type, name, value, doc)           FLAG_MEMBER(name),
 #define C2_PD_DEVELOP_FLAG_MEMBER(type, name, doc)               FLAG_MEMBER(name),
 #define C2_NOTPRODUCT_FLAG_MEMBER(type, name, value, doc)        FLAG_MEMBER(name),
->>>>>>> 36634c96
 
 #define ARCH_PRODUCT_FLAG_MEMBER(type, name, value, doc)         FLAG_MEMBER(name),
 #define ARCH_DIAGNOSTIC_FLAG_MEMBER(type, name, value, doc)      FLAG_MEMBER(name),
@@ -119,9 +85,6 @@
 #endif // INCLUDE_ALL_GCS
 #ifdef COMPILER1
  C1_FLAGS(C1_DEVELOP_FLAG_MEMBER, C1_PD_DEVELOP_FLAG_MEMBER, C1_PRODUCT_FLAG_MEMBER, C1_PD_PRODUCT_FLAG_MEMBER, C1_DIAGNOSTIC_FLAG_MEMBER, C1_NOTPRODUCT_FLAG_MEMBER)
-#endif
-#ifdef GRAAL
- GRAAL_FLAGS(GRAAL_DEVELOP_FLAG_MEMBER, GRAAL_PD_DEVELOP_FLAG_MEMBER, GRAAL_PRODUCT_FLAG_MEMBER, GRAAL_PD_PRODUCT_FLAG_MEMBER, GRAAL_NOTPRODUCT_FLAG_MEMBER)
 #endif
 #ifdef COMPILER2
  C2_FLAGS(C2_DEVELOP_FLAG_MEMBER, C2_PD_DEVELOP_FLAG_MEMBER, C2_PRODUCT_FLAG_MEMBER, C2_PD_PRODUCT_FLAG_MEMBER, C2_DIAGNOSTIC_FLAG_MEMBER, C2_EXPERIMENTAL_FLAG_MEMBER, C2_NOTPRODUCT_FLAG_MEMBER)
@@ -152,31 +115,12 @@
 #define C1_PD_DEVELOP_FLAG_MEMBER_WITH_TYPE(type, name, doc)               FLAG_MEMBER_WITH_TYPE(name,type),
 #define C1_NOTPRODUCT_FLAG_MEMBER_WITH_TYPE(type, name, value, doc)        FLAG_MEMBER_WITH_TYPE(name,type),
 
-<<<<<<< HEAD
-#define C1_PRODUCT_FLAG_MEMBER_WITH_TYPE(type, name, value, doc)         FLAG_MEMBER_WITH_TYPE(name,type),
-#define C1_PD_PRODUCT_FLAG_MEMBER_WITH_TYPE(type, name, doc)             FLAG_MEMBER_WITH_TYPE(name,type),
-#ifdef PRODUCT
-  #define C1_DEVELOP_FLAG_MEMBER_WITH_TYPE(type, name, value, doc)       /* flag is constant */
-  #define C1_PD_DEVELOP_FLAG_MEMBER_WITH_TYPE(type, name, doc)           /* flag is constant */
-  #define C1_NOTPRODUCT_FLAG_MEMBER_WITH_TYPE(type, name, value, doc)
-#else
-  #define C1_DEVELOP_FLAG_MEMBER_WITH_TYPE(type, name, value, doc)       FLAG_MEMBER_WITH_TYPE(name,type),
-  #define C1_PD_DEVELOP_FLAG_MEMBER_WITH_TYPE(type, name, doc)           FLAG_MEMBER_WITH_TYPE(name,type),
-  #define C1_NOTPRODUCT_FLAG_MEMBER_WITH_TYPE(type, name, value, doc)    FLAG_MEMBER_WITH_TYPE(name,type),
-#endif
-#define GRAAL_PRODUCT_FLAG_MEMBER_WITH_TYPE(type, name, value, doc)         FLAG_MEMBER_WITH_TYPE(name,type),
-#define GRAAL_PD_PRODUCT_FLAG_MEMBER_WITH_TYPE(type, name, doc)             FLAG_MEMBER_WITH_TYPE(name,type),
-#ifdef PRODUCT
-  #define GRAAL_DEVELOP_FLAG_MEMBER_WITH_TYPE(type, name, value, doc)       /* flag is constant */
-  #define GRAAL_PD_DEVELOP_FLAG_MEMBER_WITH_TYPE(type, name, doc)           /* flag is constant */
-  #define GRAAL_NOTPRODUCT_FLAG_MEMBER_WITH_TYPE(type, name, value, doc)
-#else
-  #define GRAAL_DEVELOP_FLAG_MEMBER_WITH_TYPE(type, name, value, doc)       FLAG_MEMBER_WITH_TYPE(name,type),
-  #define GRAAL_PD_DEVELOP_FLAG_MEMBER_WITH_TYPE(type, name, doc)           FLAG_MEMBER_WITH_TYPE(name,type),
-  #define GRAAL_NOTPRODUCT_FLAG_MEMBER_WITH_TYPE(type, name, value, doc)    FLAG_MEMBER_WITH_TYPE(name,type),
-#endif
-=======
->>>>>>> 36634c96
+#define GRAAL_PRODUCT_FLAG_MEMBER_WITH_TYPE(type, name, value, doc)           FLAG_MEMBER_WITH_TYPE(name,type),
+#define GRAAL_PD_PRODUCT_FLAG_MEMBER_WITH_TYPE(type, name, doc)               FLAG_MEMBER_WITH_TYPE(name,type),
+#define GRAAL_DEVELOP_FLAG_MEMBER_WITH_TYPE(type, name, value, doc)           FLAG_MEMBER_WITH_TYPE(name,type),
+#define GRAAL_PD_DEVELOP_FLAG_MEMBER_WITH_TYPE(type, name, doc)               FLAG_MEMBER_WITH_TYPE(name,type),
+#define GRAAL_NOTPRODUCT_FLAG_MEMBER_WITH_TYPE(type, name, value, doc)        FLAG_MEMBER_WITH_TYPE(name,type),
+
 #ifdef _LP64
 #define RUNTIME_LP64_PRODUCT_FLAG_MEMBER_WITH_TYPE(type, name, value, doc) FLAG_MEMBER_WITH_TYPE(name,type),
 #else
