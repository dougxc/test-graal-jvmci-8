--- conflicted
+++ resolved
@@ -336,14 +336,10 @@
   if (CheckJNICalls)  {
     args->verify(method, result->get_type());
   }
-<<<<<<< HEAD
   else debug_only(args->verify(method, result->get_type(), thread));
 #if INCLUDE_JVMCI
   }
 #else
-=======
-  else debug_only(args->verify(method, result->get_type()));
->>>>>>> 4aed921d
 
   // Ignore call if method is empty
   if (method->is_empty_method()) {
