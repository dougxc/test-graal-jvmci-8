--- conflicted
+++ resolved
@@ -154,10 +154,7 @@
                       char*, int, char*, int, char*, int);
 HS_DTRACE_PROBE_DECL7(hotspot, method__return, int,
                       char*, int, char*, int, char*, int);
-<<<<<<< HEAD
-=======
 #endif /* !USDT2 */
->>>>>>> 7173c5cf
 
 // Implementation of SharedRuntime
 
@@ -780,7 +777,6 @@
   throw_and_post_jvmti_exception(thread, exception);
 JRT_END
 
-<<<<<<< HEAD
 address SharedRuntime::deoptimization_continuation(JavaThread* thread, address pc, nmethod* nm)
 {
   if (TraceSignals) {
@@ -790,8 +786,6 @@
   return (SharedRuntime::deopt_blob()->jmp_uncommon_trap());
 }
 
-=======
->>>>>>> 7173c5cf
 JRT_ENTRY(void, SharedRuntime::throw_WrongMethodTypeException(JavaThread* thread, oopDesc* required, oopDesc* actual))
   assert(thread == JavaThread::current() && required->is_oop() && actual->is_oop(), "bad args");
   ResourceMark rm;
