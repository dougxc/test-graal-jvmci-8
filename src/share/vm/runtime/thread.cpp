--- conflicted
+++ resolved
@@ -3395,8 +3395,8 @@
   jint parse_result = Arguments::parse(args);
   if (parse_result != JNI_OK) return parse_result;
 
-#ifdef GRAAL
-  OptionsValueTable* options = GraalRuntime::parse_arguments();
+#ifdef JVMCI
+  OptionsValueTable* options = JVMCIRuntime::parse_arguments();
   if (options == NULL) {
     return JNI_ERR;
   }
@@ -3709,17 +3709,8 @@
     Chunk::start_chunk_pool_cleaner_task();
   }
 
-<<<<<<< HEAD
 #ifdef JVMCI
-  status = JVMCIRuntime::check_arguments(main_thread);
-  if (status != JNI_OK) {
-    *canTryAgain = false; // don't let caller call JNI_CreateJavaVM again
-    return status;
-  }
-=======
-#ifdef GRAAL
-  GraalRuntime::set_options(options, main_thread);
->>>>>>> 9c988b59
+  JVMCIRuntime::set_options(options, main_thread);
 #endif
 
   // initialize compiler(s)
