/*
 * Copyright (c) 1997, 2010, Oracle and/or its affiliates. All rights reserved.
 * DO NOT ALTER OR REMOVE COPYRIGHT NOTICES OR THIS FILE HEADER.
 *
 * This code is free software; you can redistribute it and/or modify it
 * under the terms of the GNU General Public License version 2 only, as
 * published by the Free Software Foundation.
 *
 * This code is distributed in the hope that it will be useful, but WITHOUT
 * ANY WARRANTY; without even the implied warranty of MERCHANTABILITY or
 * FITNESS FOR A PARTICULAR PURPOSE.  See the GNU General Public License
 * version 2 for more details (a copy is included in the LICENSE file that
 * accompanied this code).
 *
 * You should have received a copy of the GNU General Public License version
 * 2 along with this work; if not, write to the Free Software Foundation,
 * Inc., 51 Franklin St, Fifth Floor, Boston, MA 02110-1301 USA.
 *
 * Please contact Oracle, 500 Oracle Parkway, Redwood Shores, CA 94065 USA
 * or visit www.oracle.com if you need additional information or have any
 * questions.
 *
 */

# include "incls/_precompiled.incl"
# include "incls/_thread.cpp.incl"

#ifdef DTRACE_ENABLED

// Only bother with this argument setup if dtrace is available

HS_DTRACE_PROBE_DECL(hotspot, vm__init__begin);
HS_DTRACE_PROBE_DECL(hotspot, vm__init__end);
HS_DTRACE_PROBE_DECL5(hotspot, thread__start, char*, intptr_t,
  intptr_t, intptr_t, bool);
HS_DTRACE_PROBE_DECL5(hotspot, thread__stop, char*, intptr_t,
  intptr_t, intptr_t, bool);

#define DTRACE_THREAD_PROBE(probe, javathread)                             \
  {                                                                        \
    ResourceMark rm(this);                                                 \
    int len = 0;                                                           \
    const char* name = (javathread)->get_thread_name();                    \
    len = strlen(name);                                                    \
    HS_DTRACE_PROBE5(hotspot, thread__##probe,                             \
      name, len,                                                           \
      java_lang_Thread::thread_id((javathread)->threadObj()),              \
      (javathread)->osthread()->thread_id(),                               \
      java_lang_Thread::is_daemon((javathread)->threadObj()));             \
  }

#else //  ndef DTRACE_ENABLED

#define DTRACE_THREAD_PROBE(probe, javathread)

#endif // ndef DTRACE_ENABLED

// Class hierarchy
// - Thread
//   - VMThread
//   - WatcherThread
//   - ConcurrentMarkSweepThread
//   - JavaThread
//     - CompilerThread

// ======= Thread ========

// Support for forcing alignment of thread objects for biased locking
void* Thread::operator new(size_t size) {
  if (UseBiasedLocking) {
    const int alignment = markOopDesc::biased_lock_alignment;
    size_t aligned_size = size + (alignment - sizeof(intptr_t));
    void* real_malloc_addr = CHeapObj::operator new(aligned_size);
    void* aligned_addr     = (void*) align_size_up((intptr_t) real_malloc_addr, alignment);
    assert(((uintptr_t) aligned_addr + (uintptr_t) size) <=
           ((uintptr_t) real_malloc_addr + (uintptr_t) aligned_size),
           "JavaThread alignment code overflowed allocated storage");
    if (TraceBiasedLocking) {
      if (aligned_addr != real_malloc_addr)
        tty->print_cr("Aligned thread " INTPTR_FORMAT " to " INTPTR_FORMAT,
                      real_malloc_addr, aligned_addr);
    }
    ((Thread*) aligned_addr)->_real_malloc_address = real_malloc_addr;
    return aligned_addr;
  } else {
    return CHeapObj::operator new(size);
  }
}

void Thread::operator delete(void* p) {
  if (UseBiasedLocking) {
    void* real_malloc_addr = ((Thread*) p)->_real_malloc_address;
    CHeapObj::operator delete(real_malloc_addr);
  } else {
    CHeapObj::operator delete(p);
  }
}


// Base class for all threads: VMThread, WatcherThread, ConcurrentMarkSweepThread,
// JavaThread


Thread::Thread() {
  // stack
  _stack_base   = NULL;
  _stack_size   = 0;
  _self_raw_id  = 0;
  _lgrp_id      = -1;
  _osthread     = NULL;

  // allocated data structures
  set_resource_area(new ResourceArea());
  set_handle_area(new HandleArea(NULL));
  set_active_handles(NULL);
  set_free_handle_block(NULL);
  set_last_handle_mark(NULL);
  set_osthread(NULL);

  // This initial value ==> never claimed.
  _oops_do_parity = 0;

  // the handle mark links itself to last_handle_mark
  new HandleMark(this);

  // plain initialization
  debug_only(_owned_locks = NULL;)
  debug_only(_allow_allocation_count = 0;)
  NOT_PRODUCT(_allow_safepoint_count = 0;)
  NOT_PRODUCT(_skip_gcalot = false;)
  CHECK_UNHANDLED_OOPS_ONLY(_gc_locked_out_count = 0;)
  _jvmti_env_iteration_count = 0;
  _vm_operation_started_count = 0;
  _vm_operation_completed_count = 0;
  _current_pending_monitor = NULL;
  _current_pending_monitor_is_from_java = true;
  _current_waiting_monitor = NULL;
  _num_nested_signal = 0;
  omFreeList = NULL ;
  omFreeCount = 0 ;
  omFreeProvision = 32 ;
  omInUseList = NULL ;
  omInUseCount = 0 ;

  _SR_lock = new Monitor(Mutex::suspend_resume, "SR_lock", true);
  _suspend_flags = 0;

  // thread-specific hashCode stream generator state - Marsaglia shift-xor form
  _hashStateX = os::random() ;
  _hashStateY = 842502087 ;
  _hashStateZ = 0x8767 ;    // (int)(3579807591LL & 0xffff) ;
  _hashStateW = 273326509 ;

  _OnTrap   = 0 ;
  _schedctl = NULL ;
  _Stalled  = 0 ;
  _TypeTag  = 0x2BAD ;

  // Many of the following fields are effectively final - immutable
  // Note that nascent threads can't use the Native Monitor-Mutex
  // construct until the _MutexEvent is initialized ...
  // CONSIDER: instead of using a fixed set of purpose-dedicated ParkEvents
  // we might instead use a stack of ParkEvents that we could provision on-demand.
  // The stack would act as a cache to avoid calls to ParkEvent::Allocate()
  // and ::Release()
  _ParkEvent   = ParkEvent::Allocate (this) ;
  _SleepEvent  = ParkEvent::Allocate (this) ;
  _MutexEvent  = ParkEvent::Allocate (this) ;
  _MuxEvent    = ParkEvent::Allocate (this) ;

#ifdef CHECK_UNHANDLED_OOPS
  if (CheckUnhandledOops) {
    _unhandled_oops = new UnhandledOops(this);
  }
#endif // CHECK_UNHANDLED_OOPS
#ifdef ASSERT
  if (UseBiasedLocking) {
    assert((((uintptr_t) this) & (markOopDesc::biased_lock_alignment - 1)) == 0, "forced alignment of thread object failed");
    assert(this == _real_malloc_address ||
           this == (void*) align_size_up((intptr_t) _real_malloc_address, markOopDesc::biased_lock_alignment),
           "bug in forced alignment of thread objects");
  }
#endif /* ASSERT */
}

void Thread::initialize_thread_local_storage() {
  // Note: Make sure this method only calls
  // non-blocking operations. Otherwise, it might not work
  // with the thread-startup/safepoint interaction.

  // During Java thread startup, safepoint code should allow this
  // method to complete because it may need to allocate memory to
  // store information for the new thread.

  // initialize structure dependent on thread local storage
  ThreadLocalStorage::set_thread(this);

  // set up any platform-specific state.
  os::initialize_thread();

}

void Thread::record_stack_base_and_size() {
  set_stack_base(os::current_stack_base());
  set_stack_size(os::current_stack_size());
}


Thread::~Thread() {
  // Reclaim the objectmonitors from the omFreeList of the moribund thread.
  ObjectSynchronizer::omFlush (this) ;

  // deallocate data structures
  delete resource_area();
  // since the handle marks are using the handle area, we have to deallocated the root
  // handle mark before deallocating the thread's handle area,
  assert(last_handle_mark() != NULL, "check we have an element");
  delete last_handle_mark();
  assert(last_handle_mark() == NULL, "check we have reached the end");

  // It's possible we can encounter a null _ParkEvent, etc., in stillborn threads.
  // We NULL out the fields for good hygiene.
  ParkEvent::Release (_ParkEvent)   ; _ParkEvent   = NULL ;
  ParkEvent::Release (_SleepEvent)  ; _SleepEvent  = NULL ;
  ParkEvent::Release (_MutexEvent)  ; _MutexEvent  = NULL ;
  ParkEvent::Release (_MuxEvent)    ; _MuxEvent    = NULL ;

  delete handle_area();

  // osthread() can be NULL, if creation of thread failed.
  if (osthread() != NULL) os::free_thread(osthread());

  delete _SR_lock;

  // clear thread local storage if the Thread is deleting itself
  if (this == Thread::current()) {
    ThreadLocalStorage::set_thread(NULL);
  } else {
    // In the case where we're not the current thread, invalidate all the
    // caches in case some code tries to get the current thread or the
    // thread that was destroyed, and gets stale information.
    ThreadLocalStorage::invalidate_all();
  }
  CHECK_UNHANDLED_OOPS_ONLY(if (CheckUnhandledOops) delete unhandled_oops();)
}

// NOTE: dummy function for assertion purpose.
void Thread::run() {
  ShouldNotReachHere();
}

#ifdef ASSERT
// Private method to check for dangling thread pointer
void check_for_dangling_thread_pointer(Thread *thread) {
 assert(!thread->is_Java_thread() || Thread::current() == thread || Threads_lock->owned_by_self(),
         "possibility of dangling Thread pointer");
}
#endif


#ifndef PRODUCT
// Tracing method for basic thread operations
void Thread::trace(const char* msg, const Thread* const thread) {
  if (!TraceThreadEvents) return;
  ResourceMark rm;
  ThreadCritical tc;
  const char *name = "non-Java thread";
  int prio = -1;
  if (thread->is_Java_thread()
      && !thread->is_Compiler_thread()) {
    // The Threads_lock must be held to get information about
    // this thread but may not be in some situations when
    // tracing  thread events.
    bool release_Threads_lock = false;
    if (!Threads_lock->owned_by_self()) {
      Threads_lock->lock();
      release_Threads_lock = true;
    }
    JavaThread* jt = (JavaThread *)thread;
    name = (char *)jt->get_thread_name();
    oop thread_oop = jt->threadObj();
    if (thread_oop != NULL) {
      prio = java_lang_Thread::priority(thread_oop);
    }
    if (release_Threads_lock) {
      Threads_lock->unlock();
    }
  }
  tty->print_cr("Thread::%s " INTPTR_FORMAT " [%lx] %s (prio: %d)", msg, thread, thread->osthread()->thread_id(), name, prio);
}
#endif


ThreadPriority Thread::get_priority(const Thread* const thread) {
  trace("get priority", thread);
  ThreadPriority priority;
  // Can return an error!
  (void)os::get_priority(thread, priority);
  assert(MinPriority <= priority && priority <= MaxPriority, "non-Java priority found");
  return priority;
}

void Thread::set_priority(Thread* thread, ThreadPriority priority) {
  trace("set priority", thread);
  debug_only(check_for_dangling_thread_pointer(thread);)
  // Can return an error!
  (void)os::set_priority(thread, priority);
}


void Thread::start(Thread* thread) {
  trace("start", thread);
  // Start is different from resume in that its safety is guaranteed by context or
  // being called from a Java method synchronized on the Thread object.
  if (!DisableStartThread) {
    if (thread->is_Java_thread()) {
      // Initialize the thread state to RUNNABLE before starting this thread.
      // Can not set it after the thread started because we do not know the
      // exact thread state at that time. It could be in MONITOR_WAIT or
      // in SLEEPING or some other state.
      java_lang_Thread::set_thread_status(((JavaThread*)thread)->threadObj(),
                                          java_lang_Thread::RUNNABLE);
    }
    os::start_thread(thread);
  }
}

// Enqueue a VM_Operation to do the job for us - sometime later
void Thread::send_async_exception(oop java_thread, oop java_throwable) {
  VM_ThreadStop* vm_stop = new VM_ThreadStop(java_thread, java_throwable);
  VMThread::execute(vm_stop);
}


//
// Check if an external suspend request has completed (or has been
// cancelled). Returns true if the thread is externally suspended and
// false otherwise.
//
// The bits parameter returns information about the code path through
// the routine. Useful for debugging:
//
// set in is_ext_suspend_completed():
// 0x00000001 - routine was entered
// 0x00000010 - routine return false at end
// 0x00000100 - thread exited (return false)
// 0x00000200 - suspend request cancelled (return false)
// 0x00000400 - thread suspended (return true)
// 0x00001000 - thread is in a suspend equivalent state (return true)
// 0x00002000 - thread is native and walkable (return true)
// 0x00004000 - thread is native_trans and walkable (needed retry)
//
// set in wait_for_ext_suspend_completion():
// 0x00010000 - routine was entered
// 0x00020000 - suspend request cancelled before loop (return false)
// 0x00040000 - thread suspended before loop (return true)
// 0x00080000 - suspend request cancelled in loop (return false)
// 0x00100000 - thread suspended in loop (return true)
// 0x00200000 - suspend not completed during retry loop (return false)
//

// Helper class for tracing suspend wait debug bits.
//
// 0x00000100 indicates that the target thread exited before it could
// self-suspend which is not a wait failure. 0x00000200, 0x00020000 and
// 0x00080000 each indicate a cancelled suspend request so they don't
// count as wait failures either.
#define DEBUG_FALSE_BITS (0x00000010 | 0x00200000)

class TraceSuspendDebugBits : public StackObj {
 private:
  JavaThread * jt;
  bool         is_wait;
  bool         called_by_wait;  // meaningful when !is_wait
  uint32_t *   bits;

 public:
  TraceSuspendDebugBits(JavaThread *_jt, bool _is_wait, bool _called_by_wait,
                        uint32_t *_bits) {
    jt             = _jt;
    is_wait        = _is_wait;
    called_by_wait = _called_by_wait;
    bits           = _bits;
  }

  ~TraceSuspendDebugBits() {
    if (!is_wait) {
#if 1
      // By default, don't trace bits for is_ext_suspend_completed() calls.
      // That trace is very chatty.
      return;
#else
      if (!called_by_wait) {
        // If tracing for is_ext_suspend_completed() is enabled, then only
        // trace calls to it from wait_for_ext_suspend_completion()
        return;
      }
#endif
    }

    if (AssertOnSuspendWaitFailure || TraceSuspendWaitFailures) {
      if (bits != NULL && (*bits & DEBUG_FALSE_BITS) != 0) {
        MutexLocker ml(Threads_lock);  // needed for get_thread_name()
        ResourceMark rm;

        tty->print_cr(
            "Failed wait_for_ext_suspend_completion(thread=%s, debug_bits=%x)",
            jt->get_thread_name(), *bits);

        guarantee(!AssertOnSuspendWaitFailure, "external suspend wait failed");
      }
    }
  }
};
#undef DEBUG_FALSE_BITS


bool JavaThread::is_ext_suspend_completed(bool called_by_wait, int delay, uint32_t *bits) {
  TraceSuspendDebugBits tsdb(this, false /* !is_wait */, called_by_wait, bits);

  bool did_trans_retry = false;  // only do thread_in_native_trans retry once
  bool do_trans_retry;           // flag to force the retry

  *bits |= 0x00000001;

  do {
    do_trans_retry = false;

    if (is_exiting()) {
      // Thread is in the process of exiting. This is always checked
      // first to reduce the risk of dereferencing a freed JavaThread.
      *bits |= 0x00000100;
      return false;
    }

    if (!is_external_suspend()) {
      // Suspend request is cancelled. This is always checked before
      // is_ext_suspended() to reduce the risk of a rogue resume
      // confusing the thread that made the suspend request.
      *bits |= 0x00000200;
      return false;
    }

    if (is_ext_suspended()) {
      // thread is suspended
      *bits |= 0x00000400;
      return true;
    }

    // Now that we no longer do hard suspends of threads running
    // native code, the target thread can be changing thread state
    // while we are in this routine:
    //
    //   _thread_in_native -> _thread_in_native_trans -> _thread_blocked
    //
    // We save a copy of the thread state as observed at this moment
    // and make our decision about suspend completeness based on the
    // copy. This closes the race where the thread state is seen as
    // _thread_in_native_trans in the if-thread_blocked check, but is
    // seen as _thread_blocked in if-thread_in_native_trans check.
    JavaThreadState save_state = thread_state();

    if (save_state == _thread_blocked && is_suspend_equivalent()) {
      // If the thread's state is _thread_blocked and this blocking
      // condition is known to be equivalent to a suspend, then we can
      // consider the thread to be externally suspended. This means that
      // the code that sets _thread_blocked has been modified to do
      // self-suspension if the blocking condition releases. We also
      // used to check for CONDVAR_WAIT here, but that is now covered by
      // the _thread_blocked with self-suspension check.
      //
      // Return true since we wouldn't be here unless there was still an
      // external suspend request.
      *bits |= 0x00001000;
      return true;
    } else if (save_state == _thread_in_native && frame_anchor()->walkable()) {
      // Threads running native code will self-suspend on native==>VM/Java
      // transitions. If its stack is walkable (should always be the case
      // unless this function is called before the actual java_suspend()
      // call), then the wait is done.
      *bits |= 0x00002000;
      return true;
    } else if (!called_by_wait && !did_trans_retry &&
               save_state == _thread_in_native_trans &&
               frame_anchor()->walkable()) {
      // The thread is transitioning from thread_in_native to another
      // thread state. check_safepoint_and_suspend_for_native_trans()
      // will force the thread to self-suspend. If it hasn't gotten
      // there yet we may have caught the thread in-between the native
      // code check above and the self-suspend. Lucky us. If we were
      // called by wait_for_ext_suspend_completion(), then it
      // will be doing the retries so we don't have to.
      //
      // Since we use the saved thread state in the if-statement above,
      // there is a chance that the thread has already transitioned to
      // _thread_blocked by the time we get here. In that case, we will
      // make a single unnecessary pass through the logic below. This
      // doesn't hurt anything since we still do the trans retry.

      *bits |= 0x00004000;

      // Once the thread leaves thread_in_native_trans for another
      // thread state, we break out of this retry loop. We shouldn't
      // need this flag to prevent us from getting back here, but
      // sometimes paranoia is good.
      did_trans_retry = true;

      // We wait for the thread to transition to a more usable state.
      for (int i = 1; i <= SuspendRetryCount; i++) {
        // We used to do an "os::yield_all(i)" call here with the intention
        // that yielding would increase on each retry. However, the parameter
        // is ignored on Linux which means the yield didn't scale up. Waiting
        // on the SR_lock below provides a much more predictable scale up for
        // the delay. It also provides a simple/direct point to check for any
        // safepoint requests from the VMThread

        // temporarily drops SR_lock while doing wait with safepoint check
        // (if we're a JavaThread - the WatcherThread can also call this)
        // and increase delay with each retry
        SR_lock()->wait(!Thread::current()->is_Java_thread(), i * delay);

        // check the actual thread state instead of what we saved above
        if (thread_state() != _thread_in_native_trans) {
          // the thread has transitioned to another thread state so
          // try all the checks (except this one) one more time.
          do_trans_retry = true;
          break;
        }
      } // end retry loop


    }
  } while (do_trans_retry);

  *bits |= 0x00000010;
  return false;
}

//
// Wait for an external suspend request to complete (or be cancelled).
// Returns true if the thread is externally suspended and false otherwise.
//
bool JavaThread::wait_for_ext_suspend_completion(int retries, int delay,
       uint32_t *bits) {
  TraceSuspendDebugBits tsdb(this, true /* is_wait */,
                             false /* !called_by_wait */, bits);

  // local flag copies to minimize SR_lock hold time
  bool is_suspended;
  bool pending;
  uint32_t reset_bits;

  // set a marker so is_ext_suspend_completed() knows we are the caller
  *bits |= 0x00010000;

  // We use reset_bits to reinitialize the bits value at the top of
  // each retry loop. This allows the caller to make use of any
  // unused bits for their own marking purposes.
  reset_bits = *bits;

  {
    MutexLockerEx ml(SR_lock(), Mutex::_no_safepoint_check_flag);
    is_suspended = is_ext_suspend_completed(true /* called_by_wait */,
                                            delay, bits);
    pending = is_external_suspend();
  }
  // must release SR_lock to allow suspension to complete

  if (!pending) {
    // A cancelled suspend request is the only false return from
    // is_ext_suspend_completed() that keeps us from entering the
    // retry loop.
    *bits |= 0x00020000;
    return false;
  }

  if (is_suspended) {
    *bits |= 0x00040000;
    return true;
  }

  for (int i = 1; i <= retries; i++) {
    *bits = reset_bits;  // reinit to only track last retry

    // We used to do an "os::yield_all(i)" call here with the intention
    // that yielding would increase on each retry. However, the parameter
    // is ignored on Linux which means the yield didn't scale up. Waiting
    // on the SR_lock below provides a much more predictable scale up for
    // the delay. It also provides a simple/direct point to check for any
    // safepoint requests from the VMThread

    {
      MutexLocker ml(SR_lock());
      // wait with safepoint check (if we're a JavaThread - the WatcherThread
      // can also call this)  and increase delay with each retry
      SR_lock()->wait(!Thread::current()->is_Java_thread(), i * delay);

      is_suspended = is_ext_suspend_completed(true /* called_by_wait */,
                                              delay, bits);

      // It is possible for the external suspend request to be cancelled
      // (by a resume) before the actual suspend operation is completed.
      // Refresh our local copy to see if we still need to wait.
      pending = is_external_suspend();
    }

    if (!pending) {
      // A cancelled suspend request is the only false return from
      // is_ext_suspend_completed() that keeps us from staying in the
      // retry loop.
      *bits |= 0x00080000;
      return false;
    }

    if (is_suspended) {
      *bits |= 0x00100000;
      return true;
    }
  } // end retry loop

  // thread did not suspend after all our retries
  *bits |= 0x00200000;
  return false;
}

#ifndef PRODUCT
void JavaThread::record_jump(address target, address instr, const char* file, int line) {

  // This should not need to be atomic as the only way for simultaneous
  // updates is via interrupts. Even then this should be rare or non-existant
  // and we don't care that much anyway.

  int index = _jmp_ring_index;
  _jmp_ring_index = (index + 1 ) & (jump_ring_buffer_size - 1);
  _jmp_ring[index]._target = (intptr_t) target;
  _jmp_ring[index]._instruction = (intptr_t) instr;
  _jmp_ring[index]._file = file;
  _jmp_ring[index]._line = line;
}
#endif /* PRODUCT */

// Called by flat profiler
// Callers have already called wait_for_ext_suspend_completion
// The assertion for that is currently too complex to put here:
bool JavaThread::profile_last_Java_frame(frame* _fr) {
  bool gotframe = false;
  // self suspension saves needed state.
  if (has_last_Java_frame() && _anchor.walkable()) {
     *_fr = pd_last_frame();
     gotframe = true;
  }
  return gotframe;
}

void Thread::interrupt(Thread* thread) {
  trace("interrupt", thread);
  debug_only(check_for_dangling_thread_pointer(thread);)
  os::interrupt(thread);
}

bool Thread::is_interrupted(Thread* thread, bool clear_interrupted) {
  trace("is_interrupted", thread);
  debug_only(check_for_dangling_thread_pointer(thread);)
  // Note:  If clear_interrupted==false, this simply fetches and
  // returns the value of the field osthread()->interrupted().
  return os::is_interrupted(thread, clear_interrupted);
}


// GC Support
bool Thread::claim_oops_do_par_case(int strong_roots_parity) {
  jint thread_parity = _oops_do_parity;
  if (thread_parity != strong_roots_parity) {
    jint res = Atomic::cmpxchg(strong_roots_parity, &_oops_do_parity, thread_parity);
    if (res == thread_parity) return true;
    else {
      guarantee(res == strong_roots_parity, "Or else what?");
      assert(SharedHeap::heap()->n_par_threads() > 0,
             "Should only fail when parallel.");
      return false;
    }
  }
  assert(SharedHeap::heap()->n_par_threads() > 0,
         "Should only fail when parallel.");
  return false;
}

void Thread::oops_do(OopClosure* f, CodeBlobClosure* cf) {
  active_handles()->oops_do(f);
  // Do oop for ThreadShadow
  f->do_oop((oop*)&_pending_exception);
  handle_area()->oops_do(f);
}

void Thread::nmethods_do(CodeBlobClosure* cf) {
  // no nmethods in a generic thread...
}

void Thread::print_on(outputStream* st) const {
  // get_priority assumes osthread initialized
  if (osthread() != NULL) {
    st->print("prio=%d tid=" INTPTR_FORMAT " ", get_priority(this), this);
    osthread()->print_on(st);
  }
  debug_only(if (WizardMode) print_owned_locks_on(st);)
}

// Thread::print_on_error() is called by fatal error handler. Don't use
// any lock or allocate memory.
void Thread::print_on_error(outputStream* st, char* buf, int buflen) const {
  if      (is_VM_thread())                  st->print("VMThread");
  else if (is_Compiler_thread())            st->print("CompilerThread");
  else if (is_Java_thread())                st->print("JavaThread");
  else if (is_GC_task_thread())             st->print("GCTaskThread");
  else if (is_Watcher_thread())             st->print("WatcherThread");
  else if (is_ConcurrentGC_thread())        st->print("ConcurrentGCThread");
  else st->print("Thread");

  st->print(" [stack: " PTR_FORMAT "," PTR_FORMAT "]",
            _stack_base - _stack_size, _stack_base);

  if (osthread()) {
    st->print(" [id=%d]", osthread()->thread_id());
  }
}

#ifdef ASSERT
void Thread::print_owned_locks_on(outputStream* st) const {
  Monitor *cur = _owned_locks;
  if (cur == NULL) {
    st->print(" (no locks) ");
  } else {
    st->print_cr(" Locks owned:");
    while(cur) {
      cur->print_on(st);
      cur = cur->next();
    }
  }
}

static int ref_use_count  = 0;

bool Thread::owns_locks_but_compiled_lock() const {
  for(Monitor *cur = _owned_locks; cur; cur = cur->next()) {
    if (cur != Compile_lock) return true;
  }
  return false;
}


#endif

#ifndef PRODUCT

// The flag: potential_vm_operation notifies if this particular safepoint state could potential
// invoke the vm-thread (i.e., and oop allocation). In that case, we also have to make sure that
// no threads which allow_vm_block's are held
void Thread::check_for_valid_safepoint_state(bool potential_vm_operation) {
    // Check if current thread is allowed to block at a safepoint
    if (!(_allow_safepoint_count == 0))
      fatal("Possible safepoint reached by thread that does not allow it");
    if (is_Java_thread() && ((JavaThread*)this)->thread_state() != _thread_in_vm) {
      fatal("LEAF method calling lock?");
    }

#ifdef ASSERT
    if (potential_vm_operation && is_Java_thread()
        && !Universe::is_bootstrapping()) {
      // Make sure we do not hold any locks that the VM thread also uses.
      // This could potentially lead to deadlocks
      for(Monitor *cur = _owned_locks; cur; cur = cur->next()) {
        // Threads_lock is special, since the safepoint synchronization will not start before this is
        // acquired. Hence, a JavaThread cannot be holding it at a safepoint. So is VMOperationRequest_lock,
        // since it is used to transfer control between JavaThreads and the VMThread
        // Do not *exclude* any locks unless you are absolutly sure it is correct. Ask someone else first!
        if ( (cur->allow_vm_block() &&
              cur != Threads_lock &&
              cur != Compile_lock &&               // Temporary: should not be necessary when we get spearate compilation
              cur != VMOperationRequest_lock &&
              cur != VMOperationQueue_lock) ||
              cur->rank() == Mutex::special) {
          warning("Thread holding lock at safepoint that vm can block on: %s", cur->name());
        }
      }
    }

    if (GCALotAtAllSafepoints) {
      // We could enter a safepoint here and thus have a gc
      InterfaceSupport::check_gc_alot();
    }
#endif
}
#endif

bool Thread::is_in_stack(address adr) const {
  assert(Thread::current() == this, "is_in_stack can only be called from current thread");
  address end = os::current_stack_pointer();
  if (stack_base() >= adr && adr >= end) return true;

  return false;
}


// We had to move these methods here, because vm threads get into ObjectSynchronizer::enter
// However, there is a note in JavaThread::is_lock_owned() about the VM threads not being
// used for compilation in the future. If that change is made, the need for these methods
// should be revisited, and they should be removed if possible.

bool Thread::is_lock_owned(address adr) const {
  return on_local_stack(adr);
}

bool Thread::set_as_starting_thread() {
 // NOTE: this must be called inside the main thread.
  return os::create_main_thread((JavaThread*)this);
}

static void initialize_class(symbolHandle class_name, TRAPS) {
  klassOop klass = SystemDictionary::resolve_or_fail(class_name, true, CHECK);
  instanceKlass::cast(klass)->initialize(CHECK);
}


// Creates the initial ThreadGroup
static Handle create_initial_thread_group(TRAPS) {
  klassOop k = SystemDictionary::resolve_or_fail(vmSymbolHandles::java_lang_ThreadGroup(), true, CHECK_NH);
  instanceKlassHandle klass (THREAD, k);

  Handle system_instance = klass->allocate_instance_handle(CHECK_NH);
  {
    JavaValue result(T_VOID);
    JavaCalls::call_special(&result,
                            system_instance,
                            klass,
                            vmSymbolHandles::object_initializer_name(),
                            vmSymbolHandles::void_method_signature(),
                            CHECK_NH);
  }
  Universe::set_system_thread_group(system_instance());

  Handle main_instance = klass->allocate_instance_handle(CHECK_NH);
  {
    JavaValue result(T_VOID);
    Handle string = java_lang_String::create_from_str("main", CHECK_NH);
    JavaCalls::call_special(&result,
                            main_instance,
                            klass,
                            vmSymbolHandles::object_initializer_name(),
                            vmSymbolHandles::threadgroup_string_void_signature(),
                            system_instance,
                            string,
                            CHECK_NH);
  }
  return main_instance;
}

// Creates the initial Thread
static oop create_initial_thread(Handle thread_group, JavaThread* thread, TRAPS) {
  klassOop k = SystemDictionary::resolve_or_fail(vmSymbolHandles::java_lang_Thread(), true, CHECK_NULL);
  instanceKlassHandle klass (THREAD, k);
  instanceHandle thread_oop = klass->allocate_instance_handle(CHECK_NULL);

  java_lang_Thread::set_thread(thread_oop(), thread);
  java_lang_Thread::set_priority(thread_oop(), NormPriority);
  thread->set_threadObj(thread_oop());

  Handle string = java_lang_String::create_from_str("main", CHECK_NULL);

  JavaValue result(T_VOID);
  JavaCalls::call_special(&result, thread_oop,
                                   klass,
                                   vmSymbolHandles::object_initializer_name(),
                                   vmSymbolHandles::threadgroup_string_void_signature(),
                                   thread_group,
                                   string,
                                   CHECK_NULL);
  return thread_oop();
}

static void call_initializeSystemClass(TRAPS) {
  klassOop k =  SystemDictionary::resolve_or_fail(vmSymbolHandles::java_lang_System(), true, CHECK);
  instanceKlassHandle klass (THREAD, k);

  JavaValue result(T_VOID);
  JavaCalls::call_static(&result, klass, vmSymbolHandles::initializeSystemClass_name(),
                                         vmSymbolHandles::void_method_signature(), CHECK);
}

#ifdef KERNEL
static void set_jkernel_boot_classloader_hook(TRAPS) {
  klassOop k = SystemDictionary::sun_jkernel_DownloadManager_klass();
  instanceKlassHandle klass (THREAD, k);

  if (k == NULL) {
    // sun.jkernel.DownloadManager may not present in the JDK; just return
    return;
  }

  JavaValue result(T_VOID);
  JavaCalls::call_static(&result, klass, vmSymbolHandles::setBootClassLoaderHook_name(),
                                         vmSymbolHandles::void_method_signature(), CHECK);
}
#endif // KERNEL

static void reset_vm_info_property(TRAPS) {
  // the vm info string
  ResourceMark rm(THREAD);
  const char *vm_info = VM_Version::vm_info_string();

  // java.lang.System class
  klassOop k =  SystemDictionary::resolve_or_fail(vmSymbolHandles::java_lang_System(), true, CHECK);
  instanceKlassHandle klass (THREAD, k);

  // setProperty arguments
  Handle key_str    = java_lang_String::create_from_str("java.vm.info", CHECK);
  Handle value_str  = java_lang_String::create_from_str(vm_info, CHECK);

  // return value
  JavaValue r(T_OBJECT);

  // public static String setProperty(String key, String value);
  JavaCalls::call_static(&r,
                         klass,
                         vmSymbolHandles::setProperty_name(),
                         vmSymbolHandles::string_string_string_signature(),
                         key_str,
                         value_str,
                         CHECK);
}


void JavaThread::allocate_threadObj(Handle thread_group, char* thread_name, bool daemon, TRAPS) {
  assert(thread_group.not_null(), "thread group should be specified");
  assert(threadObj() == NULL, "should only create Java thread object once");

  klassOop k = SystemDictionary::resolve_or_fail(vmSymbolHandles::java_lang_Thread(), true, CHECK);
  instanceKlassHandle klass (THREAD, k);
  instanceHandle thread_oop = klass->allocate_instance_handle(CHECK);

  java_lang_Thread::set_thread(thread_oop(), this);
  java_lang_Thread::set_priority(thread_oop(), NormPriority);
  set_threadObj(thread_oop());

  JavaValue result(T_VOID);
  if (thread_name != NULL) {
    Handle name = java_lang_String::create_from_str(thread_name, CHECK);
    // Thread gets assigned specified name and null target
    JavaCalls::call_special(&result,
                            thread_oop,
                            klass,
                            vmSymbolHandles::object_initializer_name(),
                            vmSymbolHandles::threadgroup_string_void_signature(),
                            thread_group, // Argument 1
                            name,         // Argument 2
                            THREAD);
  } else {
    // Thread gets assigned name "Thread-nnn" and null target
    // (java.lang.Thread doesn't have a constructor taking only a ThreadGroup argument)
    JavaCalls::call_special(&result,
                            thread_oop,
                            klass,
                            vmSymbolHandles::object_initializer_name(),
                            vmSymbolHandles::threadgroup_runnable_void_signature(),
                            thread_group, // Argument 1
                            Handle(),     // Argument 2
                            THREAD);
  }


  if (daemon) {
      java_lang_Thread::set_daemon(thread_oop());
  }

  if (HAS_PENDING_EXCEPTION) {
    return;
  }

  KlassHandle group(this, SystemDictionary::ThreadGroup_klass());
  Handle threadObj(this, this->threadObj());

  JavaCalls::call_special(&result,
                         thread_group,
                         group,
                         vmSymbolHandles::add_method_name(),
                         vmSymbolHandles::thread_void_signature(),
                         threadObj,          // Arg 1
                         THREAD);


}

// NamedThread --  non-JavaThread subclasses with multiple
// uniquely named instances should derive from this.
NamedThread::NamedThread() : Thread() {
  _name = NULL;
  _processed_thread = NULL;
}

NamedThread::~NamedThread() {
  if (_name != NULL) {
    FREE_C_HEAP_ARRAY(char, _name);
    _name = NULL;
  }
}

void NamedThread::set_name(const char* format, ...) {
  guarantee(_name == NULL, "Only get to set name once.");
  _name = NEW_C_HEAP_ARRAY(char, max_name_len);
  guarantee(_name != NULL, "alloc failure");
  va_list ap;
  va_start(ap, format);
  jio_vsnprintf(_name, max_name_len, format, ap);
  va_end(ap);
}

// ======= WatcherThread ========

// The watcher thread exists to simulate timer interrupts.  It should
// be replaced by an abstraction over whatever native support for
// timer interrupts exists on the platform.

WatcherThread* WatcherThread::_watcher_thread   = NULL;
volatile bool  WatcherThread::_should_terminate = false;

WatcherThread::WatcherThread() : Thread() {
  assert(watcher_thread() == NULL, "we can only allocate one WatcherThread");
  if (os::create_thread(this, os::watcher_thread)) {
    _watcher_thread = this;

    // Set the watcher thread to the highest OS priority which should not be
    // used, unless a Java thread with priority java.lang.Thread.MAX_PRIORITY
    // is created. The only normal thread using this priority is the reference
    // handler thread, which runs for very short intervals only.
    // If the VMThread's priority is not lower than the WatcherThread profiling
    // will be inaccurate.
    os::set_priority(this, MaxPriority);
    if (!DisableStartThread) {
      os::start_thread(this);
    }
  }
}

void WatcherThread::run() {
  assert(this == watcher_thread(), "just checking");

  this->record_stack_base_and_size();
  this->initialize_thread_local_storage();
  this->set_active_handles(JNIHandleBlock::allocate_block());
  while(!_should_terminate) {
    assert(watcher_thread() == Thread::current(),  "thread consistency check");
    assert(watcher_thread() == this,  "thread consistency check");

    // Calculate how long it'll be until the next PeriodicTask work
    // should be done, and sleep that amount of time.
    size_t time_to_wait = PeriodicTask::time_to_wait();

    // we expect this to timeout - we only ever get unparked when
    // we should terminate
    {
      OSThreadWaitState osts(this->osthread(), false /* not Object.wait() */);

      jlong prev_time = os::javaTimeNanos();
      for (;;) {
        int res= _SleepEvent->park(time_to_wait);
        if (res == OS_TIMEOUT || _should_terminate)
          break;
        // spurious wakeup of some kind
        jlong now = os::javaTimeNanos();
        time_to_wait -= (now - prev_time) / 1000000;
        if (time_to_wait <= 0)
          break;
        prev_time = now;
      }
    }

    if (is_error_reported()) {
      // A fatal error has happened, the error handler(VMError::report_and_die)
      // should abort JVM after creating an error log file. However in some
      // rare cases, the error handler itself might deadlock. Here we try to
      // kill JVM if the fatal error handler fails to abort in 2 minutes.
      //
      // This code is in WatcherThread because WatcherThread wakes up
      // periodically so the fatal error handler doesn't need to do anything;
      // also because the WatcherThread is less likely to crash than other
      // threads.

      for (;;) {
        if (!ShowMessageBoxOnError
         && (OnError == NULL || OnError[0] == '\0')
         && Arguments::abort_hook() == NULL) {
             os::sleep(this, 2 * 60 * 1000, false);
             fdStream err(defaultStream::output_fd());
             err.print_raw_cr("# [ timer expired, abort... ]");
             // skip atexit/vm_exit/vm_abort hooks
             os::die();
        }

        // Wake up 5 seconds later, the fatal handler may reset OnError or
        // ShowMessageBoxOnError when it is ready to abort.
        os::sleep(this, 5 * 1000, false);
      }
    }

    PeriodicTask::real_time_tick(time_to_wait);

    // If we have no more tasks left due to dynamic disenrollment,
    // shut down the thread since we don't currently support dynamic enrollment
    if (PeriodicTask::num_tasks() == 0) {
      _should_terminate = true;
    }
  }

  // Signal that it is terminated
  {
    MutexLockerEx mu(Terminator_lock, Mutex::_no_safepoint_check_flag);
    _watcher_thread = NULL;
    Terminator_lock->notify();
  }

  // Thread destructor usually does this..
  ThreadLocalStorage::set_thread(NULL);
}

void WatcherThread::start() {
  if (watcher_thread() == NULL) {
    _should_terminate = false;
    // Create the single instance of WatcherThread
    new WatcherThread();
  }
}

void WatcherThread::stop() {
  // it is ok to take late safepoints here, if needed
  MutexLocker mu(Terminator_lock);
  _should_terminate = true;
  OrderAccess::fence();  // ensure WatcherThread sees update in main loop

  Thread* watcher = watcher_thread();
  if (watcher != NULL)
    watcher->_SleepEvent->unpark();

  while(watcher_thread() != NULL) {
    // This wait should make safepoint checks, wait without a timeout,
    // and wait as a suspend-equivalent condition.
    //
    // Note: If the FlatProfiler is running, then this thread is waiting
    // for the WatcherThread to terminate and the WatcherThread, via the
    // FlatProfiler task, is waiting for the external suspend request on
    // this thread to complete. wait_for_ext_suspend_completion() will
    // eventually timeout, but that takes time. Making this wait a
    // suspend-equivalent condition solves that timeout problem.
    //
    Terminator_lock->wait(!Mutex::_no_safepoint_check_flag, 0,
                          Mutex::_as_suspend_equivalent_flag);
  }
}

void WatcherThread::print_on(outputStream* st) const {
  st->print("\"%s\" ", name());
  Thread::print_on(st);
  st->cr();
}

// ======= JavaThread ========

// A JavaThread is a normal Java thread

void JavaThread::initialize() {
  // Initialize fields

  // Set the claimed par_id to -1 (ie not claiming any par_ids)
  set_claimed_par_id(-1);

  set_saved_exception_pc(NULL);
  set_threadObj(NULL);
  _anchor.clear();
  set_entry_point(NULL);
  set_jni_functions(jni_functions());
  set_callee_target(NULL);
  set_vm_result(NULL);
  set_vm_result_2(NULL);
  set_vframe_array_head(NULL);
  set_vframe_array_last(NULL);
  set_deferred_locals(NULL);
  set_deopt_mark(NULL);
  set_deopt_nmethod(NULL);
  clear_must_deopt_id();
  set_monitor_chunks(NULL);
  set_next(NULL);
  set_thread_state(_thread_new);
  _terminated = _not_terminated;
  _privileged_stack_top = NULL;
  _array_for_gc = NULL;
  _suspend_equivalent = false;
  _in_deopt_handler = 0;
  _doing_unsafe_access = false;
  _stack_guard_state = stack_guard_unused;
  _exception_oop = NULL;
  _exception_pc  = 0;
  _exception_handler_pc = 0;
  _exception_stack_size = 0;
  _is_method_handle_return = 0;
  _jvmti_thread_state= NULL;
  _should_post_on_exceptions_flag = JNI_FALSE;
  _jvmti_get_loaded_classes_closure = NULL;
  _interp_only_mode    = 0;
  _special_runtime_exit_condition = _no_async_condition;
  _pending_async_exception = NULL;
  _is_compiling = false;
  _thread_stat = NULL;
  _thread_stat = new ThreadStatistics();
  _blocked_on_compilation = false;
  _jni_active_critical = 0;
  _do_not_unlock_if_synchronized = false;
  _cached_monitor_info = NULL;
  _parker = Parker::Allocate(this) ;

#ifndef PRODUCT
  _jmp_ring_index = 0;
  for (int ji = 0 ; ji < jump_ring_buffer_size ; ji++ ) {
    record_jump(NULL, NULL, NULL, 0);
  }
#endif /* PRODUCT */

  set_thread_profiler(NULL);
  if (FlatProfiler::is_active()) {
    // This is where we would decide to either give each thread it's own profiler
    // or use one global one from FlatProfiler,
    // or up to some count of the number of profiled threads, etc.
    ThreadProfiler* pp = new ThreadProfiler();
    pp->engage();
    set_thread_profiler(pp);
  }

  // Setup safepoint state info for this thread
  ThreadSafepointState::create(this);

  debug_only(_java_call_counter = 0);

  // JVMTI PopFrame support
  _popframe_condition = popframe_inactive;
  _popframe_preserved_args = NULL;
  _popframe_preserved_args_size = 0;

  pd_initialize();
}

#ifndef SERIALGC
SATBMarkQueueSet JavaThread::_satb_mark_queue_set;
DirtyCardQueueSet JavaThread::_dirty_card_queue_set;
#endif // !SERIALGC

JavaThread::JavaThread(bool is_attaching) :
  Thread()
#ifndef SERIALGC
  , _satb_mark_queue(&_satb_mark_queue_set),
  _dirty_card_queue(&_dirty_card_queue_set)
#endif // !SERIALGC
{
  initialize();
  _is_attaching = is_attaching;
  assert(_deferred_card_mark.is_empty(), "Default MemRegion ctor");
}

bool JavaThread::reguard_stack(address cur_sp) {
  if (_stack_guard_state != stack_guard_yellow_disabled) {
    return true; // Stack already guarded or guard pages not needed.
  }

  if (register_stack_overflow()) {
    // For those architectures which have separate register and
    // memory stacks, we must check the register stack to see if
    // it has overflowed.
    return false;
  }

  // Java code never executes within the yellow zone: the latter is only
  // there to provoke an exception during stack banging.  If java code
  // is executing there, either StackShadowPages should be larger, or
  // some exception code in c1, c2 or the interpreter isn't unwinding
  // when it should.
  guarantee(cur_sp > stack_yellow_zone_base(), "not enough space to reguard - increase StackShadowPages");

  enable_stack_yellow_zone();
  return true;
}

bool JavaThread::reguard_stack(void) {
  return reguard_stack(os::current_stack_pointer());
}


void JavaThread::block_if_vm_exited() {
  if (_terminated == _vm_exited) {
    // _vm_exited is set at safepoint, and Threads_lock is never released
    // we will block here forever
    Threads_lock->lock_without_safepoint_check();
    ShouldNotReachHere();
  }
}


// Remove this ifdef when C1 is ported to the compiler interface.
static void compiler_thread_entry(JavaThread* thread, TRAPS);

JavaThread::JavaThread(ThreadFunction entry_point, size_t stack_sz) :
  Thread()
#ifndef SERIALGC
  , _satb_mark_queue(&_satb_mark_queue_set),
  _dirty_card_queue(&_dirty_card_queue_set)
#endif // !SERIALGC
{
  if (TraceThreadEvents) {
    tty->print_cr("creating thread %p", this);
  }
  initialize();
  _is_attaching = false;
  set_entry_point(entry_point);
  // Create the native thread itself.
  // %note runtime_23
  os::ThreadType thr_type = os::java_thread;
  thr_type = entry_point == &compiler_thread_entry ? os::compiler_thread :
                                                     os::java_thread;
  os::create_thread(this, thr_type, stack_sz);

  // The _osthread may be NULL here because we ran out of memory (too many threads active).
  // We need to throw and OutOfMemoryError - however we cannot do this here because the caller
  // may hold a lock and all locks must be unlocked before throwing the exception (throwing
  // the exception consists of creating the exception object & initializing it, initialization
  // will leave the VM via a JavaCall and then all locks must be unlocked).
  //
  // The thread is still suspended when we reach here. Thread must be explicit started
  // by creator! Furthermore, the thread must also explicitly be added to the Threads list
  // by calling Threads:add. The reason why this is not done here, is because the thread
  // object must be fully initialized (take a look at JVM_Start)
}

JavaThread::~JavaThread() {
  if (TraceThreadEvents) {
      tty->print_cr("terminate thread %p", this);
  }

  // JSR166 -- return the parker to the free list
  Parker::Release(_parker);
  _parker = NULL ;

  // Free any remaining  previous UnrollBlock
  vframeArray* old_array = vframe_array_last();

  if (old_array != NULL) {
    Deoptimization::UnrollBlock* old_info = old_array->unroll_block();
    old_array->set_unroll_block(NULL);
    delete old_info;
    delete old_array;
  }

  GrowableArray<jvmtiDeferredLocalVariableSet*>* deferred = deferred_locals();
  if (deferred != NULL) {
    // This can only happen if thread is destroyed before deoptimization occurs.
    assert(deferred->length() != 0, "empty array!");
    do {
      jvmtiDeferredLocalVariableSet* dlv = deferred->at(0);
      deferred->remove_at(0);
      // individual jvmtiDeferredLocalVariableSet are CHeapObj's
      delete dlv;
    } while (deferred->length() != 0);
    delete deferred;
  }

  // All Java related clean up happens in exit
  ThreadSafepointState::destroy(this);
  if (_thread_profiler != NULL) delete _thread_profiler;
  if (_thread_stat != NULL) delete _thread_stat;
}


// The first routine called by a new Java thread
void JavaThread::run() {
  // initialize thread-local alloc buffer related fields
  this->initialize_tlab();

  // used to test validitity of stack trace backs
  this->record_base_of_stack_pointer();

  // Record real stack base and size.
  this->record_stack_base_and_size();

  // Initialize thread local storage; set before calling MutexLocker
  this->initialize_thread_local_storage();

  this->create_stack_guard_pages();

  this->cache_global_variables();

  // Thread is now sufficient initialized to be handled by the safepoint code as being
  // in the VM. Change thread state from _thread_new to _thread_in_vm
  ThreadStateTransition::transition_and_fence(this, _thread_new, _thread_in_vm);

  assert(JavaThread::current() == this, "sanity check");
  assert(!Thread::current()->owns_locks(), "sanity check");

  DTRACE_THREAD_PROBE(start, this);

  // This operation might block. We call that after all safepoint checks for a new thread has
  // been completed.
  this->set_active_handles(JNIHandleBlock::allocate_block());

  if (JvmtiExport::should_post_thread_life()) {
    JvmtiExport::post_thread_start(this);
  }

  // We call another function to do the rest so we are sure that the stack addresses used
  // from there will be lower than the stack base just computed
  thread_main_inner();

  // Note, thread is no longer valid at this point!
}


void JavaThread::thread_main_inner() {
  assert(JavaThread::current() == this, "sanity check");
  assert(this->threadObj() != NULL, "just checking");

  // Execute thread entry point. If this thread is being asked to restart,
  // or has been stopped before starting, do not reexecute entry point.
  // Note: Due to JVM_StopThread we can have pending exceptions already!
  if (!this->has_pending_exception() && !java_lang_Thread::is_stillborn(this->threadObj())) {
    // enter the thread's entry point only if we have no pending exceptions
    HandleMark hm(this);
    this->entry_point()(this, this);
  }

  DTRACE_THREAD_PROBE(stop, this);

  this->exit(false);
  delete this;
}


static void ensure_join(JavaThread* thread) {
  // We do not need to grap the Threads_lock, since we are operating on ourself.
  Handle threadObj(thread, thread->threadObj());
  assert(threadObj.not_null(), "java thread object must exist");
  ObjectLocker lock(threadObj, thread);
  // Ignore pending exception (ThreadDeath), since we are exiting anyway
  thread->clear_pending_exception();
  // It is of profound importance that we set the stillborn bit and reset the thread object,
  // before we do the notify. Since, changing these two variable will make JVM_IsAlive return
  // false. So in case another thread is doing a join on this thread , it will detect that the thread
  // is dead when it gets notified.
  java_lang_Thread::set_stillborn(threadObj());
  // Thread is exiting. So set thread_status field in  java.lang.Thread class to TERMINATED.
  java_lang_Thread::set_thread_status(threadObj(), java_lang_Thread::TERMINATED);
  java_lang_Thread::set_thread(threadObj(), NULL);
  lock.notify_all(thread);
  // Ignore pending exception (ThreadDeath), since we are exiting anyway
  thread->clear_pending_exception();
}


// For any new cleanup additions, please check to see if they need to be applied to
// cleanup_failed_attach_current_thread as well.
void JavaThread::exit(bool destroy_vm, ExitType exit_type) {
  assert(this == JavaThread::current(),  "thread consistency check");
  if (!InitializeJavaLangSystem) return;

  HandleMark hm(this);
  Handle uncaught_exception(this, this->pending_exception());
  this->clear_pending_exception();
  Handle threadObj(this, this->threadObj());
  assert(threadObj.not_null(), "Java thread object should be created");

  if (get_thread_profiler() != NULL) {
    get_thread_profiler()->disengage();
    ResourceMark rm;
    get_thread_profiler()->print(get_thread_name());
  }


  // FIXIT: This code should be moved into else part, when reliable 1.2/1.3 check is in place
  {
    EXCEPTION_MARK;

    CLEAR_PENDING_EXCEPTION;
  }
  // FIXIT: The is_null check is only so it works better on JDK1.2 VM's. This
  // has to be fixed by a runtime query method
  if (!destroy_vm || JDK_Version::is_jdk12x_version()) {
    // JSR-166: change call from from ThreadGroup.uncaughtException to
    // java.lang.Thread.dispatchUncaughtException
    if (uncaught_exception.not_null()) {
      Handle group(this, java_lang_Thread::threadGroup(threadObj()));
      Events::log("uncaught exception INTPTR_FORMAT " " INTPTR_FORMAT " " INTPTR_FORMAT",
        (address)uncaught_exception(), (address)threadObj(), (address)group());
      {
        EXCEPTION_MARK;
        // Check if the method Thread.dispatchUncaughtException() exists. If so
        // call it.  Otherwise we have an older library without the JSR-166 changes,
        // so call ThreadGroup.uncaughtException()
        KlassHandle recvrKlass(THREAD, threadObj->klass());
        CallInfo callinfo;
        KlassHandle thread_klass(THREAD, SystemDictionary::Thread_klass());
        LinkResolver::resolve_virtual_call(callinfo, threadObj, recvrKlass, thread_klass,
                                           vmSymbolHandles::dispatchUncaughtException_name(),
                                           vmSymbolHandles::throwable_void_signature(),
                                           KlassHandle(), false, false, THREAD);
        CLEAR_PENDING_EXCEPTION;
        methodHandle method = callinfo.selected_method();
        if (method.not_null()) {
          JavaValue result(T_VOID);
          JavaCalls::call_virtual(&result,
                                  threadObj, thread_klass,
                                  vmSymbolHandles::dispatchUncaughtException_name(),
                                  vmSymbolHandles::throwable_void_signature(),
                                  uncaught_exception,
                                  THREAD);
        } else {
          KlassHandle thread_group(THREAD, SystemDictionary::ThreadGroup_klass());
          JavaValue result(T_VOID);
          JavaCalls::call_virtual(&result,
                                  group, thread_group,
                                  vmSymbolHandles::uncaughtException_name(),
                                  vmSymbolHandles::thread_throwable_void_signature(),
                                  threadObj,           // Arg 1
                                  uncaught_exception,  // Arg 2
                                  THREAD);
        }
        CLEAR_PENDING_EXCEPTION;
      }
    }

    // Call Thread.exit(). We try 3 times in case we got another Thread.stop during
    // the execution of the method. If that is not enough, then we don't really care. Thread.stop
    // is deprecated anyhow.
    { int count = 3;
      while (java_lang_Thread::threadGroup(threadObj()) != NULL && (count-- > 0)) {
        EXCEPTION_MARK;
        JavaValue result(T_VOID);
        KlassHandle thread_klass(THREAD, SystemDictionary::Thread_klass());
        JavaCalls::call_virtual(&result,
                              threadObj, thread_klass,
                              vmSymbolHandles::exit_method_name(),
                              vmSymbolHandles::void_method_signature(),
                              THREAD);
        CLEAR_PENDING_EXCEPTION;
      }
    }

    // notify JVMTI
    if (JvmtiExport::should_post_thread_life()) {
      JvmtiExport::post_thread_end(this);
    }

    // We have notified the agents that we are exiting, before we go on,
    // we must check for a pending external suspend request and honor it
    // in order to not surprise the thread that made the suspend request.
    while (true) {
      {
        MutexLockerEx ml(SR_lock(), Mutex::_no_safepoint_check_flag);
        if (!is_external_suspend()) {
          set_terminated(_thread_exiting);
          ThreadService::current_thread_exiting(this);
          break;
        }
        // Implied else:
        // Things get a little tricky here. We have a pending external
        // suspend request, but we are holding the SR_lock so we
        // can't just self-suspend. So we temporarily drop the lock
        // and then self-suspend.
      }

      ThreadBlockInVM tbivm(this);
      java_suspend_self();

      // We're done with this suspend request, but we have to loop around
      // and check again. Eventually we will get SR_lock without a pending
      // external suspend request and will be able to mark ourselves as
      // exiting.
    }
    // no more external suspends are allowed at this point
  } else {
    // before_exit() has already posted JVMTI THREAD_END events
  }

  // Notify waiters on thread object. This has to be done after exit() is called
  // on the thread (if the thread is the last thread in a daemon ThreadGroup the
  // group should have the destroyed bit set before waiters are notified).
  ensure_join(this);
  assert(!this->has_pending_exception(), "ensure_join should have cleared");

  // 6282335 JNI DetachCurrentThread spec states that all Java monitors
  // held by this thread must be released.  A detach operation must only
  // get here if there are no Java frames on the stack.  Therefore, any
  // owned monitors at this point MUST be JNI-acquired monitors which are
  // pre-inflated and in the monitor cache.
  //
  // ensure_join() ignores IllegalThreadStateExceptions, and so does this.
  if (exit_type == jni_detach && JNIDetachReleasesMonitors) {
    assert(!this->has_last_Java_frame(), "detaching with Java frames?");
    ObjectSynchronizer::release_monitors_owned_by_thread(this);
    assert(!this->has_pending_exception(), "release_monitors should have cleared");
  }

  // These things needs to be done while we are still a Java Thread. Make sure that thread
  // is in a consistent state, in case GC happens
  assert(_privileged_stack_top == NULL, "must be NULL when we get here");

  if (active_handles() != NULL) {
    JNIHandleBlock* block = active_handles();
    set_active_handles(NULL);
    JNIHandleBlock::release_block(block);
  }

  if (free_handle_block() != NULL) {
    JNIHandleBlock* block = free_handle_block();
    set_free_handle_block(NULL);
    JNIHandleBlock::release_block(block);
  }

  // These have to be removed while this is still a valid thread.
  remove_stack_guard_pages();

  if (UseTLAB) {
    tlab().make_parsable(true);  // retire TLAB
  }

  if (jvmti_thread_state() != NULL) {
    JvmtiExport::cleanup_thread(this);
  }

#ifndef SERIALGC
  // We must flush G1-related buffers before removing a thread from
  // the list of active threads.
  if (UseG1GC) {
    flush_barrier_queues();
  }
#endif

  // Remove from list of active threads list, and notify VM thread if we are the last non-daemon thread
  Threads::remove(this);
}

#ifndef SERIALGC
// Flush G1-related queues.
void JavaThread::flush_barrier_queues() {
  satb_mark_queue().flush();
  dirty_card_queue().flush();
}

void JavaThread::initialize_queues() {
  assert(!SafepointSynchronize::is_at_safepoint(),
         "we should not be at a safepoint");

  ObjPtrQueue& satb_queue = satb_mark_queue();
  SATBMarkQueueSet& satb_queue_set = satb_mark_queue_set();
  // The SATB queue should have been constructed with its active
  // field set to false.
  assert(!satb_queue.is_active(), "SATB queue should not be active");
  assert(satb_queue.is_empty(), "SATB queue should be empty");
  // If we are creating the thread during a marking cycle, we should
  // set the active field of the SATB queue to true.
  if (satb_queue_set.is_active()) {
    satb_queue.set_active(true);
  }

  DirtyCardQueue& dirty_queue = dirty_card_queue();
  // The dirty card queue should have been constructed with its
  // active field set to true.
  assert(dirty_queue.is_active(), "dirty card queue should be active");
}
#endif // !SERIALGC

void JavaThread::cleanup_failed_attach_current_thread() {
  if (get_thread_profiler() != NULL) {
    get_thread_profiler()->disengage();
    ResourceMark rm;
    get_thread_profiler()->print(get_thread_name());
  }

  if (active_handles() != NULL) {
    JNIHandleBlock* block = active_handles();
    set_active_handles(NULL);
    JNIHandleBlock::release_block(block);
  }

  if (free_handle_block() != NULL) {
    JNIHandleBlock* block = free_handle_block();
    set_free_handle_block(NULL);
    JNIHandleBlock::release_block(block);
  }

  // These have to be removed while this is still a valid thread.
  remove_stack_guard_pages();

  if (UseTLAB) {
    tlab().make_parsable(true);  // retire TLAB, if any
  }

#ifndef SERIALGC
  if (UseG1GC) {
    flush_barrier_queues();
  }
#endif

  Threads::remove(this);
  delete this;
}




JavaThread* JavaThread::active() {
  Thread* thread = ThreadLocalStorage::thread();
  assert(thread != NULL, "just checking");
  if (thread->is_Java_thread()) {
    return (JavaThread*) thread;
  } else {
    assert(thread->is_VM_thread(), "this must be a vm thread");
    VM_Operation* op = ((VMThread*) thread)->vm_operation();
    JavaThread *ret=op == NULL ? NULL : (JavaThread *)op->calling_thread();
    assert(ret->is_Java_thread(), "must be a Java thread");
    return ret;
  }
}

bool JavaThread::is_lock_owned(address adr) const {
  if (Thread::is_lock_owned(adr)) return true;

  for (MonitorChunk* chunk = monitor_chunks(); chunk != NULL; chunk = chunk->next()) {
    if (chunk->contains(adr)) return true;
  }

  return false;
}


void JavaThread::add_monitor_chunk(MonitorChunk* chunk) {
  chunk->set_next(monitor_chunks());
  set_monitor_chunks(chunk);
}

void JavaThread::remove_monitor_chunk(MonitorChunk* chunk) {
  guarantee(monitor_chunks() != NULL, "must be non empty");
  if (monitor_chunks() == chunk) {
    set_monitor_chunks(chunk->next());
  } else {
    MonitorChunk* prev = monitor_chunks();
    while (prev->next() != chunk) prev = prev->next();
    prev->set_next(chunk->next());
  }
}

// JVM support.

// Note: this function shouldn't block if it's called in
// _thread_in_native_trans state (such as from
// check_special_condition_for_native_trans()).
void JavaThread::check_and_handle_async_exceptions(bool check_unsafe_error) {

  if (has_last_Java_frame() && has_async_condition()) {
    // If we are at a polling page safepoint (not a poll return)
    // then we must defer async exception because live registers
    // will be clobbered by the exception path. Poll return is
    // ok because the call we a returning from already collides
    // with exception handling registers and so there is no issue.
    // (The exception handling path kills call result registers but
    //  this is ok since the exception kills the result anyway).

    if (is_at_poll_safepoint()) {
      // if the code we are returning to has deoptimized we must defer
      // the exception otherwise live registers get clobbered on the
      // exception path before deoptimization is able to retrieve them.
      //
      RegisterMap map(this, false);
      frame caller_fr = last_frame().sender(&map);
      assert(caller_fr.is_compiled_frame(), "what?");
      if (caller_fr.is_deoptimized_frame()) {
        if (TraceExceptions) {
          ResourceMark rm;
          tty->print_cr("deferred async exception at compiled safepoint");
        }
        return;
      }
    }
  }

  JavaThread::AsyncRequests condition = clear_special_runtime_exit_condition();
  if (condition == _no_async_condition) {
    // Conditions have changed since has_special_runtime_exit_condition()
    // was called:
    // - if we were here only because of an external suspend request,
    //   then that was taken care of above (or cancelled) so we are done
    // - if we were here because of another async request, then it has
    //   been cleared between the has_special_runtime_exit_condition()
    //   and now so again we are done
    return;
  }

  // Check for pending async. exception
  if (_pending_async_exception != NULL) {
    // Only overwrite an already pending exception, if it is not a threadDeath.
    if (!has_pending_exception() || !pending_exception()->is_a(SystemDictionary::ThreadDeath_klass())) {

      // We cannot call Exceptions::_throw(...) here because we cannot block
      set_pending_exception(_pending_async_exception, __FILE__, __LINE__);

      if (TraceExceptions) {
        ResourceMark rm;
        tty->print("Async. exception installed at runtime exit (" INTPTR_FORMAT ")", this);
        if (has_last_Java_frame() ) {
          frame f = last_frame();
          tty->print(" (pc: " INTPTR_FORMAT " sp: " INTPTR_FORMAT " )", f.pc(), f.sp());
        }
        tty->print_cr(" of type: %s", instanceKlass::cast(_pending_async_exception->klass())->external_name());
      }
      _pending_async_exception = NULL;
      clear_has_async_exception();
    }
  }

  if (check_unsafe_error &&
      condition == _async_unsafe_access_error && !has_pending_exception()) {
    condition = _no_async_condition;  // done
    switch (thread_state()) {
    case _thread_in_vm:
      {
        JavaThread* THREAD = this;
        THROW_MSG(vmSymbols::java_lang_InternalError(), "a fault occurred in an unsafe memory access operation");
      }
    case _thread_in_native:
      {
        ThreadInVMfromNative tiv(this);
        JavaThread* THREAD = this;
        THROW_MSG(vmSymbols::java_lang_InternalError(), "a fault occurred in an unsafe memory access operation");
      }
    case _thread_in_Java:
      {
        ThreadInVMfromJava tiv(this);
        JavaThread* THREAD = this;
        THROW_MSG(vmSymbols::java_lang_InternalError(), "a fault occurred in a recent unsafe memory access operation in compiled Java code");
      }
    default:
      ShouldNotReachHere();
    }
  }

  assert(condition == _no_async_condition || has_pending_exception() ||
         (!check_unsafe_error && condition == _async_unsafe_access_error),
         "must have handled the async condition, if no exception");
}

void JavaThread::handle_special_runtime_exit_condition(bool check_asyncs) {
  //
  // Check for pending external suspend. Internal suspend requests do
  // not use handle_special_runtime_exit_condition().
  // If JNIEnv proxies are allowed, don't self-suspend if the target
  // thread is not the current thread. In older versions of jdbx, jdbx
  // threads could call into the VM with another thread's JNIEnv so we
  // can be here operating on behalf of a suspended thread (4432884).
  bool do_self_suspend = is_external_suspend_with_lock();
  if (do_self_suspend && (!AllowJNIEnvProxy || this == JavaThread::current())) {
    //
    // Because thread is external suspended the safepoint code will count
    // thread as at a safepoint. This can be odd because we can be here
    // as _thread_in_Java which would normally transition to _thread_blocked
    // at a safepoint. We would like to mark the thread as _thread_blocked
    // before calling java_suspend_self like all other callers of it but
    // we must then observe proper safepoint protocol. (We can't leave
    // _thread_blocked with a safepoint in progress). However we can be
    // here as _thread_in_native_trans so we can't use a normal transition
    // constructor/destructor pair because they assert on that type of
    // transition. We could do something like:
    //
    // JavaThreadState state = thread_state();
    // set_thread_state(_thread_in_vm);
    // {
    //   ThreadBlockInVM tbivm(this);
    //   java_suspend_self()
    // }
    // set_thread_state(_thread_in_vm_trans);
    // if (safepoint) block;
    // set_thread_state(state);
    //
    // but that is pretty messy. Instead we just go with the way the
    // code has worked before and note that this is the only path to
    // java_suspend_self that doesn't put the thread in _thread_blocked
    // mode.

    frame_anchor()->make_walkable(this);
    java_suspend_self();

    // We might be here for reasons in addition to the self-suspend request
    // so check for other async requests.
  }

  if (check_asyncs) {
    check_and_handle_async_exceptions();
  }
}

void JavaThread::send_thread_stop(oop java_throwable)  {
  assert(Thread::current()->is_VM_thread(), "should be in the vm thread");
  assert(Threads_lock->is_locked(), "Threads_lock should be locked by safepoint code");
  assert(SafepointSynchronize::is_at_safepoint(), "all threads are stopped");

  // Do not throw asynchronous exceptions against the compiler thread
  // (the compiler thread should not be a Java thread -- fix in 1.4.2)

  // (tw) May we do this?
  //if (is_Compiler_thread()) return;

  // This is a change from JDK 1.1, but JDK 1.2 will also do it:
  if (java_throwable->is_a(SystemDictionary::ThreadDeath_klass())) {
    java_lang_Thread::set_stillborn(threadObj());
  }

  {
    // Actually throw the Throwable against the target Thread - however
    // only if there is no thread death exception installed already.
    if (_pending_async_exception == NULL || !_pending_async_exception->is_a(SystemDictionary::ThreadDeath_klass())) {
      // If the topmost frame is a runtime stub, then we are calling into
      // OptoRuntime from compiled code. Some runtime stubs (new, monitor_exit..)
      // must deoptimize the caller before continuing, as the compiled  exception handler table
      // may not be valid
      if (has_last_Java_frame()) {
        frame f = last_frame();
        if (f.is_runtime_frame() || f.is_safepoint_blob_frame()) {
          // BiasedLocking needs an updated RegisterMap for the revoke monitors pass
          RegisterMap reg_map(this, UseBiasedLocking);
          frame compiled_frame = f.sender(&reg_map);
          if (compiled_frame.can_be_deoptimized()) {
            Deoptimization::deoptimize(this, compiled_frame, &reg_map);
          }
        }
      }

      // Set async. pending exception in thread.
      set_pending_async_exception(java_throwable);

      if (TraceExceptions) {
       ResourceMark rm;
       tty->print_cr("Pending Async. exception installed of type: %s", instanceKlass::cast(_pending_async_exception->klass())->external_name());
      }
      // for AbortVMOnException flag
      NOT_PRODUCT(Exceptions::debug_check_abort(instanceKlass::cast(_pending_async_exception->klass())->external_name()));
    }
  }


  // Interrupt thread so it will wake up from a potential wait()
  Thread::interrupt(this);
}

// External suspension mechanism.
//
// Tell the VM to suspend a thread when ever it knows that it does not hold on
// to any VM_locks and it is at a transition
// Self-suspension will happen on the transition out of the vm.
// Catch "this" coming in from JNIEnv pointers when the thread has been freed
//
// Guarantees on return:
//   + Target thread will not execute any new bytecode (that's why we need to
//     force a safepoint)
//   + Target thread will not enter any new monitors
//
void JavaThread::java_suspend() {
  { MutexLocker mu(Threads_lock);
    if (!Threads::includes(this) || is_exiting() || this->threadObj() == NULL) {
       return;
    }
  }

  { MutexLockerEx ml(SR_lock(), Mutex::_no_safepoint_check_flag);
    if (!is_external_suspend()) {
      // a racing resume has cancelled us; bail out now
      return;
    }

    // suspend is done
    uint32_t debug_bits = 0;
    // Warning: is_ext_suspend_completed() may temporarily drop the
    // SR_lock to allow the thread to reach a stable thread state if
    // it is currently in a transient thread state.
    if (is_ext_suspend_completed(false /* !called_by_wait */,
                                 SuspendRetryDelay, &debug_bits) ) {
      return;
    }
  }

  VM_ForceSafepoint vm_suspend;
  VMThread::execute(&vm_suspend);
}

// Part II of external suspension.
// A JavaThread self suspends when it detects a pending external suspend
// request. This is usually on transitions. It is also done in places
// where continuing to the next transition would surprise the caller,
// e.g., monitor entry.
//
// Returns the number of times that the thread self-suspended.
//
// Note: DO NOT call java_suspend_self() when you just want to block current
//       thread. java_suspend_self() is the second stage of cooperative
//       suspension for external suspend requests and should only be used
//       to complete an external suspend request.
//
int JavaThread::java_suspend_self() {
  int ret = 0;

  // we are in the process of exiting so don't suspend
  if (is_exiting()) {
     clear_external_suspend();
     return ret;
  }

  assert(_anchor.walkable() ||
    (is_Java_thread() && !((JavaThread*)this)->has_last_Java_frame()),
    "must have walkable stack");

  MutexLockerEx ml(SR_lock(), Mutex::_no_safepoint_check_flag);

  assert(!this->is_ext_suspended(),
    "a thread trying to self-suspend should not already be suspended");

  if (this->is_suspend_equivalent()) {
    // If we are self-suspending as a result of the lifting of a
    // suspend equivalent condition, then the suspend_equivalent
    // flag is not cleared until we set the ext_suspended flag so
    // that wait_for_ext_suspend_completion() returns consistent
    // results.
    this->clear_suspend_equivalent();
  }

  // A racing resume may have cancelled us before we grabbed SR_lock
  // above. Or another external suspend request could be waiting for us
  // by the time we return from SR_lock()->wait(). The thread
  // that requested the suspension may already be trying to walk our
  // stack and if we return now, we can change the stack out from under
  // it. This would be a "bad thing (TM)" and cause the stack walker
  // to crash. We stay self-suspended until there are no more pending
  // external suspend requests.
  while (is_external_suspend()) {
    ret++;
    this->set_ext_suspended();

    // _ext_suspended flag is cleared by java_resume()
    while (is_ext_suspended()) {
      this->SR_lock()->wait(Mutex::_no_safepoint_check_flag);
    }
  }

  return ret;
}

#ifdef ASSERT
// verify the JavaThread has not yet been published in the Threads::list, and
// hence doesn't need protection from concurrent access at this stage
void JavaThread::verify_not_published() {
  if (!Threads_lock->owned_by_self()) {
   MutexLockerEx ml(Threads_lock,  Mutex::_no_safepoint_check_flag);
   assert( !Threads::includes(this),
           "java thread shouldn't have been published yet!");
  }
  else {
   assert( !Threads::includes(this),
           "java thread shouldn't have been published yet!");
  }
}
#endif

// Slow path when the native==>VM/Java barriers detect a safepoint is in
// progress or when _suspend_flags is non-zero.
// Current thread needs to self-suspend if there is a suspend request and/or
// block if a safepoint is in progress.
// Async exception ISN'T checked.
// Note only the ThreadInVMfromNative transition can call this function
// directly and when thread state is _thread_in_native_trans
void JavaThread::check_safepoint_and_suspend_for_native_trans(JavaThread *thread) {
  assert(thread->thread_state() == _thread_in_native_trans, "wrong state");

  JavaThread *curJT = JavaThread::current();
  bool do_self_suspend = thread->is_external_suspend();

  assert(!curJT->has_last_Java_frame() || curJT->frame_anchor()->walkable(), "Unwalkable stack in native->vm transition");

  // If JNIEnv proxies are allowed, don't self-suspend if the target
  // thread is not the current thread. In older versions of jdbx, jdbx
  // threads could call into the VM with another thread's JNIEnv so we
  // can be here operating on behalf of a suspended thread (4432884).
  if (do_self_suspend && (!AllowJNIEnvProxy || curJT == thread)) {
    JavaThreadState state = thread->thread_state();

    // We mark this thread_blocked state as a suspend-equivalent so
    // that a caller to is_ext_suspend_completed() won't be confused.
    // The suspend-equivalent state is cleared by java_suspend_self().
    thread->set_suspend_equivalent();

    // If the safepoint code sees the _thread_in_native_trans state, it will
    // wait until the thread changes to other thread state. There is no
    // guarantee on how soon we can obtain the SR_lock and complete the
    // self-suspend request. It would be a bad idea to let safepoint wait for
    // too long. Temporarily change the state to _thread_blocked to
    // let the VM thread know that this thread is ready for GC. The problem
    // of changing thread state is that safepoint could happen just after
    // java_suspend_self() returns after being resumed, and VM thread will
    // see the _thread_blocked state. We must check for safepoint
    // after restoring the state and make sure we won't leave while a safepoint
    // is in progress.
    thread->set_thread_state(_thread_blocked);
    thread->java_suspend_self();
    thread->set_thread_state(state);
    // Make sure new state is seen by VM thread
    if (os::is_MP()) {
      if (UseMembar) {
        // Force a fence between the write above and read below
        OrderAccess::fence();
      } else {
        // Must use this rather than serialization page in particular on Windows
        InterfaceSupport::serialize_memory(thread);
      }
    }
  }

  if (SafepointSynchronize::do_call_back()) {
    // If we are safepointing, then block the caller which may not be
    // the same as the target thread (see above).
    SafepointSynchronize::block(curJT);
  }

  if (thread->is_deopt_suspend()) {
    thread->clear_deopt_suspend();
    RegisterMap map(thread, false);
    frame f = thread->last_frame();
    while ( f.id() != thread->must_deopt_id() && ! f.is_first_frame()) {
      f = f.sender(&map);
    }
    if (f.id() == thread->must_deopt_id()) {
      thread->clear_must_deopt_id();
      f.deoptimize(thread);
    } else {
      fatal("missed deoptimization!");
    }
  }
}

// Slow path when the native==>VM/Java barriers detect a safepoint is in
// progress or when _suspend_flags is non-zero.
// Current thread needs to self-suspend if there is a suspend request and/or
// block if a safepoint is in progress.
// Also check for pending async exception (not including unsafe access error).
// Note only the native==>VM/Java barriers can call this function and when
// thread state is _thread_in_native_trans.
void JavaThread::check_special_condition_for_native_trans(JavaThread *thread) {
  check_safepoint_and_suspend_for_native_trans(thread);

  if (thread->has_async_exception()) {
    // We are in _thread_in_native_trans state, don't handle unsafe
    // access error since that may block.
    thread->check_and_handle_async_exceptions(false);
  }
}

// We need to guarantee the Threads_lock here, since resumes are not
// allowed during safepoint synchronization
// Can only resume from an external suspension
void JavaThread::java_resume() {
  assert_locked_or_safepoint(Threads_lock);

  // Sanity check: thread is gone, has started exiting or the thread
  // was not externally suspended.
  if (!Threads::includes(this) || is_exiting() || !is_external_suspend()) {
    return;
  }

  MutexLockerEx ml(SR_lock(), Mutex::_no_safepoint_check_flag);

  clear_external_suspend();

  if (is_ext_suspended()) {
    clear_ext_suspended();
    SR_lock()->notify_all();
  }
}

void JavaThread::create_stack_guard_pages() {
  if (! os::uses_stack_guard_pages() || _stack_guard_state != stack_guard_unused) return;
  address low_addr = stack_base() - stack_size();
  size_t len = (StackYellowPages + StackRedPages) * os::vm_page_size();

  int allocate = os::allocate_stack_guard_pages();
  // warning("Guarding at " PTR_FORMAT " for len " SIZE_FORMAT "\n", low_addr, len);

  if (allocate && !os::create_stack_guard_pages((char *) low_addr, len)) {
    warning("Attempt to allocate stack guard pages failed.");
    return;
  }

  if (os::guard_memory((char *) low_addr, len)) {
    _stack_guard_state = stack_guard_enabled;
  } else {
    warning("Attempt to protect stack guard pages failed.");
    if (os::uncommit_memory((char *) low_addr, len)) {
      warning("Attempt to deallocate stack guard pages failed.");
    }
  }
}

void JavaThread::remove_stack_guard_pages() {
  if (_stack_guard_state == stack_guard_unused) return;
  address low_addr = stack_base() - stack_size();
  size_t len = (StackYellowPages + StackRedPages) * os::vm_page_size();

  if (os::allocate_stack_guard_pages()) {
    if (os::remove_stack_guard_pages((char *) low_addr, len)) {
      _stack_guard_state = stack_guard_unused;
    } else {
      warning("Attempt to deallocate stack guard pages failed.");
    }
  } else {
    if (_stack_guard_state == stack_guard_unused) return;
    if (os::unguard_memory((char *) low_addr, len)) {
      _stack_guard_state = stack_guard_unused;
    } else {
        warning("Attempt to unprotect stack guard pages failed.");
    }
  }
}

void JavaThread::enable_stack_yellow_zone() {
  assert(_stack_guard_state != stack_guard_unused, "must be using guard pages.");
  assert(_stack_guard_state != stack_guard_enabled, "already enabled");

  // The base notation is from the stacks point of view, growing downward.
  // We need to adjust it to work correctly with guard_memory()
  address base = stack_yellow_zone_base() - stack_yellow_zone_size();

  guarantee(base < stack_base(),"Error calculating stack yellow zone");
  guarantee(base < os::current_stack_pointer(),"Error calculating stack yellow zone");

  if (os::guard_memory((char *) base, stack_yellow_zone_size())) {
    _stack_guard_state = stack_guard_enabled;
  } else {
    warning("Attempt to guard stack yellow zone failed.");
  }
  enable_register_stack_guard();
}

void JavaThread::disable_stack_yellow_zone() {
  assert(_stack_guard_state != stack_guard_unused, "must be using guard pages.");
  assert(_stack_guard_state != stack_guard_yellow_disabled, "already disabled");

  // Simply return if called for a thread that does not use guard pages.
  if (_stack_guard_state == stack_guard_unused) return;

  // The base notation is from the stacks point of view, growing downward.
  // We need to adjust it to work correctly with guard_memory()
  address base = stack_yellow_zone_base() - stack_yellow_zone_size();

  if (os::unguard_memory((char *)base, stack_yellow_zone_size())) {
    _stack_guard_state = stack_guard_yellow_disabled;
  } else {
    warning("Attempt to unguard stack yellow zone failed.");
  }
  disable_register_stack_guard();
}

void JavaThread::enable_stack_red_zone() {
  // The base notation is from the stacks point of view, growing downward.
  // We need to adjust it to work correctly with guard_memory()
  assert(_stack_guard_state != stack_guard_unused, "must be using guard pages.");
  address base = stack_red_zone_base() - stack_red_zone_size();

  guarantee(base < stack_base(),"Error calculating stack red zone");
  guarantee(base < os::current_stack_pointer(),"Error calculating stack red zone");

  if(!os::guard_memory((char *) base, stack_red_zone_size())) {
    warning("Attempt to guard stack red zone failed.");
  }
}

void JavaThread::disable_stack_red_zone() {
  // The base notation is from the stacks point of view, growing downward.
  // We need to adjust it to work correctly with guard_memory()
  assert(_stack_guard_state != stack_guard_unused, "must be using guard pages.");
  address base = stack_red_zone_base() - stack_red_zone_size();
  if (!os::unguard_memory((char *)base, stack_red_zone_size())) {
    warning("Attempt to unguard stack red zone failed.");
  }
}

void JavaThread::frames_do(void f(frame*, const RegisterMap* map)) {
  // ignore is there is no stack
  if (!has_last_Java_frame()) return;
  // traverse the stack frames. Starts from top frame.
  for(StackFrameStream fst(this); !fst.is_done(); fst.next()) {
    frame* fr = fst.current();
    f(fr, fst.register_map());
  }
}


#ifndef PRODUCT
// Deoptimization
// Function for testing deoptimization
void JavaThread::deoptimize() {
  // BiasedLocking needs an updated RegisterMap for the revoke monitors pass
  StackFrameStream fst(this, UseBiasedLocking);
  bool deopt = false;           // Dump stack only if a deopt actually happens.
  bool only_at = strlen(DeoptimizeOnlyAt) > 0;
  // Iterate over all frames in the thread and deoptimize
  for(; !fst.is_done(); fst.next()) {
    if(fst.current()->can_be_deoptimized()) {

      if (only_at) {
        // Deoptimize only at particular bcis.  DeoptimizeOnlyAt
        // consists of comma or carriage return separated numbers so
        // search for the current bci in that string.
        address pc = fst.current()->pc();
        nmethod* nm =  (nmethod*) fst.current()->cb();
        ScopeDesc* sd = nm->scope_desc_at( pc);
        char buffer[8];
        jio_snprintf(buffer, sizeof(buffer), "%d", sd->bci());
        size_t len = strlen(buffer);
        const char * found = strstr(DeoptimizeOnlyAt, buffer);
        while (found != NULL) {
          if ((found[len] == ',' || found[len] == '\n' || found[len] == '\0') &&
              (found == DeoptimizeOnlyAt || found[-1] == ',' || found[-1] == '\n')) {
            // Check that the bci found is bracketed by terminators.
            break;
          }
          found = strstr(found + 1, buffer);
        }
        if (!found) {
          continue;
        }
      }

      if (DebugDeoptimization && !deopt) {
        deopt = true; // One-time only print before deopt
        tty->print_cr("[BEFORE Deoptimization]");
        trace_frames();
        trace_stack();
      }
      Deoptimization::deoptimize(this, *fst.current(), fst.register_map());
    }
  }

  if (DebugDeoptimization && deopt) {
    tty->print_cr("[AFTER Deoptimization]");
    trace_frames();
  }
}


// Make zombies
void JavaThread::make_zombies() {
  for(StackFrameStream fst(this); !fst.is_done(); fst.next()) {
    if (fst.current()->can_be_deoptimized()) {
      // it is a Java nmethod
      nmethod* nm = CodeCache::find_nmethod(fst.current()->pc());
      nm->make_not_entrant();
    }
  }
}
#endif // PRODUCT


void JavaThread::deoptimized_wrt_marked_nmethods() {
  if (!has_last_Java_frame()) return;
  // BiasedLocking needs an updated RegisterMap for the revoke monitors pass
  StackFrameStream fst(this, UseBiasedLocking);
  for(; !fst.is_done(); fst.next()) {
    if (fst.current()->should_be_deoptimized()) {
      Deoptimization::deoptimize(this, *fst.current(), fst.register_map());
    }
  }
}


// GC support
static void frame_gc_epilogue(frame* f, const RegisterMap* map) { f->gc_epilogue(); }

void JavaThread::gc_epilogue() {
  frames_do(frame_gc_epilogue);
}


static void frame_gc_prologue(frame* f, const RegisterMap* map) { f->gc_prologue(); }

void JavaThread::gc_prologue() {
  frames_do(frame_gc_prologue);
}

// If the caller is a NamedThread, then remember, in the current scope,
// the given JavaThread in its _processed_thread field.
class RememberProcessedThread: public StackObj {
  NamedThread* _cur_thr;
public:
  RememberProcessedThread(JavaThread* jthr) {
    Thread* thread = Thread::current();
    if (thread->is_Named_thread()) {
      _cur_thr = (NamedThread *)thread;
      _cur_thr->set_processed_thread(jthr);
    } else {
      _cur_thr = NULL;
    }
  }

  ~RememberProcessedThread() {
    if (_cur_thr) {
      _cur_thr->set_processed_thread(NULL);
    }
  }
};

void JavaThread::oops_do(OopClosure* f, CodeBlobClosure* cf) {
  // Verify that the deferred card marks have been flushed.
  assert(deferred_card_mark().is_empty(), "Should be empty during GC");

  // The ThreadProfiler oops_do is done from FlatProfiler::oops_do
  // since there may be more than one thread using each ThreadProfiler.

  // Traverse the GCHandles
  Thread::oops_do(f, cf);

  assert( (!has_last_Java_frame() && java_call_counter() == 0) ||
          (has_last_Java_frame() && java_call_counter() > 0), "wrong java_sp info!");

  if (has_last_Java_frame()) {
    // Record JavaThread to GC thread
    RememberProcessedThread rpt(this);

    // Traverse the privileged stack
    if (_privileged_stack_top != NULL) {
      _privileged_stack_top->oops_do(f);
    }

    // traverse the registered growable array
    if (_array_for_gc != NULL) {
      for (int index = 0; index < _array_for_gc->length(); index++) {
        f->do_oop(_array_for_gc->adr_at(index));
      }
    }

    // Traverse the monitor chunks
    for (MonitorChunk* chunk = monitor_chunks(); chunk != NULL; chunk = chunk->next()) {
      chunk->oops_do(f);
    }

    // Traverse the execution stack
    for(StackFrameStream fst(this); !fst.is_done(); fst.next()) {
      fst.current()->oops_do(f, cf, fst.register_map());
    }
  }

  // callee_target is never live across a gc point so NULL it here should
  // it still contain a methdOop.

  set_callee_target(NULL);

  assert(vframe_array_head() == NULL, "deopt in progress at a safepoint!");
  // If we have deferred set_locals there might be oops waiting to be
  // written
  GrowableArray<jvmtiDeferredLocalVariableSet*>* list = deferred_locals();
  if (list != NULL) {
    for (int i = 0; i < list->length(); i++) {
      list->at(i)->oops_do(f);
    }
  }

  // Traverse instance variables at the end since the GC may be moving things
  // around using this function
  f->do_oop((oop*) &_threadObj);
  f->do_oop((oop*) &_vm_result);
  f->do_oop((oop*) &_vm_result_2);
  f->do_oop((oop*) &_exception_oop);
  f->do_oop((oop*) &_pending_async_exception);

  if (jvmti_thread_state() != NULL) {
    jvmti_thread_state()->oops_do(f);
  }
}

void JavaThread::nmethods_do(CodeBlobClosure* cf) {
  Thread::nmethods_do(cf);  // (super method is a no-op)

  assert( (!has_last_Java_frame() && java_call_counter() == 0) ||
          (has_last_Java_frame() && java_call_counter() > 0), "wrong java_sp info!");

  if (has_last_Java_frame()) {
    // Traverse the execution stack
    for(StackFrameStream fst(this); !fst.is_done(); fst.next()) {
      fst.current()->nmethods_do(cf);
    }
  }
}

// Printing
const char* _get_thread_state_name(JavaThreadState _thread_state) {
  switch (_thread_state) {
  case _thread_uninitialized:     return "_thread_uninitialized";
  case _thread_new:               return "_thread_new";
  case _thread_new_trans:         return "_thread_new_trans";
  case _thread_in_native:         return "_thread_in_native";
  case _thread_in_native_trans:   return "_thread_in_native_trans";
  case _thread_in_vm:             return "_thread_in_vm";
  case _thread_in_vm_trans:       return "_thread_in_vm_trans";
  case _thread_in_Java:           return "_thread_in_Java";
  case _thread_in_Java_trans:     return "_thread_in_Java_trans";
  case _thread_blocked:           return "_thread_blocked";
  case _thread_blocked_trans:     return "_thread_blocked_trans";
  default:                        return "unknown thread state";
  }
}

#ifndef PRODUCT
void JavaThread::print_thread_state_on(outputStream *st) const {
  st->print_cr("   JavaThread state: %s", _get_thread_state_name(_thread_state));
};
void JavaThread::print_thread_state() const {
  print_thread_state_on(tty);
};
#endif // PRODUCT

// Called by Threads::print() for VM_PrintThreads operation
void JavaThread::print_on(outputStream *st) const {
  st->print("\"%s\" ", get_thread_name());
  oop thread_oop = threadObj();
  if (thread_oop != NULL && java_lang_Thread::is_daemon(thread_oop))  st->print("daemon ");
  Thread::print_on(st);
  // print guess for valid stack memory region (assume 4K pages); helps lock debugging
  st->print_cr("[" INTPTR_FORMAT "]", (intptr_t)last_Java_sp() & ~right_n_bits(12));
  if (thread_oop != NULL && JDK_Version::is_gte_jdk15x_version()) {
    st->print_cr("   java.lang.Thread.State: %s", java_lang_Thread::thread_status_name(thread_oop));
  }
#ifndef PRODUCT
  print_thread_state_on(st);
  _safepoint_state->print_on(st);
#endif // PRODUCT
}

// Called by fatal error handler. The difference between this and
// JavaThread::print() is that we can't grab lock or allocate memory.
void JavaThread::print_on_error(outputStream* st, char *buf, int buflen) const {
  st->print("JavaThread \"%s\"",  get_thread_name_string(buf, buflen));
  oop thread_obj = threadObj();
  if (thread_obj != NULL) {
     if (java_lang_Thread::is_daemon(thread_obj)) st->print(" daemon");
  }
  st->print(" [");
  st->print("%s", _get_thread_state_name(_thread_state));
  if (osthread()) {
    st->print(", id=%d", osthread()->thread_id());
  }
  st->print(", stack(" PTR_FORMAT "," PTR_FORMAT ")",
            _stack_base - _stack_size, _stack_base);
  st->print("]");
  return;
}

// Verification

static void frame_verify(frame* f, const RegisterMap *map) { f->verify(map); }

void JavaThread::verify() {
  // Verify oops in the thread.
  oops_do(&VerifyOopClosure::verify_oop, NULL);

  // Verify the stack frames.
  frames_do(frame_verify);
}

// CR 6300358 (sub-CR 2137150)
// Most callers of this method assume that it can't return NULL but a
// thread may not have a name whilst it is in the process of attaching to
// the VM - see CR 6412693, and there are places where a JavaThread can be
// seen prior to having it's threadObj set (eg JNI attaching threads and
// if vm exit occurs during initialization). These cases can all be accounted
// for such that this method never returns NULL.
const char* JavaThread::get_thread_name() const {
#ifdef ASSERT
  // early safepoints can hit while current thread does not yet have TLS
  if (!SafepointSynchronize::is_at_safepoint()) {
    Thread *cur = Thread::current();
    if (!(cur->is_Java_thread() && cur == this)) {
      // Current JavaThreads are allowed to get their own name without
      // the Threads_lock.
      assert_locked_or_safepoint(Threads_lock);
    }
  }
#endif // ASSERT
    return get_thread_name_string();
}

// Returns a non-NULL representation of this thread's name, or a suitable
// descriptive string if there is no set name
const char* JavaThread::get_thread_name_string(char* buf, int buflen) const {
  const char* name_str;
  oop thread_obj = threadObj();
  if (thread_obj != NULL) {
    typeArrayOop name = java_lang_Thread::name(thread_obj);
    if (name != NULL) {
      if (buf == NULL) {
        name_str = UNICODE::as_utf8((jchar*) name->base(T_CHAR), name->length());
      }
      else {
        name_str = UNICODE::as_utf8((jchar*) name->base(T_CHAR), name->length(), buf, buflen);
      }
    }
    else if (is_attaching()) { // workaround for 6412693 - see 6404306
      name_str = "<no-name - thread is attaching>";
    }
    else {
      name_str = Thread::name();
    }
  }
  else {
    name_str = Thread::name();
  }
  assert(name_str != NULL, "unexpected NULL thread name");
  return name_str;
}


const char* JavaThread::get_threadgroup_name() const {
  debug_only(if (JavaThread::current() != this) assert_locked_or_safepoint(Threads_lock);)
  oop thread_obj = threadObj();
  if (thread_obj != NULL) {
    oop thread_group = java_lang_Thread::threadGroup(thread_obj);
    if (thread_group != NULL) {
      typeArrayOop name = java_lang_ThreadGroup::name(thread_group);
      // ThreadGroup.name can be null
      if (name != NULL) {
        const char* str = UNICODE::as_utf8((jchar*) name->base(T_CHAR), name->length());
        return str;
      }
    }
  }
  return NULL;
}

const char* JavaThread::get_parent_name() const {
  debug_only(if (JavaThread::current() != this) assert_locked_or_safepoint(Threads_lock);)
  oop thread_obj = threadObj();
  if (thread_obj != NULL) {
    oop thread_group = java_lang_Thread::threadGroup(thread_obj);
    if (thread_group != NULL) {
      oop parent = java_lang_ThreadGroup::parent(thread_group);
      if (parent != NULL) {
        typeArrayOop name = java_lang_ThreadGroup::name(parent);
        // ThreadGroup.name can be null
        if (name != NULL) {
          const char* str = UNICODE::as_utf8((jchar*) name->base(T_CHAR), name->length());
          return str;
        }
      }
    }
  }
  return NULL;
}

ThreadPriority JavaThread::java_priority() const {
  oop thr_oop = threadObj();
  if (thr_oop == NULL) return NormPriority; // Bootstrapping
  ThreadPriority priority = java_lang_Thread::priority(thr_oop);
  assert(MinPriority <= priority && priority <= MaxPriority, "sanity check");
  return priority;
}

void JavaThread::prepare(jobject jni_thread, ThreadPriority prio) {

  assert(Threads_lock->owner() == Thread::current(), "must have threads lock");
  // Link Java Thread object <-> C++ Thread

  // Get the C++ thread object (an oop) from the JNI handle (a jthread)
  // and put it into a new Handle.  The Handle "thread_oop" can then
  // be used to pass the C++ thread object to other methods.

  // Set the Java level thread object (jthread) field of the
  // new thread (a JavaThread *) to C++ thread object using the
  // "thread_oop" handle.

  // Set the thread field (a JavaThread *) of the
  // oop representing the java_lang_Thread to the new thread (a JavaThread *).

  Handle thread_oop(Thread::current(),
                    JNIHandles::resolve_non_null(jni_thread));
  assert(instanceKlass::cast(thread_oop->klass())->is_linked(),
    "must be initialized");
  set_threadObj(thread_oop());
  java_lang_Thread::set_thread(thread_oop(), this);

  if (prio == NoPriority) {
    prio = java_lang_Thread::priority(thread_oop());
    assert(prio != NoPriority, "A valid priority should be present");
  }

  // Push the Java priority down to the native thread; needs Threads_lock
  Thread::set_priority(this, prio);

  // Add the new thread to the Threads list and set it in motion.
  // We must have threads lock in order to call Threads::add.
  // It is crucial that we do not block before the thread is
  // added to the Threads list for if a GC happens, then the java_thread oop
  // will not be visited by GC.
  Threads::add(this);
}

oop JavaThread::current_park_blocker() {
  // Support for JSR-166 locks
  oop thread_oop = threadObj();
  if (thread_oop != NULL &&
      JDK_Version::current().supports_thread_park_blocker()) {
    return java_lang_Thread::park_blocker(thread_oop);
  }
  return NULL;
}


void JavaThread::print_stack_on(outputStream* st) {
  if (!has_last_Java_frame()) return;
  ResourceMark rm;
  HandleMark   hm;

  RegisterMap reg_map(this);
  vframe* start_vf = last_java_vframe(&reg_map);
  int count = 0;
  for (vframe* f = start_vf; f; f = f->sender() ) {
    if (f->is_java_frame()) {
      javaVFrame* jvf = javaVFrame::cast(f);
      java_lang_Throwable::print_stack_element(st, jvf->method(), jvf->bci());

      // Print out lock information
      if (JavaMonitorsInStackTrace) {
        jvf->print_lock_info_on(st, count);
      }
    } else {
      // Ignore non-Java frames
    }

    // Bail-out case for too deep stacks
    count++;
    if (MaxJavaStackTraceDepth == count) return;
  }
}


// JVMTI PopFrame support
void JavaThread::popframe_preserve_args(ByteSize size_in_bytes, void* start) {
  assert(_popframe_preserved_args == NULL, "should not wipe out old PopFrame preserved arguments");
  if (in_bytes(size_in_bytes) != 0) {
    _popframe_preserved_args = NEW_C_HEAP_ARRAY(char, in_bytes(size_in_bytes));
    _popframe_preserved_args_size = in_bytes(size_in_bytes);
    Copy::conjoint_jbytes(start, _popframe_preserved_args, _popframe_preserved_args_size);
  }
}

void* JavaThread::popframe_preserved_args() {
  return _popframe_preserved_args;
}

ByteSize JavaThread::popframe_preserved_args_size() {
  return in_ByteSize(_popframe_preserved_args_size);
}

WordSize JavaThread::popframe_preserved_args_size_in_words() {
  int sz = in_bytes(popframe_preserved_args_size());
  assert(sz % wordSize == 0, "argument size must be multiple of wordSize");
  return in_WordSize(sz / wordSize);
}

void JavaThread::popframe_free_preserved_args() {
  assert(_popframe_preserved_args != NULL, "should not free PopFrame preserved arguments twice");
  FREE_C_HEAP_ARRAY(char, (char*) _popframe_preserved_args);
  _popframe_preserved_args = NULL;
  _popframe_preserved_args_size = 0;
}

#ifndef PRODUCT

void JavaThread::trace_frames() {
  tty->print_cr("[Describe stack]");
  int frame_no = 1;
  for(StackFrameStream fst(this); !fst.is_done(); fst.next()) {
    tty->print("  %d. ", frame_no++);
    fst.current()->print_value_on(tty,this);
    tty->cr();
  }
}


void JavaThread::trace_stack_from(vframe* start_vf) {
  ResourceMark rm;
  int vframe_no = 1;
  for (vframe* f = start_vf; f; f = f->sender() ) {
    if (f->is_java_frame()) {
      javaVFrame::cast(f)->print_activation(vframe_no++);
    } else {
      f->print();
    }
    if (vframe_no > StackPrintLimit) {
      tty->print_cr("...<more frames>...");
      return;
    }
  }
}


void JavaThread::trace_stack() {
  if (!has_last_Java_frame()) return;
  ResourceMark rm;
  HandleMark   hm;
  RegisterMap reg_map(this);
  trace_stack_from(last_java_vframe(&reg_map));
}


#endif // PRODUCT


javaVFrame* JavaThread::last_java_vframe(RegisterMap *reg_map) {
  assert(reg_map != NULL, "a map must be given");
  frame f = last_frame();
  for (vframe* vf = vframe::new_vframe(&f, reg_map, this); vf; vf = vf->sender() ) {
    if (vf->is_java_frame()) return javaVFrame::cast(vf);
  }
  return NULL;
}


klassOop JavaThread::security_get_caller_class(int depth) {
  vframeStream vfst(this);
  vfst.security_get_caller_frame(depth);
  if (!vfst.at_end()) {
    return vfst.method()->method_holder();
  }
  return NULL;
}

static void compiler_thread_entry(JavaThread* thread, TRAPS) {
  assert(thread->is_Compiler_thread(), "must be compiler thread");
  CompileBroker::compiler_thread_loop();
}

// Create a CompilerThread
CompilerThread::CompilerThread(CompileQueue* queue, CompilerCounters* counters)
: JavaThread(&compiler_thread_entry) {
  _env   = NULL;
  _log   = NULL;
  _task  = NULL;
  _queue = queue;
  _counters = counters;
<<<<<<< HEAD
  _is_compiling = false;
=======
  _buffer_blob = NULL;
>>>>>>> c1d5565c

#ifndef PRODUCT
  _ideal_graph_printer = NULL;
#endif
}


// ======= Threads ========

// The Threads class links together all active threads, and provides
// operations over all threads.  It is protected by its own Mutex
// lock, which is also used in other contexts to protect thread
// operations from having the thread being operated on from exiting
// and going away unexpectedly (e.g., safepoint synchronization)

JavaThread* Threads::_thread_list = NULL;
int         Threads::_number_of_threads = 0;
int         Threads::_number_of_non_daemon_threads = 0;
int         Threads::_return_code = 0;
size_t      JavaThread::_stack_size_at_create = 0;

// All JavaThreads
#define ALL_JAVA_THREADS(X) for (JavaThread* X = _thread_list; X; X = X->next())

void os_stream();

// All JavaThreads + all non-JavaThreads (i.e., every thread in the system)
void Threads::threads_do(ThreadClosure* tc) {
  assert_locked_or_safepoint(Threads_lock);
  // ALL_JAVA_THREADS iterates through all JavaThreads
  ALL_JAVA_THREADS(p) {
    tc->do_thread(p);
  }
  // Someday we could have a table or list of all non-JavaThreads.
  // For now, just manually iterate through them.
  tc->do_thread(VMThread::vm_thread());
  Universe::heap()->gc_threads_do(tc);
  WatcherThread *wt = WatcherThread::watcher_thread();
  // Strictly speaking, the following NULL check isn't sufficient to make sure
  // the data for WatcherThread is still valid upon being examined. However,
  // considering that WatchThread terminates when the VM is on the way to
  // exit at safepoint, the chance of the above is extremely small. The right
  // way to prevent termination of WatcherThread would be to acquire
  // Terminator_lock, but we can't do that without violating the lock rank
  // checking in some cases.
  if (wt != NULL)
    tc->do_thread(wt);

  // If CompilerThreads ever become non-JavaThreads, add them here
}

jint Threads::create_vm(JavaVMInitArgs* args, bool* canTryAgain) {

  extern void JDK_Version_init();

  // Check version
  if (!is_supported_jni_version(args->version)) return JNI_EVERSION;

  // Initialize the output stream module
  ostream_init();

  // Process java launcher properties.
  Arguments::process_sun_java_launcher_properties(args);

  // Initialize the os module before using TLS
  os::init();

  // Initialize system properties.
  Arguments::init_system_properties();

  // So that JDK version can be used as a discrimintor when parsing arguments
  JDK_Version_init();

  // Update/Initialize System properties after JDK version number is known
  Arguments::init_version_specific_system_properties();

  // Parse arguments
  jint parse_result = Arguments::parse(args);
  if (parse_result != JNI_OK) return parse_result;

  if (PauseAtStartup) {
    os::pause();
  }

  HS_DTRACE_PROBE(hotspot, vm__init__begin);

  // Record VM creation timing statistics
  TraceVmCreationTime create_vm_timer;
  create_vm_timer.start();

  // Timing (must come after argument parsing)
  TraceTime timer("Create VM", TraceStartupTime);

  // Initialize the os module after parsing the args
  jint os_init_2_result = os::init_2();
  if (os_init_2_result != JNI_OK) return os_init_2_result;

  // Initialize output stream logging
  ostream_init_log();

  // Convert -Xrun to -agentlib: if there is no JVM_OnLoad
  // Must be before create_vm_init_agents()
  if (Arguments::init_libraries_at_startup()) {
    convert_vm_init_libraries_to_agents();
  }

  // Launch -agentlib/-agentpath and converted -Xrun agents
  if (Arguments::init_agents_at_startup()) {
    create_vm_init_agents();
  }

  // Initialize Threads state
  _thread_list = NULL;
  _number_of_threads = 0;
  _number_of_non_daemon_threads = 0;

  // Initialize TLS
  ThreadLocalStorage::init();

  // Initialize global data structures and create system classes in heap
  vm_init_globals();

  // Attach the main thread to this os thread
  JavaThread* main_thread = new JavaThread();
  main_thread->set_thread_state(_thread_in_vm);
  // must do this before set_active_handles and initialize_thread_local_storage
  // Note: on solaris initialize_thread_local_storage() will (indirectly)
  // change the stack size recorded here to one based on the java thread
  // stacksize. This adjusted size is what is used to figure the placement
  // of the guard pages.
  main_thread->record_stack_base_and_size();
  main_thread->initialize_thread_local_storage();

  main_thread->set_active_handles(JNIHandleBlock::allocate_block());

  if (!main_thread->set_as_starting_thread()) {
    vm_shutdown_during_initialization(
      "Failed necessary internal allocation. Out of swap space");
    delete main_thread;
    *canTryAgain = false; // don't let caller call JNI_CreateJavaVM again
    return JNI_ENOMEM;
  }

  // Enable guard page *after* os::create_main_thread(), otherwise it would
  // crash Linux VM, see notes in os_linux.cpp.
  main_thread->create_stack_guard_pages();

  // Initialize Java-Level synchronization subsystem
  ObjectMonitor::Initialize() ;

  // Initialize global modules
  jint status = init_globals();
  if (status != JNI_OK) {
    delete main_thread;
    *canTryAgain = false; // don't let caller call JNI_CreateJavaVM again
    return status;
  }

  // Should be done after the heap is fully created
  main_thread->cache_global_variables();

  HandleMark hm;

  { MutexLocker mu(Threads_lock);
    Threads::add(main_thread);
  }

  // Any JVMTI raw monitors entered in onload will transition into
  // real raw monitor. VM is setup enough here for raw monitor enter.
  JvmtiExport::transition_pending_onload_raw_monitors();

  if (VerifyBeforeGC &&
      Universe::heap()->total_collections() >= VerifyGCStartAt) {
    Universe::heap()->prepare_for_verify();
    Universe::verify();   // make sure we're starting with a clean slate
  }

  // Create the VMThread
  { TraceTime timer("Start VMThread", TraceStartupTime);
    VMThread::create();
    Thread* vmthread = VMThread::vm_thread();

    if (!os::create_thread(vmthread, os::vm_thread))
      vm_exit_during_initialization("Cannot create VM thread. Out of system resources.");

    // Wait for the VM thread to become ready, and VMThread::run to initialize
    // Monitors can have spurious returns, must always check another state flag
    {
      MutexLocker ml(Notify_lock);
      os::start_thread(vmthread);
      while (vmthread->active_handles() == NULL) {
        Notify_lock->wait();
      }
    }
  }

  assert (Universe::is_fully_initialized(), "not initialized");
  EXCEPTION_MARK;

  // At this point, the Universe is initialized, but we have not executed
  // any byte code.  Now is a good time (the only time) to dump out the
  // internal state of the JVM for sharing.

  if (DumpSharedSpaces) {
    Universe::heap()->preload_and_dump(CHECK_0);
    ShouldNotReachHere();
  }

  // Always call even when there are not JVMTI environments yet, since environments
  // may be attached late and JVMTI must track phases of VM execution
  JvmtiExport::enter_start_phase();

  // Notify JVMTI agents that VM has started (JNI is up) - nop if no agents.
  JvmtiExport::post_vm_start();

  {
    TraceTime timer("Initialize java.lang classes", TraceStartupTime);

    if (EagerXrunInit && Arguments::init_libraries_at_startup()) {
      create_vm_init_libraries();
    }

    if (InitializeJavaLangString) {
      initialize_class(vmSymbolHandles::java_lang_String(), CHECK_0);
    } else {
      warning("java.lang.String not initialized");
    }

    if (AggressiveOpts) {
      {
        // Forcibly initialize java/util/HashMap and mutate the private
        // static final "frontCacheEnabled" field before we start creating instances
#ifdef ASSERT
        klassOop tmp_k = SystemDictionary::find(vmSymbolHandles::java_util_HashMap(), Handle(), Handle(), CHECK_0);
        assert(tmp_k == NULL, "java/util/HashMap should not be loaded yet");
#endif
        klassOop k_o = SystemDictionary::resolve_or_null(vmSymbolHandles::java_util_HashMap(), Handle(), Handle(), CHECK_0);
        KlassHandle k = KlassHandle(THREAD, k_o);
        guarantee(k.not_null(), "Must find java/util/HashMap");
        instanceKlassHandle ik = instanceKlassHandle(THREAD, k());
        ik->initialize(CHECK_0);
        fieldDescriptor fd;
        // Possible we might not find this field; if so, don't break
        if (ik->find_local_field(vmSymbols::frontCacheEnabled_name(), vmSymbols::bool_signature(), &fd)) {
          k()->bool_field_put(fd.offset(), true);
        }
      }

      if (UseStringCache) {
        // Forcibly initialize java/lang/StringValue and mutate the private
        // static final "stringCacheEnabled" field before we start creating instances
        klassOop k_o = SystemDictionary::resolve_or_null(vmSymbolHandles::java_lang_StringValue(), Handle(), Handle(), CHECK_0);
        // Possible that StringValue isn't present: if so, silently don't break
        if (k_o != NULL) {
          KlassHandle k = KlassHandle(THREAD, k_o);
          instanceKlassHandle ik = instanceKlassHandle(THREAD, k());
          ik->initialize(CHECK_0);
          fieldDescriptor fd;
          // Possible we might not find this field: if so, silently don't break
          if (ik->find_local_field(vmSymbols::stringCacheEnabled_name(), vmSymbols::bool_signature(), &fd)) {
            k()->bool_field_put(fd.offset(), true);
          }
        }
      }
    }

    // Initialize java_lang.System (needed before creating the thread)
    if (InitializeJavaLangSystem) {
      initialize_class(vmSymbolHandles::java_lang_System(), CHECK_0);
      initialize_class(vmSymbolHandles::java_lang_ThreadGroup(), CHECK_0);
      Handle thread_group = create_initial_thread_group(CHECK_0);
      Universe::set_main_thread_group(thread_group());
      initialize_class(vmSymbolHandles::java_lang_Thread(), CHECK_0);
      oop thread_object = create_initial_thread(thread_group, main_thread, CHECK_0);
      main_thread->set_threadObj(thread_object);
      // Set thread status to running since main thread has
      // been started and running.
      java_lang_Thread::set_thread_status(thread_object,
                                          java_lang_Thread::RUNNABLE);

      // The VM preresolve methods to these classes. Make sure that get initialized
      initialize_class(vmSymbolHandles::java_lang_reflect_Method(), CHECK_0);
      initialize_class(vmSymbolHandles::java_lang_ref_Finalizer(),  CHECK_0);
      // The VM creates & returns objects of this class. Make sure it's initialized.
      initialize_class(vmSymbolHandles::java_lang_Class(), CHECK_0);
      call_initializeSystemClass(CHECK_0);
    } else {
      warning("java.lang.System not initialized");
    }

    // an instance of OutOfMemory exception has been allocated earlier
    if (InitializeJavaLangExceptionsErrors) {
      initialize_class(vmSymbolHandles::java_lang_OutOfMemoryError(), CHECK_0);
      initialize_class(vmSymbolHandles::java_lang_NullPointerException(), CHECK_0);
      initialize_class(vmSymbolHandles::java_lang_ClassCastException(), CHECK_0);
      initialize_class(vmSymbolHandles::java_lang_ArrayStoreException(), CHECK_0);
      initialize_class(vmSymbolHandles::java_lang_ArithmeticException(), CHECK_0);
      initialize_class(vmSymbolHandles::java_lang_StackOverflowError(), CHECK_0);
      initialize_class(vmSymbolHandles::java_lang_IllegalMonitorStateException(), CHECK_0);
    } else {
      warning("java.lang.OutOfMemoryError has not been initialized");
      warning("java.lang.NullPointerException has not been initialized");
      warning("java.lang.ClassCastException has not been initialized");
      warning("java.lang.ArrayStoreException has not been initialized");
      warning("java.lang.ArithmeticException has not been initialized");
      warning("java.lang.StackOverflowError has not been initialized");
    }

    if (EnableInvokeDynamic) {
      // JSR 292: An intialized java.dyn.InvokeDynamic is required in
      // the compiler.
      initialize_class(vmSymbolHandles::java_dyn_InvokeDynamic(), CHECK_0);
    }
  }

  // See        : bugid 4211085.
  // Background : the static initializer of java.lang.Compiler tries to read
  //              property"java.compiler" and read & write property "java.vm.info".
  //              When a security manager is installed through the command line
  //              option "-Djava.security.manager", the above properties are not
  //              readable and the static initializer for java.lang.Compiler fails
  //              resulting in a NoClassDefFoundError.  This can happen in any
  //              user code which calls methods in java.lang.Compiler.
  // Hack :       the hack is to pre-load and initialize this class, so that only
  //              system domains are on the stack when the properties are read.
  //              Currently even the AWT code has calls to methods in java.lang.Compiler.
  //              On the classic VM, java.lang.Compiler is loaded very early to load the JIT.
  // Future Fix : the best fix is to grant everyone permissions to read "java.compiler" and
  //              read and write"java.vm.info" in the default policy file. See bugid 4211383
  //              Once that is done, we should remove this hack.
  initialize_class(vmSymbolHandles::java_lang_Compiler(), CHECK_0);

  // More hackery - the static initializer of java.lang.Compiler adds the string "nojit" to
  // the java.vm.info property if no jit gets loaded through java.lang.Compiler (the hotspot
  // compiler does not get loaded through java.lang.Compiler).  "java -version" with the
  // hotspot vm says "nojit" all the time which is confusing.  So, we reset it here.
  // This should also be taken out as soon as 4211383 gets fixed.
  reset_vm_info_property(CHECK_0);

  quicken_jni_functions();

  // Set flag that basic initialization has completed. Used by exceptions and various
  // debug stuff, that does not work until all basic classes have been initialized.
  set_init_completed();

  HS_DTRACE_PROBE(hotspot, vm__init__end);

  // record VM initialization completion time
  Management::record_vm_init_completed();

  // Compute system loader. Note that this has to occur after set_init_completed, since
  // valid exceptions may be thrown in the process.
  // Note that we do not use CHECK_0 here since we are inside an EXCEPTION_MARK and
  // set_init_completed has just been called, causing exceptions not to be shortcut
  // anymore. We call vm_exit_during_initialization directly instead.
  SystemDictionary::compute_java_system_loader(THREAD);
  if (HAS_PENDING_EXCEPTION) {
    vm_exit_during_initialization(Handle(THREAD, PENDING_EXCEPTION));
  }

#ifdef KERNEL
  if (JDK_Version::is_gte_jdk17x_version()) {
    set_jkernel_boot_classloader_hook(THREAD);
  }
#endif // KERNEL

#ifndef SERIALGC
  // Support for ConcurrentMarkSweep. This should be cleaned up
  // and better encapsulated. The ugly nested if test would go away
  // once things are properly refactored. XXX YSR
  if (UseConcMarkSweepGC || UseG1GC) {
    if (UseConcMarkSweepGC) {
      ConcurrentMarkSweepThread::makeSurrogateLockerThread(THREAD);
    } else {
      ConcurrentMarkThread::makeSurrogateLockerThread(THREAD);
    }
    if (HAS_PENDING_EXCEPTION) {
      vm_exit_during_initialization(Handle(THREAD, PENDING_EXCEPTION));
    }
  }
#endif // SERIALGC

  // Always call even when there are not JVMTI environments yet, since environments
  // may be attached late and JVMTI must track phases of VM execution
  JvmtiExport::enter_live_phase();

  // Signal Dispatcher needs to be started before VMInit event is posted
  os::signal_init();

  // Start Attach Listener if +StartAttachListener or it can't be started lazily
  if (!DisableAttachMechanism) {
    if (StartAttachListener || AttachListener::init_at_startup()) {
      AttachListener::init();
    }
  }

  // Launch -Xrun agents
  // Must be done in the JVMTI live phase so that for backward compatibility the JDWP
  // back-end can launch with -Xdebug -Xrunjdwp.
  if (!EagerXrunInit && Arguments::init_libraries_at_startup()) {
    create_vm_init_libraries();
  }

  // Notify JVMTI agents that VM initialization is complete - nop if no agents.
  JvmtiExport::post_vm_initialized();

  Chunk::start_chunk_pool_cleaner_task();

  // initialize compiler(s)
  CompileBroker::compilation_init();

  Management::initialize(THREAD);
  if (HAS_PENDING_EXCEPTION) {
    // management agent fails to start possibly due to
    // configuration problem and is responsible for printing
    // stack trace if appropriate. Simply exit VM.
    vm_exit(1);
  }

  if (Arguments::has_profile())       FlatProfiler::engage(main_thread, true);
  if (Arguments::has_alloc_profile()) AllocationProfiler::engage();
  if (MemProfiling)                   MemProfiler::engage();
  StatSampler::engage();
  if (CheckJNICalls)                  JniPeriodicChecker::engage();

  BiasedLocking::init();


  // Start up the WatcherThread if there are any periodic tasks
  // NOTE:  All PeriodicTasks should be registered by now. If they
  //   aren't, late joiners might appear to start slowly (we might
  //   take a while to process their first tick).
  if (PeriodicTask::num_tasks() > 0) {
    WatcherThread::start();
  }

  // Give os specific code one last chance to start
  os::init_3();

  create_vm_timer.end();
  return JNI_OK;
}

// type for the Agent_OnLoad and JVM_OnLoad entry points
extern "C" {
  typedef jint (JNICALL *OnLoadEntry_t)(JavaVM *, char *, void *);
}
// Find a command line agent library and return its entry point for
//         -agentlib:  -agentpath:   -Xrun
// num_symbol_entries must be passed-in since only the caller knows the number of symbols in the array.
static OnLoadEntry_t lookup_on_load(AgentLibrary* agent, const char *on_load_symbols[], size_t num_symbol_entries) {
  OnLoadEntry_t on_load_entry = NULL;
  void *library = agent->os_lib();  // check if we have looked it up before

  if (library == NULL) {
    char buffer[JVM_MAXPATHLEN];
    char ebuf[1024];
    const char *name = agent->name();
    const char *msg = "Could not find agent library ";

    if (agent->is_absolute_path()) {
      library = hpi::dll_load(name, ebuf, sizeof ebuf);
      if (library == NULL) {
        const char *sub_msg = " in absolute path, with error: ";
        size_t len = strlen(msg) + strlen(name) + strlen(sub_msg) + strlen(ebuf) + 1;
        char *buf = NEW_C_HEAP_ARRAY(char, len);
        jio_snprintf(buf, len, "%s%s%s%s", msg, name, sub_msg, ebuf);
        // If we can't find the agent, exit.
        vm_exit_during_initialization(buf, NULL);
        FREE_C_HEAP_ARRAY(char, buf);
      }
    } else {
      // Try to load the agent from the standard dll directory
      hpi::dll_build_name(buffer, sizeof(buffer), Arguments::get_dll_dir(), name);
      library = hpi::dll_load(buffer, ebuf, sizeof ebuf);
#ifdef KERNEL
      // Download instrument dll
      if (library == NULL && strcmp(name, "instrument") == 0) {
        char *props = Arguments::get_kernel_properties();
        char *home  = Arguments::get_java_home();
        const char *fmt   = "%s/bin/java %s -Dkernel.background.download=false"
                      " sun.jkernel.DownloadManager -download client_jvm";
        size_t length = strlen(props) + strlen(home) + strlen(fmt) + 1;
        char *cmd = NEW_C_HEAP_ARRAY(char, length);
        jio_snprintf(cmd, length, fmt, home, props);
        int status = os::fork_and_exec(cmd);
        FreeHeap(props);
        if (status == -1) {
          warning(cmd);
          vm_exit_during_initialization("fork_and_exec failed: %s",
                                         strerror(errno));
        }
        FREE_C_HEAP_ARRAY(char, cmd);
        // when this comes back the instrument.dll should be where it belongs.
        library = hpi::dll_load(buffer, ebuf, sizeof ebuf);
      }
#endif // KERNEL
      if (library == NULL) { // Try the local directory
        char ns[1] = {0};
        hpi::dll_build_name(buffer, sizeof(buffer), ns, name);
        library = hpi::dll_load(buffer, ebuf, sizeof ebuf);
        if (library == NULL) {
          const char *sub_msg = " on the library path, with error: ";
          size_t len = strlen(msg) + strlen(name) + strlen(sub_msg) + strlen(ebuf) + 1;
          char *buf = NEW_C_HEAP_ARRAY(char, len);
          jio_snprintf(buf, len, "%s%s%s%s", msg, name, sub_msg, ebuf);
          // If we can't find the agent, exit.
          vm_exit_during_initialization(buf, NULL);
          FREE_C_HEAP_ARRAY(char, buf);
        }
      }
    }
    agent->set_os_lib(library);
  }

  // Find the OnLoad function.
  for (size_t symbol_index = 0; symbol_index < num_symbol_entries; symbol_index++) {
    on_load_entry = CAST_TO_FN_PTR(OnLoadEntry_t, hpi::dll_lookup(library, on_load_symbols[symbol_index]));
    if (on_load_entry != NULL) break;
  }
  return on_load_entry;
}

// Find the JVM_OnLoad entry point
static OnLoadEntry_t lookup_jvm_on_load(AgentLibrary* agent) {
  const char *on_load_symbols[] = JVM_ONLOAD_SYMBOLS;
  return lookup_on_load(agent, on_load_symbols, sizeof(on_load_symbols) / sizeof(char*));
}

// Find the Agent_OnLoad entry point
static OnLoadEntry_t lookup_agent_on_load(AgentLibrary* agent) {
  const char *on_load_symbols[] = AGENT_ONLOAD_SYMBOLS;
  return lookup_on_load(agent, on_load_symbols, sizeof(on_load_symbols) / sizeof(char*));
}

// For backwards compatibility with -Xrun
// Convert libraries with no JVM_OnLoad, but which have Agent_OnLoad to be
// treated like -agentpath:
// Must be called before agent libraries are created
void Threads::convert_vm_init_libraries_to_agents() {
  AgentLibrary* agent;
  AgentLibrary* next;

  for (agent = Arguments::libraries(); agent != NULL; agent = next) {
    next = agent->next();  // cache the next agent now as this agent may get moved off this list
    OnLoadEntry_t on_load_entry = lookup_jvm_on_load(agent);

    // If there is an JVM_OnLoad function it will get called later,
    // otherwise see if there is an Agent_OnLoad
    if (on_load_entry == NULL) {
      on_load_entry = lookup_agent_on_load(agent);
      if (on_load_entry != NULL) {
        // switch it to the agent list -- so that Agent_OnLoad will be called,
        // JVM_OnLoad won't be attempted and Agent_OnUnload will
        Arguments::convert_library_to_agent(agent);
      } else {
        vm_exit_during_initialization("Could not find JVM_OnLoad or Agent_OnLoad function in the library", agent->name());
      }
    }
  }
}

// Create agents for -agentlib:  -agentpath:  and converted -Xrun
// Invokes Agent_OnLoad
// Called very early -- before JavaThreads exist
void Threads::create_vm_init_agents() {
  extern struct JavaVM_ main_vm;
  AgentLibrary* agent;

  JvmtiExport::enter_onload_phase();
  for (agent = Arguments::agents(); agent != NULL; agent = agent->next()) {
    OnLoadEntry_t  on_load_entry = lookup_agent_on_load(agent);

    if (on_load_entry != NULL) {
      // Invoke the Agent_OnLoad function
      jint err = (*on_load_entry)(&main_vm, agent->options(), NULL);
      if (err != JNI_OK) {
        vm_exit_during_initialization("agent library failed to init", agent->name());
      }
    } else {
      vm_exit_during_initialization("Could not find Agent_OnLoad function in the agent library", agent->name());
    }
  }
  JvmtiExport::enter_primordial_phase();
}

extern "C" {
  typedef void (JNICALL *Agent_OnUnload_t)(JavaVM *);
}

void Threads::shutdown_vm_agents() {
  // Send any Agent_OnUnload notifications
  const char *on_unload_symbols[] = AGENT_ONUNLOAD_SYMBOLS;
  extern struct JavaVM_ main_vm;
  for (AgentLibrary* agent = Arguments::agents(); agent != NULL; agent = agent->next()) {

    // Find the Agent_OnUnload function.
    for (uint symbol_index = 0; symbol_index < ARRAY_SIZE(on_unload_symbols); symbol_index++) {
      Agent_OnUnload_t unload_entry = CAST_TO_FN_PTR(Agent_OnUnload_t,
               hpi::dll_lookup(agent->os_lib(), on_unload_symbols[symbol_index]));

      // Invoke the Agent_OnUnload function
      if (unload_entry != NULL) {
        JavaThread* thread = JavaThread::current();
        ThreadToNativeFromVM ttn(thread);
        HandleMark hm(thread);
        (*unload_entry)(&main_vm);
        break;
      }
    }
  }
}

// Called for after the VM is initialized for -Xrun libraries which have not been converted to agent libraries
// Invokes JVM_OnLoad
void Threads::create_vm_init_libraries() {
  extern struct JavaVM_ main_vm;
  AgentLibrary* agent;

  for (agent = Arguments::libraries(); agent != NULL; agent = agent->next()) {
    OnLoadEntry_t on_load_entry = lookup_jvm_on_load(agent);

    if (on_load_entry != NULL) {
      // Invoke the JVM_OnLoad function
      JavaThread* thread = JavaThread::current();
      ThreadToNativeFromVM ttn(thread);
      HandleMark hm(thread);
      jint err = (*on_load_entry)(&main_vm, agent->options(), NULL);
      if (err != JNI_OK) {
        vm_exit_during_initialization("-Xrun library failed to init", agent->name());
      }
    } else {
      vm_exit_during_initialization("Could not find JVM_OnLoad function in -Xrun library", agent->name());
    }
  }
}

// Last thread running calls java.lang.Shutdown.shutdown()
void JavaThread::invoke_shutdown_hooks() {
  HandleMark hm(this);

  // We could get here with a pending exception, if so clear it now.
  if (this->has_pending_exception()) {
    this->clear_pending_exception();
  }

  EXCEPTION_MARK;
  klassOop k =
    SystemDictionary::resolve_or_null(vmSymbolHandles::java_lang_Shutdown(),
                                      THREAD);
  if (k != NULL) {
    // SystemDictionary::resolve_or_null will return null if there was
    // an exception.  If we cannot load the Shutdown class, just don't
    // call Shutdown.shutdown() at all.  This will mean the shutdown hooks
    // and finalizers (if runFinalizersOnExit is set) won't be run.
    // Note that if a shutdown hook was registered or runFinalizersOnExit
    // was called, the Shutdown class would have already been loaded
    // (Runtime.addShutdownHook and runFinalizersOnExit will load it).
    instanceKlassHandle shutdown_klass (THREAD, k);
    JavaValue result(T_VOID);
    JavaCalls::call_static(&result,
                           shutdown_klass,
                           vmSymbolHandles::shutdown_method_name(),
                           vmSymbolHandles::void_method_signature(),
                           THREAD);
  }
  CLEAR_PENDING_EXCEPTION;
}

// Threads::destroy_vm() is normally called from jni_DestroyJavaVM() when
// the program falls off the end of main(). Another VM exit path is through
// vm_exit() when the program calls System.exit() to return a value or when
// there is a serious error in VM. The two shutdown paths are not exactly
// the same, but they share Shutdown.shutdown() at Java level and before_exit()
// and VM_Exit op at VM level.
//
// Shutdown sequence:
//   + Wait until we are the last non-daemon thread to execute
//     <-- every thing is still working at this moment -->
//   + Call java.lang.Shutdown.shutdown(), which will invoke Java level
//        shutdown hooks, run finalizers if finalization-on-exit
//   + Call before_exit(), prepare for VM exit
//      > run VM level shutdown hooks (they are registered through JVM_OnExit(),
//        currently the only user of this mechanism is File.deleteOnExit())
//      > stop flat profiler, StatSampler, watcher thread, CMS threads,
//        post thread end and vm death events to JVMTI,
//        stop signal thread
//   + Call JavaThread::exit(), it will:
//      > release JNI handle blocks, remove stack guard pages
//      > remove this thread from Threads list
//     <-- no more Java code from this thread after this point -->
//   + Stop VM thread, it will bring the remaining VM to a safepoint and stop
//     the compiler threads at safepoint
//     <-- do not use anything that could get blocked by Safepoint -->
//   + Disable tracing at JNI/JVM barriers
//   + Set _vm_exited flag for threads that are still running native code
//   + Delete this thread
//   + Call exit_globals()
//      > deletes tty
//      > deletes PerfMemory resources
//   + Return to caller

bool Threads::destroy_vm() {
  JavaThread* thread = JavaThread::current();

  // Wait until we are the last non-daemon thread to execute
  { MutexLocker nu(Threads_lock);
    while (Threads::number_of_non_daemon_threads() > 1 )
      // This wait should make safepoint checks, wait without a timeout,
      // and wait as a suspend-equivalent condition.
      //
      // Note: If the FlatProfiler is running and this thread is waiting
      // for another non-daemon thread to finish, then the FlatProfiler
      // is waiting for the external suspend request on this thread to
      // complete. wait_for_ext_suspend_completion() will eventually
      // timeout, but that takes time. Making this wait a suspend-
      // equivalent condition solves that timeout problem.
      //
      Threads_lock->wait(!Mutex::_no_safepoint_check_flag, 0,
                         Mutex::_as_suspend_equivalent_flag);
  }

  // Hang forever on exit if we are reporting an error.
  if (ShowMessageBoxOnError && is_error_reported()) {
    os::infinite_sleep();
  }

  if (JDK_Version::is_jdk12x_version()) {
    // We are the last thread running, so check if finalizers should be run.
    // For 1.3 or later this is done in thread->invoke_shutdown_hooks()
    HandleMark rm(thread);
    Universe::run_finalizers_on_exit();
  } else {
    // run Java level shutdown hooks
    thread->invoke_shutdown_hooks();
  }

  before_exit(thread);

  thread->exit(true);

  // Stop VM thread.
  {
    // 4945125 The vm thread comes to a safepoint during exit.
    // GC vm_operations can get caught at the safepoint, and the
    // heap is unparseable if they are caught. Grab the Heap_lock
    // to prevent this. The GC vm_operations will not be able to
    // queue until after the vm thread is dead.
    MutexLocker ml(Heap_lock);

    VMThread::wait_for_vm_thread_exit();
    assert(SafepointSynchronize::is_at_safepoint(), "VM thread should exit at Safepoint");
    VMThread::destroy();
  }

  // clean up ideal graph printers
#if defined(COMPILER2) && !defined(PRODUCT)
  IdealGraphPrinter::clean_up();
#endif

  // Now, all Java threads are gone except daemon threads. Daemon threads
  // running Java code or in VM are stopped by the Safepoint. However,
  // daemon threads executing native code are still running.  But they
  // will be stopped at native=>Java/VM barriers. Note that we can't
  // simply kill or suspend them, as it is inherently deadlock-prone.

#ifndef PRODUCT
  // disable function tracing at JNI/JVM barriers
  TraceHPI = false;
  TraceJNICalls = false;
  TraceJVMCalls = false;
  TraceRuntimeCalls = false;
#endif

  VM_Exit::set_vm_exited();

  notify_vm_shutdown();

  delete thread;

  // exit_globals() will delete tty
  exit_globals();

  return true;
}


jboolean Threads::is_supported_jni_version_including_1_1(jint version) {
  if (version == JNI_VERSION_1_1) return JNI_TRUE;
  return is_supported_jni_version(version);
}


jboolean Threads::is_supported_jni_version(jint version) {
  if (version == JNI_VERSION_1_2) return JNI_TRUE;
  if (version == JNI_VERSION_1_4) return JNI_TRUE;
  if (version == JNI_VERSION_1_6) return JNI_TRUE;
  return JNI_FALSE;
}


void Threads::add(JavaThread* p, bool force_daemon) {
  // The threads lock must be owned at this point
  assert_locked_or_safepoint(Threads_lock);

  // See the comment for this method in thread.hpp for its purpose and
  // why it is called here.
  p->initialize_queues();
  p->set_next(_thread_list);
  _thread_list = p;
  _number_of_threads++;
  oop threadObj = p->threadObj();
  bool daemon = true;
  // Bootstrapping problem: threadObj can be null for initial
  // JavaThread (or for threads attached via JNI)
  if ((!force_daemon) && (threadObj == NULL || !java_lang_Thread::is_daemon(threadObj))) {
    _number_of_non_daemon_threads++;
    daemon = false;
  }

  ThreadService::add_thread(p, daemon);

  // Possible GC point.
  Events::log("Thread added: " INTPTR_FORMAT, p);
}

void Threads::remove(JavaThread* p) {
  // Extra scope needed for Thread_lock, so we can check
  // that we do not remove thread without safepoint code notice
  { MutexLocker ml(Threads_lock);

    assert(includes(p), "p must be present");

    JavaThread* current = _thread_list;
    JavaThread* prev    = NULL;

    while (current != p) {
      prev    = current;
      current = current->next();
    }

    if (prev) {
      prev->set_next(current->next());
    } else {
      _thread_list = p->next();
    }
    _number_of_threads--;
    oop threadObj = p->threadObj();
    bool daemon = true;
    if (threadObj == NULL || !java_lang_Thread::is_daemon(threadObj)) {
      _number_of_non_daemon_threads--;
      daemon = false;

      // Only one thread left, do a notify on the Threads_lock so a thread waiting
      // on destroy_vm will wake up.
      if (number_of_non_daemon_threads() == 1)
        Threads_lock->notify_all();
    }
    ThreadService::remove_thread(p, daemon);

    // Make sure that safepoint code disregard this thread. This is needed since
    // the thread might mess around with locks after this point. This can cause it
    // to do callbacks into the safepoint code. However, the safepoint code is not aware
    // of this thread since it is removed from the queue.
    p->set_terminated_value();
  } // unlock Threads_lock

  // Since Events::log uses a lock, we grab it outside the Threads_lock
  Events::log("Thread exited: " INTPTR_FORMAT, p);
}

// Threads_lock must be held when this is called (or must be called during a safepoint)
bool Threads::includes(JavaThread* p) {
  assert(Threads_lock->is_locked(), "sanity check");
  ALL_JAVA_THREADS(q) {
    if (q == p ) {
      return true;
    }
  }
  return false;
}

// Operations on the Threads list for GC.  These are not explicitly locked,
// but the garbage collector must provide a safe context for them to run.
// In particular, these things should never be called when the Threads_lock
// is held by some other thread. (Note: the Safepoint abstraction also
// uses the Threads_lock to gurantee this property. It also makes sure that
// all threads gets blocked when exiting or starting).

void Threads::oops_do(OopClosure* f, CodeBlobClosure* cf) {
  ALL_JAVA_THREADS(p) {
    p->oops_do(f, cf);
  }
  VMThread::vm_thread()->oops_do(f, cf);
}

void Threads::possibly_parallel_oops_do(OopClosure* f, CodeBlobClosure* cf) {
  // Introduce a mechanism allowing parallel threads to claim threads as
  // root groups.  Overhead should be small enough to use all the time,
  // even in sequential code.
  SharedHeap* sh = SharedHeap::heap();
  bool is_par = (sh->n_par_threads() > 0);
  int cp = SharedHeap::heap()->strong_roots_parity();
  ALL_JAVA_THREADS(p) {
    if (p->claim_oops_do(is_par, cp)) {
      p->oops_do(f, cf);
    }
  }
  VMThread* vmt = VMThread::vm_thread();
  if (vmt->claim_oops_do(is_par, cp))
    vmt->oops_do(f, cf);
}

#ifndef SERIALGC
// Used by ParallelScavenge
void Threads::create_thread_roots_tasks(GCTaskQueue* q) {
  ALL_JAVA_THREADS(p) {
    q->enqueue(new ThreadRootsTask(p));
  }
  q->enqueue(new ThreadRootsTask(VMThread::vm_thread()));
}

// Used by Parallel Old
void Threads::create_thread_roots_marking_tasks(GCTaskQueue* q) {
  ALL_JAVA_THREADS(p) {
    q->enqueue(new ThreadRootsMarkingTask(p));
  }
  q->enqueue(new ThreadRootsMarkingTask(VMThread::vm_thread()));
}
#endif // SERIALGC

void Threads::nmethods_do(CodeBlobClosure* cf) {
  ALL_JAVA_THREADS(p) {
    p->nmethods_do(cf);
  }
  VMThread::vm_thread()->nmethods_do(cf);
}

void Threads::gc_epilogue() {
  ALL_JAVA_THREADS(p) {
    p->gc_epilogue();
  }
}

void Threads::gc_prologue() {
  ALL_JAVA_THREADS(p) {
    p->gc_prologue();
  }
}

void Threads::deoptimized_wrt_marked_nmethods() {
  ALL_JAVA_THREADS(p) {
    p->deoptimized_wrt_marked_nmethods();
  }
}


// Get count Java threads that are waiting to enter the specified monitor.
GrowableArray<JavaThread*>* Threads::get_pending_threads(int count,
  address monitor, bool doLock) {
  assert(doLock || SafepointSynchronize::is_at_safepoint(),
    "must grab Threads_lock or be at safepoint");
  GrowableArray<JavaThread*>* result = new GrowableArray<JavaThread*>(count);

  int i = 0;
  {
    MutexLockerEx ml(doLock ? Threads_lock : NULL);
    ALL_JAVA_THREADS(p) {
      
      // (tw) May we do this?
      //if (p->is_Compiler_thread()) continue;

      address pending = (address)p->current_pending_monitor();
      if (pending == monitor) {             // found a match
        if (i < count) result->append(p);   // save the first count matches
        i++;
      }
    }
  }
  return result;
}


JavaThread *Threads::owning_thread_from_monitor_owner(address owner, bool doLock) {
  assert(doLock ||
         Threads_lock->owned_by_self() ||
         SafepointSynchronize::is_at_safepoint(),
         "must grab Threads_lock or be at safepoint");

  // NULL owner means not locked so we can skip the search
  if (owner == NULL) return NULL;

  {
    MutexLockerEx ml(doLock ? Threads_lock : NULL);
    ALL_JAVA_THREADS(p) {
      // first, see if owner is the address of a Java thread
      if (owner == (address)p) return p;
    }
  }
  assert(UseHeavyMonitors == false, "Did not find owning Java thread with UseHeavyMonitors enabled");
  if (UseHeavyMonitors) return NULL;

  //
  // If we didn't find a matching Java thread and we didn't force use of
  // heavyweight monitors, then the owner is the stack address of the
  // Lock Word in the owning Java thread's stack.
  //
  JavaThread* the_owner = NULL;
  {
    MutexLockerEx ml(doLock ? Threads_lock : NULL);
    ALL_JAVA_THREADS(q) {
      if (q->is_lock_owned(owner)) {
        the_owner = q;
        break;
      }
    }
  }
  assert(the_owner != NULL, "Did not find owning Java thread for lock word address");
  return the_owner;
}

// Threads::print_on() is called at safepoint by VM_PrintThreads operation.
void Threads::print_on(outputStream* st, bool print_stacks, bool internal_format, bool print_concurrent_locks) {
  char buf[32];
  st->print_cr(os::local_time_string(buf, sizeof(buf)));

  st->print_cr("Full thread dump %s (%s %s):",
                Abstract_VM_Version::vm_name(),
                Abstract_VM_Version::vm_release(),
                Abstract_VM_Version::vm_info_string()
               );
  st->cr();

#ifndef SERIALGC
  // Dump concurrent locks
  ConcurrentLocksDump concurrent_locks;
  if (print_concurrent_locks) {
    concurrent_locks.dump_at_safepoint();
  }
#endif // SERIALGC

  ALL_JAVA_THREADS(p) {
    ResourceMark rm;
    p->print_on(st);
    if (print_stacks) {
      if (internal_format) {
        p->trace_stack();
      } else {
        p->print_stack_on(st);
      }
    }
    st->cr();
#ifndef SERIALGC
    if (print_concurrent_locks) {
      concurrent_locks.print_locks_on(p, st);
    }
#endif // SERIALGC
  }

  VMThread::vm_thread()->print_on(st);
  st->cr();
  Universe::heap()->print_gc_threads_on(st);
  WatcherThread* wt = WatcherThread::watcher_thread();
  if (wt != NULL) wt->print_on(st);
  st->cr();
  CompileBroker::print_compiler_threads_on(st);
  st->flush();
}

// Threads::print_on_error() is called by fatal error handler. It's possible
// that VM is not at safepoint and/or current thread is inside signal handler.
// Don't print stack trace, as the stack may not be walkable. Don't allocate
// memory (even in resource area), it might deadlock the error handler.
void Threads::print_on_error(outputStream* st, Thread* current, char* buf, int buflen) {
  bool found_current = false;
  st->print_cr("Java Threads: ( => current thread )");
  ALL_JAVA_THREADS(thread) {
    bool is_current = (current == thread);
    found_current = found_current || is_current;

    st->print("%s", is_current ? "=>" : "  ");

    st->print(PTR_FORMAT, thread);
    st->print(" ");
    thread->print_on_error(st, buf, buflen);
    st->cr();
  }
  st->cr();

  st->print_cr("Other Threads:");
  if (VMThread::vm_thread()) {
    bool is_current = (current == VMThread::vm_thread());
    found_current = found_current || is_current;
    st->print("%s", current == VMThread::vm_thread() ? "=>" : "  ");

    st->print(PTR_FORMAT, VMThread::vm_thread());
    st->print(" ");
    VMThread::vm_thread()->print_on_error(st, buf, buflen);
    st->cr();
  }
  WatcherThread* wt = WatcherThread::watcher_thread();
  if (wt != NULL) {
    bool is_current = (current == wt);
    found_current = found_current || is_current;
    st->print("%s", is_current ? "=>" : "  ");

    st->print(PTR_FORMAT, wt);
    st->print(" ");
    wt->print_on_error(st, buf, buflen);
    st->cr();
  }
  if (!found_current) {
    st->cr();
    st->print("=>" PTR_FORMAT " (exited) ", current);
    current->print_on_error(st, buf, buflen);
    st->cr();
  }
}

// Internal SpinLock and Mutex
// Based on ParkEvent

// Ad-hoc mutual exclusion primitives: SpinLock and Mux
//
// We employ SpinLocks _only for low-contention, fixed-length
// short-duration critical sections where we're concerned
// about native mutex_t or HotSpot Mutex:: latency.
// The mux construct provides a spin-then-block mutual exclusion
// mechanism.
//
// Testing has shown that contention on the ListLock guarding gFreeList
// is common.  If we implement ListLock as a simple SpinLock it's common
// for the JVM to devolve to yielding with little progress.  This is true
// despite the fact that the critical sections protected by ListLock are
// extremely short.
//
// TODO-FIXME: ListLock should be of type SpinLock.
// We should make this a 1st-class type, integrated into the lock
// hierarchy as leaf-locks.  Critically, the SpinLock structure
// should have sufficient padding to avoid false-sharing and excessive
// cache-coherency traffic.


typedef volatile int SpinLockT ;

void Thread::SpinAcquire (volatile int * adr, const char * LockName) {
  if (Atomic::cmpxchg (1, adr, 0) == 0) {
     return ;   // normal fast-path return
  }

  // Slow-path : We've encountered contention -- Spin/Yield/Block strategy.
  TEVENT (SpinAcquire - ctx) ;
  int ctr = 0 ;
  int Yields = 0 ;
  for (;;) {
     while (*adr != 0) {
        ++ctr ;
        if ((ctr & 0xFFF) == 0 || !os::is_MP()) {
           if (Yields > 5) {
             // Consider using a simple NakedSleep() instead.
             // Then SpinAcquire could be called by non-JVM threads
             Thread::current()->_ParkEvent->park(1) ;
           } else {
             os::NakedYield() ;
             ++Yields ;
           }
        } else {
           SpinPause() ;
        }
     }
     if (Atomic::cmpxchg (1, adr, 0) == 0) return ;
  }
}

void Thread::SpinRelease (volatile int * adr) {
  assert (*adr != 0, "invariant") ;
  OrderAccess::fence() ;      // guarantee at least release consistency.
  // Roach-motel semantics.
  // It's safe if subsequent LDs and STs float "up" into the critical section,
  // but prior LDs and STs within the critical section can't be allowed
  // to reorder or float past the ST that releases the lock.
  *adr = 0 ;
}

// muxAcquire and muxRelease:
//
// *  muxAcquire and muxRelease support a single-word lock-word construct.
//    The LSB of the word is set IFF the lock is held.
//    The remainder of the word points to the head of a singly-linked list
//    of threads blocked on the lock.
//
// *  The current implementation of muxAcquire-muxRelease uses its own
//    dedicated Thread._MuxEvent instance.  If we're interested in
//    minimizing the peak number of extant ParkEvent instances then
//    we could eliminate _MuxEvent and "borrow" _ParkEvent as long
//    as certain invariants were satisfied.  Specifically, care would need
//    to be taken with regards to consuming unpark() "permits".
//    A safe rule of thumb is that a thread would never call muxAcquire()
//    if it's enqueued (cxq, EntryList, WaitList, etc) and will subsequently
//    park().  Otherwise the _ParkEvent park() operation in muxAcquire() could
//    consume an unpark() permit intended for monitorenter, for instance.
//    One way around this would be to widen the restricted-range semaphore
//    implemented in park().  Another alternative would be to provide
//    multiple instances of the PlatformEvent() for each thread.  One
//    instance would be dedicated to muxAcquire-muxRelease, for instance.
//
// *  Usage:
//    -- Only as leaf locks
//    -- for short-term locking only as muxAcquire does not perform
//       thread state transitions.
//
// Alternatives:
// *  We could implement muxAcquire and muxRelease with MCS or CLH locks
//    but with parking or spin-then-park instead of pure spinning.
// *  Use Taura-Oyama-Yonenzawa locks.
// *  It's possible to construct a 1-0 lock if we encode the lockword as
//    (List,LockByte).  Acquire will CAS the full lockword while Release
//    will STB 0 into the LockByte.  The 1-0 scheme admits stranding, so
//    acquiring threads use timers (ParkTimed) to detect and recover from
//    the stranding window.  Thread/Node structures must be aligned on 256-byte
//    boundaries by using placement-new.
// *  Augment MCS with advisory back-link fields maintained with CAS().
//    Pictorially:  LockWord -> T1 <-> T2 <-> T3 <-> ... <-> Tn <-> Owner.
//    The validity of the backlinks must be ratified before we trust the value.
//    If the backlinks are invalid the exiting thread must back-track through the
//    the forward links, which are always trustworthy.
// *  Add a successor indication.  The LockWord is currently encoded as
//    (List, LOCKBIT:1).  We could also add a SUCCBIT or an explicit _succ variable
//    to provide the usual futile-wakeup optimization.
//    See RTStt for details.
// *  Consider schedctl.sc_nopreempt to cover the critical section.
//


typedef volatile intptr_t MutexT ;      // Mux Lock-word
enum MuxBits { LOCKBIT = 1 } ;

void Thread::muxAcquire (volatile intptr_t * Lock, const char * LockName) {
  intptr_t w = Atomic::cmpxchg_ptr (LOCKBIT, Lock, 0) ;
  if (w == 0) return ;
  if ((w & LOCKBIT) == 0 && Atomic::cmpxchg_ptr (w|LOCKBIT, Lock, w) == w) {
     return ;
  }

  TEVENT (muxAcquire - Contention) ;
  ParkEvent * const Self = Thread::current()->_MuxEvent ;
  assert ((intptr_t(Self) & LOCKBIT) == 0, "invariant") ;
  for (;;) {
     int its = (os::is_MP() ? 100 : 0) + 1 ;

     // Optional spin phase: spin-then-park strategy
     while (--its >= 0) {
       w = *Lock ;
       if ((w & LOCKBIT) == 0 && Atomic::cmpxchg_ptr (w|LOCKBIT, Lock, w) == w) {
          return ;
       }
     }

     Self->reset() ;
     Self->OnList = intptr_t(Lock) ;
     // The following fence() isn't _strictly necessary as the subsequent
     // CAS() both serializes execution and ratifies the fetched *Lock value.
     OrderAccess::fence();
     for (;;) {
        w = *Lock ;
        if ((w & LOCKBIT) == 0) {
            if (Atomic::cmpxchg_ptr (w|LOCKBIT, Lock, w) == w) {
                Self->OnList = 0 ;   // hygiene - allows stronger asserts
                return ;
            }
            continue ;      // Interference -- *Lock changed -- Just retry
        }
        assert (w & LOCKBIT, "invariant") ;
        Self->ListNext = (ParkEvent *) (w & ~LOCKBIT );
        if (Atomic::cmpxchg_ptr (intptr_t(Self)|LOCKBIT, Lock, w) == w) break ;
     }

     while (Self->OnList != 0) {
        Self->park() ;
     }
  }
}

void Thread::muxAcquireW (volatile intptr_t * Lock, ParkEvent * ev) {
  intptr_t w = Atomic::cmpxchg_ptr (LOCKBIT, Lock, 0) ;
  if (w == 0) return ;
  if ((w & LOCKBIT) == 0 && Atomic::cmpxchg_ptr (w|LOCKBIT, Lock, w) == w) {
    return ;
  }

  TEVENT (muxAcquire - Contention) ;
  ParkEvent * ReleaseAfter = NULL ;
  if (ev == NULL) {
    ev = ReleaseAfter = ParkEvent::Allocate (NULL) ;
  }
  assert ((intptr_t(ev) & LOCKBIT) == 0, "invariant") ;
  for (;;) {
    guarantee (ev->OnList == 0, "invariant") ;
    int its = (os::is_MP() ? 100 : 0) + 1 ;

    // Optional spin phase: spin-then-park strategy
    while (--its >= 0) {
      w = *Lock ;
      if ((w & LOCKBIT) == 0 && Atomic::cmpxchg_ptr (w|LOCKBIT, Lock, w) == w) {
        if (ReleaseAfter != NULL) {
          ParkEvent::Release (ReleaseAfter) ;
        }
        return ;
      }
    }

    ev->reset() ;
    ev->OnList = intptr_t(Lock) ;
    // The following fence() isn't _strictly necessary as the subsequent
    // CAS() both serializes execution and ratifies the fetched *Lock value.
    OrderAccess::fence();
    for (;;) {
      w = *Lock ;
      if ((w & LOCKBIT) == 0) {
        if (Atomic::cmpxchg_ptr (w|LOCKBIT, Lock, w) == w) {
          ev->OnList = 0 ;
          // We call ::Release while holding the outer lock, thus
          // artificially lengthening the critical section.
          // Consider deferring the ::Release() until the subsequent unlock(),
          // after we've dropped the outer lock.
          if (ReleaseAfter != NULL) {
            ParkEvent::Release (ReleaseAfter) ;
          }
          return ;
        }
        continue ;      // Interference -- *Lock changed -- Just retry
      }
      assert (w & LOCKBIT, "invariant") ;
      ev->ListNext = (ParkEvent *) (w & ~LOCKBIT );
      if (Atomic::cmpxchg_ptr (intptr_t(ev)|LOCKBIT, Lock, w) == w) break ;
    }

    while (ev->OnList != 0) {
      ev->park() ;
    }
  }
}

// Release() must extract a successor from the list and then wake that thread.
// It can "pop" the front of the list or use a detach-modify-reattach (DMR) scheme
// similar to that used by ParkEvent::Allocate() and ::Release().  DMR-based
// Release() would :
// (A) CAS() or swap() null to *Lock, releasing the lock and detaching the list.
// (B) Extract a successor from the private list "in-hand"
// (C) attempt to CAS() the residual back into *Lock over null.
//     If there were any newly arrived threads and the CAS() would fail.
//     In that case Release() would detach the RATs, re-merge the list in-hand
//     with the RATs and repeat as needed.  Alternately, Release() might
//     detach and extract a successor, but then pass the residual list to the wakee.
//     The wakee would be responsible for reattaching and remerging before it
//     competed for the lock.
//
// Both "pop" and DMR are immune from ABA corruption -- there can be
// multiple concurrent pushers, but only one popper or detacher.
// This implementation pops from the head of the list.  This is unfair,
// but tends to provide excellent throughput as hot threads remain hot.
// (We wake recently run threads first).

void Thread::muxRelease (volatile intptr_t * Lock)  {
  for (;;) {
    const intptr_t w = Atomic::cmpxchg_ptr (0, Lock, LOCKBIT) ;
    assert (w & LOCKBIT, "invariant") ;
    if (w == LOCKBIT) return ;
    ParkEvent * List = (ParkEvent *) (w & ~LOCKBIT) ;
    assert (List != NULL, "invariant") ;
    assert (List->OnList == intptr_t(Lock), "invariant") ;
    ParkEvent * nxt = List->ListNext ;

    // The following CAS() releases the lock and pops the head element.
    if (Atomic::cmpxchg_ptr (intptr_t(nxt), Lock, w) != w) {
      continue ;
    }
    List->OnList = 0 ;
    OrderAccess::fence() ;
    List->unpark () ;
    return ;
  }
}


void Threads::verify() {
  ALL_JAVA_THREADS(p) {
    p->verify();
  }
  VMThread* thread = VMThread::vm_thread();
  if (thread != NULL) thread->verify();
}<|MERGE_RESOLUTION|>--- conflicted
+++ resolved
@@ -2850,11 +2850,8 @@
   _task  = NULL;
   _queue = queue;
   _counters = counters;
-<<<<<<< HEAD
   _is_compiling = false;
-=======
   _buffer_blob = NULL;
->>>>>>> c1d5565c
 
 #ifndef PRODUCT
   _ideal_graph_printer = NULL;
