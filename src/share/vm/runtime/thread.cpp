--- conflicted
+++ resolved
@@ -2788,11 +2788,11 @@
   }
 
   if (_scanned_nmethod != NULL && cf != NULL) {
-      // Safepoints can occur when the sweeper is scanning an nmethod so
-      // process it here to make sure it isn't unloaded in the middle of
-      // a scan.
-      cf->do_code_blob(_scanned_nmethod);
-    }
+    // Safepoints can occur when the sweeper is scanning an nmethod so
+    // process it here to make sure it isn't unloaded in the middle of
+    // a scan.
+    cf->do_code_blob(_scanned_nmethod);
+  }
 }
 
 void JavaThread::nmethods_do(CodeBlobClosure* cf) {
@@ -3247,19 +3247,6 @@
 #endif
 }
 
-<<<<<<< HEAD
-=======
-void CompilerThread::oops_do(OopClosure* f, CLDToOopClosure* cld_f, CodeBlobClosure* cf) {
-  JavaThread::oops_do(f, cld_f, cf);
-  if (_scanned_nmethod != NULL && cf != NULL) {
-    // Safepoints can occur when the sweeper is scanning an nmethod so
-    // process it here to make sure it isn't unloaded in the middle of
-    // a scan.
-    cf->do_code_blob(_scanned_nmethod);
-  }
-}
-
->>>>>>> 5b483a12
 // ======= Threads ========
 
 // The Threads class links together all active threads, and provides
@@ -3693,11 +3680,7 @@
   }
 
   // initialize compiler(s)
-<<<<<<< HEAD
-#if defined(COMPILER1) || defined(COMPILER2) || defined(GRAAL)
-=======
-#if defined(COMPILER1) || defined(COMPILER2) || defined(SHARK)
->>>>>>> 5b483a12
+#if defined(COMPILER1) || defined(COMPILER2) || defined(SHARK) || defined(GRAALVM)
   CompileBroker::compilation_init();
 #endif
 
