--- conflicted
+++ resolved
@@ -823,7 +823,8 @@
      static_field(StubRoutines,                _updateBytesCRC32,                             address)                               \
      static_field(StubRoutines,                _crc_table_adr,                                address)                               \
      static_field(StubRoutines,                _multiplyToLen,                                address)                               \
-<<<<<<< HEAD
+     static_field(StubRoutines,                _squareToLen,                                  address)                               \
+     static_field(StubRoutines,                _mulAdd,                                       address)                               \
      static_field(StubRoutines,                _jbyte_arraycopy,                              address)                               \
      static_field(StubRoutines,                _jshort_arraycopy,                             address)                               \
      static_field(StubRoutines,                _jint_arraycopy,                               address)                               \
@@ -852,10 +853,6 @@
      static_field(StubRoutines,                _checkcast_arraycopy_uninit,                   address)                               \
      static_field(StubRoutines,                _unsafe_arraycopy,                             address)                               \
      static_field(StubRoutines,                _generic_arraycopy,                            address)                               \
-=======
-     static_field(StubRoutines,                _squareToLen,                                  address)                               \
-     static_field(StubRoutines,                _mulAdd,                                       address)                               \
->>>>>>> 32ae6102
                                                                                                                                      \
   /*****************/                                                                                                                \
   /* SharedRuntime */                                                                                                                \
